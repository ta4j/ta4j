# AGENTS Instructions for ta4j

## Repository-wide conventions
<<<<<<< HEAD

- Prefer descriptive Javadoc with references to authoritative sources (e.g., Investopedia) when adding new indicators or public APIs.
- Follow the formatting conventions already present in the repository (use four-space indentation, one statement per line, and favour immutability patterns wherever possible).
- When adding tests, place them in the mirrored package inside `src/test/java` and use existing test utilities/helpers when available.
- Run the narrowest Maven test command that covers new code (typically `mvn -pl ta4j-core test -Dtest=...`) to keep the feedback loop fast.
- Update or add `AGENTS.md` files in subdirectories when you discover local conventions that are worth making explicit for future agents.
- The project tracks release notes in `CHANGELOG.md`; if instructions mention `CHANGES.md`, update the `CHANGELOG.md` unreleased section instead.
- The project uses Gson for component (rule, indicator, strategy) metadata. Prefer the helper classes in
  `org.ta4j.core.serialization` (see `ComponentDescriptor` and `ComponentSerialization`) instead of hand-rolling JSON when you
  need structured names or serialization glue.
- Composite rule names should be represented as nested component descriptors. Use
  `ComponentSerialization.parse(rule.getName())` to walk existing rule names safely.
- Always finish feature work by running `mvn -B clean license:format formatter:format test install`; the build adds license
  headers and formats code automatically.
=======
- All changes should be validated, formatted, and tested using Maven goal: `mvn -B clean license:format formatter:format test install`
- Run the narrowest Maven test command that covers new code (typically `mvn -pl ta4j-core test -Dtest=...`) to keep the feedback loop fast.
- Update or add `AGENTS.md` files in subdirectories when you discover local conventions that are worth making explicit for future agents.
- The project tracks release notes in `CHANGELOG.md`; if instructions mention `CHANGES.md`, update the `CHANGELOG.md` within the appropriate section.

## Code Organization
- Prefer descriptive Javadoc with references to authoritative sources (e.g., Investopedia) when adding new indicators or public APIs.
- Follow the formatting conventions already present in the repository (use four-space indentation, one statement per line, and favour immutability patterns wherever possible).
- When adding tests, place them in the mirrored package inside `src/test/java` and use existing test utilities/helpers when available.
- Group imports, fields, and methods by logical purpose. Within each group, order lines by decreasing length (“reverse Christmas tree”: longer lines above shorter ones).

## Domain Model and DTO class Design
Favor immutability and simplicity: record > public final fields > private fields + getters/setters.
For toString(), output JSON — prefer Gson serialization > manual JSON > custom/ad hoc formatting.
>>>>>>> c29781e0
<|MERGE_RESOLUTION|>--- conflicted
+++ resolved
@@ -1,22 +1,6 @@
 # AGENTS Instructions for ta4j
 
 ## Repository-wide conventions
-<<<<<<< HEAD
-
-- Prefer descriptive Javadoc with references to authoritative sources (e.g., Investopedia) when adding new indicators or public APIs.
-- Follow the formatting conventions already present in the repository (use four-space indentation, one statement per line, and favour immutability patterns wherever possible).
-- When adding tests, place them in the mirrored package inside `src/test/java` and use existing test utilities/helpers when available.
-- Run the narrowest Maven test command that covers new code (typically `mvn -pl ta4j-core test -Dtest=...`) to keep the feedback loop fast.
-- Update or add `AGENTS.md` files in subdirectories when you discover local conventions that are worth making explicit for future agents.
-- The project tracks release notes in `CHANGELOG.md`; if instructions mention `CHANGES.md`, update the `CHANGELOG.md` unreleased section instead.
-- The project uses Gson for component (rule, indicator, strategy) metadata. Prefer the helper classes in
-  `org.ta4j.core.serialization` (see `ComponentDescriptor` and `ComponentSerialization`) instead of hand-rolling JSON when you
-  need structured names or serialization glue.
-- Composite rule names should be represented as nested component descriptors. Use
-  `ComponentSerialization.parse(rule.getName())` to walk existing rule names safely.
-- Always finish feature work by running `mvn -B clean license:format formatter:format test install`; the build adds license
-  headers and formats code automatically.
-=======
 - All changes should be validated, formatted, and tested using Maven goal: `mvn -B clean license:format formatter:format test install`
 - Run the narrowest Maven test command that covers new code (typically `mvn -pl ta4j-core test -Dtest=...`) to keep the feedback loop fast.
 - Update or add `AGENTS.md` files in subdirectories when you discover local conventions that are worth making explicit for future agents.
@@ -31,4 +15,8 @@
 ## Domain Model and DTO class Design
 Favor immutability and simplicity: record > public final fields > private fields + getters/setters.
 For toString(), output JSON — prefer Gson serialization > manual JSON > custom/ad hoc formatting.
->>>>>>> c29781e0
+- The project uses Gson for component (rule, indicator, strategy) metadata. Prefer the helper classes in
+  `org.ta4j.core.serialization` (see `ComponentDescriptor` and `ComponentSerialization`) instead of hand-rolling JSON when you
+  need structured names or serialization glue.
+- Composite rule names should be represented as nested component descriptors. Use
+  `ComponentSerialization.parse(rule.getName())` to walk existing rule names safely.