Changelog for `ta4j`, roughly following [keepachangelog.com](http://keepachangelog.com/en/1.0.0/) from version 0.9 onwards.

## 0.16 (unreleased)

### Breaking
- **Upgraded to Java 11**
- **VersusBuyAndHoldCriterion** renamed to **`VersusEnterAndHoldCriterion`**
- **BarSeries** constructors use any instance of Num instead of Num-Function
- **GrossReturnCriterion** renamed to **`ReturnCriterion`**
- **NetProfitCriterion** and **GrossProfitCriterion** replaced by **`ProfitCriterion`**
- **NetLossCriterion** and **GrossLossCriterion** replaced by **`LossCriterion`**
- **LosingPositionsRatioCriterion** replaced by **`PositionsRatioCriterion`**
- **WinningPositionsRatioCriterion** replaced by **`PositionsRatioCriterion`**
- **Strategy#unstablePeriod** renamed to **`Strategy#unstableBars*`**
- **DateTimeIndicator** moved to package **`indicators/helpers`**
- **UnstableIndicator** moved to package **`indicators/helpers`**

### Fixed
-  **Fixed** **ParabolicSarIndicator** fixed calculation for sporadic indices
- **ExpectancyCriterion** fixed calculation
- catch NumberFormatException if `DecimalNum.valueOf(Number)` is `NaN`
- **ProfitCriterion** fixed excludeCosts functionality as it was reversed
- **LossCriterion** fixed excludeCosts functionality as it was reversed
- **PerformanceReportGenerator** fixed netProfit and netLoss calculations to include costs

### Changed
- **BarSeriesManager** consider finishIndex when running backtest
- **BarSeriesManager** add **`holdingTransaction`**
- **BacktestExecutor** evaluates strategies in parallel when possible
- **CachedIndicator** synchronize on getValue()
- **BaseBar** defaults to **`DecimalNum`** type in all constructors
- **TRIndicator** improved calculation
- updated pom.xml: slf4j-api to 2.0.7
- updated pom.xml: org.apache.poi to 5.2.3
- updated pom.xml: maven-jar-plugin to 3.3.0
- add `final` to properties where possible
- improved javadoc
- **SuperTrendIndicator**,**SuperTrendUpperIndicator**,**SuperTrendLowerIndicator**: optimized calculation
- **SuperTrendIndicator**, **SuperTrendLowerBandIndicator**, **SuperTrendUpperBandIndicator**: `multiplier` changed to from `Integer` to `Double`
- add missing `@Override` annotation

### Removed/Deprecated
- removed **Serializable** from `CostModel`
<<<<<<< HEAD
- removed `DecimalNum.valueOf(DecimalNum)`
=======
- delete `.travis.yml` as this project is managed by "Github actions"
>>>>>>> feff0641

### Added
- added `TradingRecord.getStartIndex()` and `TradingRecord.getEndIndex()` to track start and end of the recording
- added **SuperTrendIndicator**
- added **SuperTrendUpperBandIndicator**
- added **SuperTrendLowerBandIndicator**
- added **Donchian Channel indicators (Upper, Lower, and Middle)**
- added `Indicator.getUnstableBars()`
- added `TransformIndicator.pow()`
- added `BarSeriesManager.getHoldingCostModel()` and `BarSeriesManager.getTransactionCostModel()`  to allow extending BarSeriesManager and reimplementing `run()`
- added `MovingAverageCrossOverRangeBacktest.java` and `ETH-USD-PT5M-2023-3-13_2023-3-15.json` test data file to demonstrate parallel strategy evaluation
- added javadoc improvements for percentage criteria
- added "lessIsBetter"-property for **AverageCriterion**
- added "lessIsBetter"-property for **RelativeStandardDeviation**
- added "lessIsBetter"-property for **StandardDeviationCriterion**
- added "lessIsBetter"-property for **StandardErrorCriterion**
- added "lessIsBetter"-property for **VarianceCriterion**
- added "lessIsBetter"-property for **NumberOfPositionsCriterion**
- added "addBase"-property for **ReturnCriterion** to include or exclude the base percentage of 1
<<<<<<< HEAD
- added `DecimalNum.valueOf(DoubleNum)` to convert a DoubleNum to a DecimalNum.
- added `DoubleNum.valueOf(DecimalNum)` to convert a DecimalNum to a DoubleNum.
=======
- added **NumIndicator** to calculate any `Num`-value for a `Bar`
>>>>>>> feff0641

### Fixed
- **Fixed** **CashFlow** fixed calculation with custom startIndex and endIndex
- **Fixed** **Returns** fixed calculation with custom startIndex and endIndex
- **Fixed** **ExpectedShortfallCriterion** fixed calculation with custom startIndex and endIndex
- **Fixed** **MaximumDrawDownCriterion** fixed calculation with custom startIndex and endIndex
- **Fixed** **EnterAndHoldReturnCriterion** fixed calculation with custom startIndex and endIndex
- **Fixed** **VersusEnterAndHoldCriterion** fixed calculation with custom startIndex and endIndex
- **Fixed** **BarSeriesManager** consider finishIndex when running backtest

## 0.15 (released September 11, 2022)

### Breaking
- **NumberOfConsecutiveWinningPositions** renamed to **`NumberOfConsecutivePositions`**
- **DifferencePercentage** renamed to **`DifferencePercentageIndicator`**
- **BuyAndHoldCriterion** renamed to **`EnterAndHoldCriterion`**
- **DXIndicator** moved to adx-package
- **PlusDMIndicator** moved to adx-package
- **MinusDMIndicator** moved to adx-package
- `analysis/criterion`-package moved to root
- `cost`-package moved to `analysis/cost`-package
- **AroonXXX** indicators moved to aroon package

### Fixed
- **LosingPositionsRatioCriterion** correct betterThan
- **VersusBuyAndHoldCriterionTest** NaN-Error.
- **Fixed** **`ChaikinOscillatorIndicatorTest`**
- **DecimalNum#remainder()** adds NaN-check
- **Fixed** **ParabolicSarIndicatorTest** fixed openPrice always 0 and highPrice lower than lowPrice
- **UlcerIndexIndicator** using the max price of current period instead of the highest value of last n bars
- **DurationBarAggregator** fixed aggregation of bars with gaps


### Changed
- **KeltnerChannelMiddleIndicator** changed superclass to AbstractIndicator; add GetBarCount() and toString()
- **KeltnerChannelUpperIndicator** add constructor to accept pre-constructed ATR; add GetBarCount() and toString()
- **KeltnerChannelLowerIndicator** add constructor to accept pre-constructed ATR; add GetBarCount() and toString()
- **BarSeriesManager** removed empty args constructor
- **Open|High|Low|Close** do not cache price values anymore
- **DifferenceIndicator(i1,i2)** replaced by the more flexible CombineIndicator.minus(i1,i2)
- **DoubleNum** replace redundant `toString()` call in `DoubleNum.valueOf(Number i)` with `i.doubleValue()`
- **ZeroCostModel** now extends from `FixedTransactionCostModel`

### Removed/Deprecated
- **Num** removed Serializable
- **PriceIndicator** removed

### Added
- **NumericIndicator** new class providing a fluent and lightweight api for indicator creation
- **AroonFacade**, **BollingerBandFacade**, **KeltnerChannelFacade** new classes providing a facade for indicator groups by using lightweight `NumericIndicators`
- **AbstractEMAIndicator** added getBarCount() to support future enhancements
- **ATRIndicator** "uncached" by changing superclass to AbstractIndicator; added constructor to accept TRIndicator and getter for same; added toString(); added getBarCount() to support future enhancements
- :tada: **Enhancement** added possibility to use CostModels when backtesting with the BacktestExecutor
- :tada: **Enhancement** added Num#zero, Num#one, Num#hundred
- :tada: **Enhancement** added possibility to use CostModels when backtesting with the BacktestExecutor
- :tada: **Enhancement** added Indicator#stream() method
- :tada: **Enhancement** added a new CombineIndicator, which can combine the values of two Num Indicators with a given combine-function
- **Example** added a json serialization and deserialization example of BarSeries using google-gson library
- **EnterAndHoldCriterion** added constructor with TradeType to begin with buy or sell
- :tada: **Enhancement** added Position#getStartingType() method
- :tada: **Enhancement** added **`SqnCriterion`**
- :tada: **Enhancement** added **`StandardDeviationCriterion`**
- :tada: **Enhancement** added **`RelativeStandardDeviationCriterion`**
- :tada: **Enhancement** added **`StandardErrorCriterion`**
- :tada: **Enhancement** added **`VarianceCriterion`**
- :tada: **Enhancement** added **`AverageCriterion`**
- :tada: **Enhancement** added javadoc for all rules to make clear which rule makes use of a TradingRecord
- **Enhancement** prevent Object[] allocation for varargs log.trace and log.debug calls by wrapping them in `if` blocks
- :tada: **Enhancement** added **`FixedTransactionCostModel`**
- :tada: **Enhancement** added **`AnalysisCriterion.PositionFilter`** to handle both sides within one Criterion.

## 0.14 (released April 25, 2021)

### Breaking
- **Breaking:** **`PrecisionNum`** renamed to **`DecimalNum`**
- **Breaking:** **`AverageProfitableTradesCriterion`** renamed to **`WinningTradesRatioCriterion`**
- **Breaking:** **`AverageProfitCriterion`** renamed to **`AverageReturnPerBarCriterion`**
- **Breaking:** **`BuyAndHoldCriterion`** renamed to **`BuyAndHoldReturnCriterion`**
- **Breaking:** **`RewardRiskRatioCriterion`** renamed to **`ReturnOverMaxDrawdownCriterion`**
- **Breaking:** **`ProfitLossCriterion`** moved to PnL-Package
- **Breaking:** **`ProfitLossPercentageCriterion`** moved to PnL-Package
- **Breaking:** **`TotalProfitCriterion`** renamed to **`GrossReturnCriterion`** and moved to PnL-Package.
- **Breaking:** **`TotalProfit2Criterion`** renamed to **`GrossProfitCriterion`** and moved to PnL-Package.
- **Breaking:** **`TotalLossCriterion`** renamed to **`NetLossCriterion`** and moved to PnL-Package.
- **Breaking:** package "tradereports" renamed to "reports"
- **Breaking:** **`NumberOfTradesCriterion`** renamed to **`NumberOfPositionsCriterion`**
- **Breaking:** **`NumberOfLosingTradesCriterion`** renamed to **`NumberOfLosingPositionsCriterion`**
- **Breaking:** **`NumberOfWinningTradesCriterion`** renamed to **`NumberOfWinningPositionsCriterion`**
- **Breaking:** **`NumberOfBreakEvenTradesCriterion`** renamed to **`NumberOfBreakEvenPositionsCriterion`**
- **Breaking:** **`WinningTradesRatioCriterion`** renamed to **`WinningPositionsRatioCriterion`**
- **Breaking:** **`TradeStatsReport`** renamed to **`PositionStatsReport`**
- **Breaking:** **`TradeStatsReportGenerator`** renamed to **`PositionStatsReportGenerator`**
- **Breaking:** **`TradeOpenedMinimumBarCountRule`** renamed to **`OpenedPositionMinimumBarCountRule`**
- **Breaking:** **`Trade.class`** renamed to **`Position.class`**
- **Breaking:** **`Order.class`** renamed to **`Trade.class`**
- **Breaking:** package "tradereports" renamed to "reports"
- **Breaking:** package "trading/rules" renamed to "rules"
- **Breaking:** remove Serializable from all indicators
- **Breaking:** Bar#trades: changed type from int to long


### Fixed
- **Fixed `Trade`**: problem with profit calculations on short trades.
- **Fixed `TotalLossCriterion`**: problem with profit calculations on short trades.
- **Fixed `BarSeriesBuilder`**: removed the Serializable interface
- **Fixed `ParabolicSarIndicator`**: problem with calculating in special cases
- **Fixed `BaseTimeSeries`**: can now be serialized
- **Fixed `ProfitLossPercentageCriterion`**: use entryPrice#getValue() instead of entryPrice#getPricePerAsset()

### Changed
- **Trade**: Changed the way Nums are created.
- **WinningTradesRatioCriterion** (previously AverageProfitableTradesCriterion): Changed to calculate trade profits using Trade's getProfit().
- **BuyAndHoldReturnCriterion** (previously BuyAndHoldCriterion): Changed to calculate trade profits using Trade's getProfit().
- **ExpectedShortfallCriterion**: Removed unnecessary primitive boxing.
- **NumberOfBreakEvenTradesCriterion**: Changed to calculate trade profits using Trade's getProfit().
- **NumberOfLosingTradesCriterion**: Changed to calculate trade profits using Trade's getProfit().
- **NumberOfWinningTradesCriterion**: Changed to calculate trade profits using Trade's getProfit().
- **ProfitLossPercentageCriterion**: Changed to calculate trade profits using Trade's entry and exit prices.
- **TotalLossCriterion**: Changed to calculate trade profits using Trade's getProfit().
- **TotalReturnCriterion** (previously TotalProfitCriterion): Changed to calculate trade profits using Trade's getProfit().
- **WMAIndicator**: reduced complexity of WMAIndicator implementation

### Removed/Deprecated
- **MultiplierIndicator**: replaced by TransformIndicator.
- **AbsoluteIndicator**: replaced by TransformIndicator.

### Added
- **Enhancement** Improvements on gitignore
- **Enhancement** Added TradeOpenedMinimumBarCountRule - rule to specify minimum bar count for opened trade.
- **Enhancement** Added DateTimeIndicator a new Indicator for dates.
- **Enhancement** Added DayOfWeekRule for specifying days of the week to trade.
- **Enhancement** Added TimeRangeRule for trading within time ranges.
- **Enhancement** Added floor() and ceil() to Num.class
- **Enhancement** Added getters getLow() and getUp() in CrossedDownIndicatorRule
- **Enhancement** Added BarSeriesUtils: common helpers and shortcuts for BarSeries methods.
- **Enhancement** Improvements for PreviousValueIndicator: more descriptive toString() method, validation of n-th previous bars in
- **Enhancement** Added Percentage Volume Oscillator Indicator, PVOIndicator.
- **Enhancement** Added Distance From Moving Average Indicator, DistanceFromMAIndicator.
- **Enhancement** Added Know Sure Thing Indicator, KSTIndicator.
 constructor of PreviousValueIndicator
- :tada: **Enhancement** added getGrossProfit() and getGrossProfit(BarSeries) on Trade.
- :tada: **Enhancement** added getPricePerAsset(BarSeries) on Order.
- :tada: **Enhancement** added convertBarSeries(BarSeries, conversionFunction) to BarSeriesUtils.
- :tada: **Enhancement** added UnstableIndicator.
- :tada: **Enhancement** added Chainrule.
- :tada: **Enhancement** added BarSeriesUtils#sortBars.
- :tada: **Enhancement** added BarSeriesUtils#addBars.
- :tada: **Enhancement** added Num.negate() to negate a Num value.
- :tada: **Enhancement** added **`GrossLossCriterion.class`**.
- :tada: **Enhancement** added **`NetProfitCriterion.class`**.
- :tada: **Enhancement** added chooseBest() method with parameter tradeType in AnalysisCriterion.
- :tada: **Enhancement** added **`AverageLossCriterion.class`**.
- :tada: **Enhancement** added **`AverageProfitCriterion.class`**.
- :tada: **Enhancement** added **`ProfitLossRatioCriterion.class`**.
- :tada: **Enhancement** added **`ExpectancyCriterion.class`**.
- :tada: **Enhancement** added **`ConsecutiveWinningPositionsCriterion.class`**.
- :tada: **Enhancement** added **`LosingPositionsRatioCriterion.class`**
- :tada: **Enhancement** added Position#hasProfit.
- :tada: **Enhancement** added Position#hasLoss.
- :tada: **Enhancement** exposed both EMAs in MACD indicator


## 0.13 (released November 5, 2019)

### Breaking
- **Breaking** Refactored from Max/Min to High/Low in Bar class
- **Breaking** Removed redundant constructors from BaseBar class
- **Breaking** Renamed `TimeSeries` to `BarSeries`

### Fixed
- **Fixed `BaseBarSeries`**: problem with getSubList for series with specified `maximumBarCount`.
- **Fixed return `BigDecimal` instead of `Number` in**: `PrecisionNum.getDelegate`.
- **Fixed `java.lang.ClassCastException` in**: `PrecisionNum.equals()`.
- **Fixed `java.lang.ClassCastException` in**: `DoubleNum.equals()`.
- **Fixed `java.lang.NullPointerException` in**: `NumberOfBarsCriterion.calculate(TimeSeries, Trade)` for opened trade.
- **Fixed `java.lang.NullPointerException` in**: `AverageProfitableTradesCriterion.calculate(TimeSeries, Trade)` for opened trade.
- **StopGainRule**: now correctly handles stops for sell orders
- **StopLossRule**: now correctly handles stops for sell orders
- **ProfitLossCriterion**: fixed to work properly for short trades
- **PivotPointIndicator**: fixed possible npe if first bar is not in same period
- **`IchimokuChikouSpanIndicator`**: fixed calculations - applied correct formula.
- **CloseLocationValueIndicator**: fixed special case, return zero instead of NaN if high price == low price

### Changed
- **PrecisionNum**: improve performance for methods isZero/isPositive/isPositiveOrZero/isNegative/isNegativeOrZero.
- **BaseTimeSeriesBuilder** moved from inner class to own class
- **TrailingStopLossRule** added ability to look back the last x bars for calculating the trailing stop loss

### Added
- **Enhancement** Added getters for AroonDownIndicator and AroonUpIndicator in AroonOscillatorIndicator
- **Enhancement** Added common constructors in BaseBar for BigDecimal, Double and String values
- **Enhancement** Added constructor in BaseBar with trades property
- **Enhancement** Added BaseBarBuilder and ConvertibleBaseBarBuilder - BaseBar builder classes
- **Enhancement** Added BarAggregator and TimeSeriesAggregator to allow aggregates bars and time series
- **Enhancement** Added LWMA Linearly Weighted Moving Average Indicator
- **Enhancement** Implemented trading cost models (linear transaction and borrowing cost models)
- **Enhancement** Implemented Value at Risk Analysis Criterion
- **Enhancement** Implemented Expected Shortfall Analysis Criterion
- **Enhancement** Implemented Returns class to analyze the time series of return rates. Supports logarithmic and arithmetic returns
- **Enhancement** Implemented a way to find the best result for multiple strategies by submitting a range of numbers while backtesting
- **Enhancement** Implemented NumberOfBreakEvenTradesCriterion for counting break even trades
- **Enhancement** Implemented NumberOfLosingTradesCriterion for counting losing trades
- **Enhancement** Implemented NumberOfWinningTradesCriterion for counting winning trades
- **Enhancement** Implemented NumberOfWinningTradesCriterion for counting winning trades
- **Enhancement** Implemented ProfitLossPercentageCriterion for calculating the total performance percentage of your trades
- **Enhancement** Implemented TotalProfit2Criterion for calculating the total profit of your trades
- **Enhancement** Implemented TotalLossCriterion for calculating the total loss of your trades
- **Enhancement** Added ADX indicator based strategy to ta4j-examples
- **Enhancement** TrailingStopLossRule: added possibility of calculations of TrailingStopLossRule also for open, high, low price. Added getter
for currentStopLossLimitActivation
- **Enhancement** Add constructors with parameters to allow custom implementation of ReportGenerators in BacktestExecutor
- **Enhancement** Added license checker goal on CI's pipeline
- **Enhancement** Added source format checker goal on CI's pipeline

### Removed/Deprecated

## 0.12 (released September 10, 2018)

### Breaking:
   - `Decimal` class has been replaced by new `Num` interface. Enables using `Double`, `BigDecimal` and custom data types for calculations.
   - Big changes in `TimeSeries` and `BaseTimeSeries`. Multiple new `addBar(..)` functions in `TimeSeries` allow to add data directly to the series


### Fixed
- **TradingBotOnMovingTimeSeries**: fixed calculations and ArithmeticException Overflow
- **Fixed wrong indexing in**: `Indicator.toDouble()`.
- **PrecisionNum.sqrt()**: using DecimalFormat.parse().
- **RandomWalk[High|Low]Indicator**: fixed formula (max/min of formula with n iterating from 2 to barCount)

### Changed
- **ALL INDICATORS**: `Decimal` replaced by `Num`.
- **ALL CRITERION**: Calculations modified to use `Num`.
- **AbstractIndicator**: new `AbstractIndicator#numOf(Number n)` function as counterpart of dropped `Decimal.valueOf(double|int|..)`
- **TimeSeries | Bar**: preferred way to add bar data to a `TimeSeries` is directly to the series via new `TimeSeries#addBar(time,open,high,..)` functions. It ensures to use the correct `Num` implementation of the series
- **XlsTestsUtils**: now processes xls with one or more days between data rows (daily, weekly, monthly, etc).  Also handle xls #DIV/0! calculated cells (imported as NaN.NaN)
- **CachedIndicator**: Last bar is not cached to support real time indicators
- **TimeSeries | Bar **: added new `#addPrice(price)` function that adds price to (last) bar.
- Parameter **timeFrame** renamed to **barCount**.
- **Various Rules**: added constructor that provides `Number` parameters
- **AroonUpIndicator**: redundant TimeSeries call was removed from constructor
- **AroonDownIndicator**: redundant TimeSeries call was removed from constructor
- **BaseTimeSeries**: added setDefaultFunction() to SeriesBuilder for setting the default Num type function for all new TimeSeries built by that SeriesBuilder, updated BuildTimeSeries example
- **<various>CriterionTest**: changed from explicit constructor calls to `AbstractCriterionTest.getCriterion()` calls.
- **ChopIndicator**: transparent fixes
- **StochasticRSIIndicator**: comments and params names changes to reduce confusion
- **ConvergenceDivergenceIndicator**: remove unused method
- **ChopIndicatorTest**: spelling, TODO: add better tests
- **Various Indicators**: remove double math operations, change `Math.sqrt(double)` to `Num.sqrt()`, other small improvements
- **RandomWalk[High|Low]Indicator**: renamed to `RWI[High|Low]Indicator`

### Added
- **BaseTimeSeries.SeriesBuilder**: simplifies creation of BaseTimeSeries.
- **Num**: Extracted interface of dropped `Decimal` class
- **DoubleNum**: `Num` implementation to support calculations based on `double` primitive
- **BigDecimalNum**: Default `Num` implementation of `BaseTimeSeries`
- **DifferencePercentageIndicator**: New indicator to get the difference in percentage from last value
- **PrecisionNum**: `Num` implementation to support arbitrary precision
- **TestUtils**: removed convenience methods for permuted parameters, fixed all unit tests
- **TestUtils**: added parameterized abstract test classes to allow two test runs with `DoubleNum` and `BigDecimalNum`
- **ChopIndicator** new common indicator of market choppiness (low volatility), and related 'ChopIndicatorTest' JUnit test and 'CandlestickChartWithChopIndicator' example
- **BollingerBandWidthIndicator**: added missing constructor documentation.
- **BollingerBandsLowerIndicator**: added missing constructor documentation.
- **BollingerBandsMiddleIndicator**: added missing constructor documentation.
- **TrailingStopLossRule**: new rule that is satisfied if trailing stop loss is reached
- **Num**: added Num sqrt(int) and Num sqrt()
- **pom.xml**: added support to generate ta4j-core OSGi artifact.

### Removed/Deprecated
- **Decimal**: _removed_. Replaced by `Num` interface
- **TimeSeries#addBar(Bar bar)**: _deprecated_. Use `TimeSeries#addBar(Time, open, high, low, ...)`
- **BaseTimeSeries**: _Constructor_ `BaseTimeSeries(TimeSeries defaultSeries, int seriesBeginIndex, int seriesEndIndex)` _removed_. Use `TimeSeries.getSubseries(int i, int i)` instead
- **FisherIndicator**: commented constructor removed.
- **TestUtils**: removed convenience methods for permuted parameters, fixed all unit tests
- **BaseTimeSeries**: _Constructor_ `BaseTimeSeries(TimeSeries defaultSeries, int seriesBeginIndex, int seriesEndIndex)` _removed_. Use `TimeSeries.getSubseries(int i, int i)` instead
- **BigDecimalNum**: _removed_.  Replaced by `PrecisionNum`
- **AbstractCriterionTest**: removed constructor `AbstractCriterionTest(Function<Number, Num)`.  Use `AbstractCriterionTest(CriterionFactory, Function<Number, Num>)`.
- **<various>Indicator**: removed redundant `private TimeSeries`

## 0.11 (released January 25, 2018)

- **BREAKING**: Tick has been renamed to **Bar**

### Fixed
- **ATRIndicator**: fixed calculations
- **PlusDI, MinusDI, ADX**: fixed calculations
- **LinearTransactionCostCriterion**: fixed calculations, added xls file and unit tests
- **FisherIndicator**: fixed calculations
- **ConvergenceDivergenceIndicator**: fixed NPE of optional "minStrenght"-property

### Changed
- **TotalProfitCriterion**: If not `NaN` the criterion uses the price of the `Order` and not just the close price of underlying `TimeSeries`
- **Order**: Now constructors and static `sell/buyAt(..)` functions need a price and amount parameter to satisfy correct be
behaviour of criterions (entry/exit prices can differ from corresponding close prices in `Order`)
- **JustOnceRule**: now it is possible to add another rule so that this rule is satisfied if the inner rule is satisfied for the first time
- **MeanDeviationIndicator**: moved to statistics package
- **Decimal**: use `BigDecimal::valueof` instead of instantiating a new BigDecimal for double, int and long
    - now `Decimal` extends `Number`
- **Strategy:** can now have a optional parameter "name".
- **Tick:** `Tick` has been renamed to **`Bar`** for a more appropriate description of the price movement over a set period of time.
- **MMAIndicator**: restructured and moved from `helpers` to `indicators` package
- **AverageTrueRangeIndicator**: renamed to **ATRIndicator**
- **AverageDirectionalMovementDownIndicator**: renamed to **ADXIndicator**
-  **ADXIndicator**: added new two argument constructor
- **DirectionalMovementPlusIndicator** and **DirectionalMovementPlusIndicator**: renamed to **PlusDIIndicator** and **MinusDIIndicator**
- **XlsTestsUtils**: rewritten to provide getSeries(), getIndicator(), getFinalCriterionValue(), and getTradingRecord() in support of XLSCriterionTest and XLSIndicatorTest.
- **IndicatorFactory**: made generic and renamed createIndicator() to getIndicator()
- **RSIIndicatorTest**: example showing usage of new generic unit testing of indicators
- **LinearTransactionCostCriterionTest**: example showing usage of new generic unit testing of criteria

## Added
- **ConvergenceDivergenceIndicator**: new Indicator for positive/negative convergence and divergence.
- **BooleanTransformIndicator**: new indicator to transform any decimal indicator to a boolean indicator by using logical operations.
- **DecimalTransformIndicator**: new indicator to transforms any indicator by using common math operations.
- **Decimal**: added functions `Decimal valueOf(BigDecimal)` and `BigDecimal getDelegate()`
- **AbstractEMAIndicator**: new abstract indicator for ema based indicators like MMAIndicator
- **PearsonCorrelationIndicator**: new statistic indicator with pearson correlation
- **TimeSeries**: new method `getSubSeries(int, int)` to create a sub series of the TimeSeries that stores bars exclusively between `startIndex` and `endIndex` parameters
- **IIIIndicator**: Intraday Intensity Index
- **CriterionFactory**: new functional interface to support CriterionTest
- **IndicatorTest**: new class for storing an indicator factory, allows for generic calls like getIndicator(D data, P... params) after the factory is set once in the constructor call.  Facilitates standardization across unit tests.
- **CriterionTest**: new class for storing a criterion factory, allows for generic calls like getCriterion(P... params) after the factory is set once in the constructor call.  Facilitates standardization across unit tests.
- **ExternalIndicatorTest**: new interface for fetching indicators and time series from external sources
- **ExternalCriterionTest**: new interface for fetching criteria, trading records, and time series from external sources
- **XLSIndicatorTest**: new class implementing ExternalIndicatorTest for XLS files, for use in XLS unit tests
- **XLSCriterionTest**: new class implementing ExternalCriterionTest for XLS files, for use in XLS unit tests

## Removed
- **TraillingStopLossIndicator**: no need for this as indicator. No further calculations possible after price falls below stop loss. Use `StopLossRule` or `DifferenceIndicator`

## Deprecated
- **BaseTimeSeries**: Constructor: `BaseTimeSeries(TimeSeries defaultSeries, int seriesBeginIndex, int seriesEndIndex)` use `getSubSeries(int, int)`
- **Decimal**: Method `toDouble()` use `doubleValue()`

## 0.10 (released October 30, 2017)

### VERY Important note!!!!

with the release 0.10 we have changed the previous java package definition to org.ta4j or to be more specific to org.ta4j.core (the new organisation). You have to reorganize all your refernces to the new packages!
In eclipse you can do this easily by selecting your sources and run "Organize imports"
_Changed ownership of the ta4j repository_: from mdeverdelhan/ta4j (stopped the maintenance) to ta4j/ta4j (new organization)

### Fixed
- **ParabolicSarIndicator**: wrong calculation fixed
- **KAMAIndicator**: stack overflow bug fixed
- **AroonUpIndicator and AroonDownIndicator**: wrong calculations fixed and can handle NaN values now

### Changed
- **BREAKING**: **new package structure**: change eu.verdelhan.ta4j to org.ta4j.ta4j-core
- **new package adx**: new location of AverageDirectionalMovementIndicator and DMI+/DMI-
- **Ownership of the ta4j repository**: from mdeverdelhan/ta4j (stopped the maintenance) to ta4j/ta4j (new organization)
- **ParabolicSarIndicator**: old constructor removed (there was no need for time frame parameter after big fix). Three new constructors for default and custom parameters.
- **HighestValueIndicator and LowestValueIndicator:** ignore also NaN values if they are at the current index


## Added
- **AroonOscillatorIndicator**: new indicator based on AroonUp/DownIndicator
- **AroonUpIndicator** and **AroonDownIndicator**: New constructor with parameter for custom indicator for min price and max price calculation
- **ROCVIndicator**: rate of Change of Volume
- **DirectionalMovementPlusIndicator**: new indicator for Directional Movement System (DMI+)
- **DirectionalMovementDownIndicator**: new indicator for Directional Movement System (DMI-)
- **ChaikinOscillatorIndicator**: new indicator.
- **InSlopeRule**: new rule that is satisfied if the slope of two indicators are within a boundary
- **IsEqualRule**: new rule that is satisfied if two indicators are equal
- **AroonUpIndicator** and **AroonDownIndicator**: new constructor with parameter for custom indicator for min price and max price calculation
- **Pivot Point Indicators Package**: new package with Indicators for calculating standard, Fibonacci and DeMark pivot points and reversals
    - **PivotPointIndicator**: new indicator for calculating the standard pivot point
        - **StandardReversalIndicator**: new indicator for calculating the standard reversals (R3,R2,R1,S1,S2,S3)
        - **FibonacciReversalIndicator**: new indicator for calculating the Fibonacci reversals (R3,R2,R1,S1,S2,S3)
    - **DeMarkPivotPointIndicator**: new indicator for calculating the DeMark pivot point
        - **DeMarkReversalIndicator**: new indicator for calculating the DeMark resistance and the DeMark support
- **IsFallingRule**: new rule that is satisfied if indicator strictly decreases within the timeFrame.
- **IsRisingRule**: new rule that is satisfied if indicator strictly increases within the timeFrame.
- **IsLowestRule**: new rule that is satisfied if indicator is the lowest within the timeFrame.
- **IsHighestRule**: new rule that is satisfied if indicator is the highest within the timeFrame.

## 0.9 (released September 7, 2017)
  - **BREAKING** drops Java 7 support
  - use `java.time` instead of `java.util.Date`
  * Added interfaces for some API basic objects
  * Cleaned whole API
  * Reordered indicators
  * Added PreviousValueIndicator
  * Fixed #162 - Added amount field into Tick constructor
  * Fixed #183 - addTrade bad calculation
  * Fixed #153, #170 - Updated StopGainRule and StopLossRule for short trades
  * Removed dependency to Joda-time
  * Dropped Java 6 and Java 7 compatibility
  * Fixed #120 - ZLEMAIndicator StackOverflowError
  * Added stochastic RSI indicator
  * Added smoothed RSI indicator
  * Fixed examples
  * Fixed #81 - Tick uses Period of 24H when it possibly means 1 Day
  * Fixed #80 - TimeSeries always iterates over all the data
  * Removed the `timePeriod` field in time series
  * Fixed #102 - RSIIndicator returns NaN when rsi == 100
  * Added periodical growth rate indicator
  * Fixed #105 - Strange calculation with Ichimoku Indicator
  * Added Random Walk Index (high/low) indicators
  * Improved performance for Williams %R indicator
  * Moved mock indicators to regular scope (renamed in Fixed*Indicator)

## 0.8 (released February 25, 2016)

  * Fixed StackOverflowErrors on recursive indicators (see #60 and #68)
  * Fixed #74 - Question on backtesting strategies with indicators calculated with enough ticks
  * Added Chande Momentum Oscillator indicator
  * Added cumulated losses/gains indicators
  * Added Range Action Verification Index indicator
  * Added MVWAP indicator
  * Added VWAP indicator
  * Added Chandelier exit indicators
  * Improved Decimal performances
  * Added Fisher indicator
  * Added KAMA indicator
  * Added Detrended Price Oscillator
  * Added Ichimoku clouds indicators
  * Added statistical indicators: Simple linear regression, Correlation coefficient, Variance, Covariance, Standard error
  * Moved standard deviation
  * Added Bollinger BandWidth and %B indicator
  * Added Keltner channel indicators
  * Added Ulcer Index and Mass Index indicators
  * Added a trailing stop-loss indicator
  * Added Coppock Curve indicator
  * Added sum indicator
  * Added candle indicators: Real body, Upper/Lower shadow, Doji, 3 black crows, 3 white soldiers, Bullish/Bearish Harami, Bullish/Bearish Engulfing
  * Added absolute indicator
  * Added Hull Moving Average indicator
  * Updated Bollinger Bands (variable multiplier, see #53)
  * Fixed #39 - Possible update for TimeSeries.run()
  * Added Chaikin Money Flow indicator
  * Improved volume indicator
  * Added Close Location Value indicator
  * Added Positive Volume Index and Negative Volume Index indicators
  * Added zero-lag EMA indicator

## 0.7 (released May 21, 2015)

  * Fixed #35 - Fix max drawdown criterion
  * Improved documentation: user's guide & contributor's guidelines
  * Fixed #37 - Update Tick.toString method
  * Fixed #36 - Missing 'Period timePeriod' in full Tick constructor
  * Updated examples
  * Improved analysis criteria (to use actual entry/exit prices instead of close prices)
  * Added price and amount to `Order`
  * Added helpers for order creation
  * Renamed `Operation` to `Order`
  * Added a record/history of a trading session (`TradingRecord`)
  * Moved the trading logic from strategies to rules
  * Refactored trade operations
  * Added a difference indicator
  * Small other API changes

## 0.6 (released February 5, 2015)

  * Added `NaN` to Decimals
  * Renamed `TADecimal` to `Decimal`
  * Fixed #24 - Error in standard deviation calculation
  * Added moving time series (& cache: #25)
  * Refactored time series and ticks
  * Added entry-pass filter and exit-pass filter strategies
  * Replaced `JustBuyOnceStrategy` and `CombinedBuyAndSellStrategy` by `JustEnterOnceStrategy` and `CombinedEntryAndExitStrategy` respectively
  * Added examples
  * Added operation type helpers
  * Added strategy execution traces through SLF4J
  * Removed `.summarize(...)` methods and `Decision` (analysis)
  * Improved performance of some indicators and strategies
  * Generalized cache to all indicators (#20)
  * Removed AssertJ dependency
  * Fixed #16 - Division by zero in updated WalkForward example

## 0.5 (released October 22, 2014)

  * Switched doubles for TADecimals (BigDecimals) in indicators
  * Semantic improvement for IndicatorOverIndicatorStrategy
  * Fixed #11 - UnknownFormatConversionException when using toString() for 4 strategies
  * Added a maximum value starter strategy
  * Added linear transaction cost (analysis criterion)
  * Removed evaluators (replaced by `.chooseBest(...)` and `.betterThan(...)` methods)
  * Added triple EMA indicator
  * Added double EMA indicator
  * Removed slicers (replaced by `.split(...)` methods)
  * Removed runner (replaced by `.run(...)` methods)
  * Added more tests
  * Removed `ConstrainedTimeSeries` (replaced by `.subseries(...)` methods)
  * Added/refactored examples (including walk-forward and candlestick chart)

## 0.4 (released May 28, 2014)

  * Fixed #2 - Tests failing in JDK8
  * Added indicators: Mean deviation, Commodity channel index, Percentage price oscillator (tests)
  * Added distance between indicator and constant
  * Added opposite strategy
  * Removed some runners
  * Added strategy runs on whole series
  * Refactored slicers
  * Removed log4j dependency
  * Added examples

## 0.3 (released March 11, 2014)

  * First public release
  * 100% Pure Java - works on any Java Platform version 6 or later
  * More than 40 technical indicators (Aroon, ATR, moving averages, parabolic SAR, RSI, etc.)
  * A powerful engine for building custom trading strategies
  * Utilities to run and compare strategies
  * Minimal 3rd party dependencies
  * MIT license<|MERGE_RESOLUTION|>--- conflicted
+++ resolved
@@ -41,11 +41,8 @@
 
 ### Removed/Deprecated
 - removed **Serializable** from `CostModel`
-<<<<<<< HEAD
 - removed `DecimalNum.valueOf(DecimalNum)`
-=======
 - delete `.travis.yml` as this project is managed by "Github actions"
->>>>>>> feff0641
 
 ### Added
 - added `TradingRecord.getStartIndex()` and `TradingRecord.getEndIndex()` to track start and end of the recording
@@ -65,12 +62,9 @@
 - added "lessIsBetter"-property for **VarianceCriterion**
 - added "lessIsBetter"-property for **NumberOfPositionsCriterion**
 - added "addBase"-property for **ReturnCriterion** to include or exclude the base percentage of 1
-<<<<<<< HEAD
 - added `DecimalNum.valueOf(DoubleNum)` to convert a DoubleNum to a DecimalNum.
 - added `DoubleNum.valueOf(DecimalNum)` to convert a DecimalNum to a DoubleNum.
-=======
 - added **NumIndicator** to calculate any `Num`-value for a `Bar`
->>>>>>> feff0641
 
 ### Fixed
 - **Fixed** **CashFlow** fixed calculation with custom startIndex and endIndex
