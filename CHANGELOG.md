--- conflicted
+++ resolved
@@ -21,7 +21,6 @@
 - **`DifferencePercentageIndicator` deprecated**: `DifferencePercentageIndicator` has been deprecated in favor of `PercentageChangeIndicator`, which now provides all the same functionality plus additional features. **Action required**: Migrate to `PercentageChangeIndicator` using the migration examples in the deprecation javadoc.
 
 ### Added
-<<<<<<< HEAD
 - **ZigZag pattern indicators**: Added comprehensive ZigZag indicator suite in `org.ta4j.core.indicators.zigzag` package for identifying significant price reversals and swing points. The ZigZag algorithm filters out price movements below a specified threshold to highlight meaningful trend changes.
     - **ZigZagStateIndicator**: Core indicator that tracks ZigZag pattern state, including confirmed swing highs and lows, current trend direction, and current extreme points. Supports both fixed and dynamic reversal thresholds (e.g., based on ATR).
     - **ZigZagPivotHighIndicator**: Boolean indicator that returns `true` when a new swing high is confirmed, useful for detecting swing high confirmations in real-time.
@@ -37,13 +36,11 @@
 
 ### Fixed
 - **Support/resistance trendlines**: Backfilled trend line segments between confirmed swing points so projections stay straight and anchored on the pivot highs/lows instead of stepping around confirmation bars.
-=======
 - Added `TrueStrengthIndexIndicator`, `SchaffTrendCycleIndicator`, and `ConnorsRSIIndicator` to expand oscillator coverage
 - Added `PercentRankIndicator` helper indicator to calculate the percentile rank of a value within a rolling window
 - Added `DifferenceIndicator` helper indicator to calculate the difference between current and previous indicator values
 - Added `StreakIndicator` helper indicator to track consecutive up or down movements in indicator values
 - Added `StochasticIndicator` as a generic stochastic calculation indicator, extracted from `SchaffTrendCycleIndicator` for reuse
->>>>>>> 736db117
 - **AI-powered semantic release scheduler**: Added automated GitHub workflow that uses AI to analyze changes, determine version bumps (patch/minor/major), and schedule releases every 14 days. Includes structured approval process for major version bumps and OIDC token-based authentication for AI model calls. Enhanced release workflows with improved error handling, tag checking, and logging.
 
 ## 0.19 (released November 19, 2025)
