--- conflicted
+++ resolved
@@ -13,6 +13,7 @@
 
 ### Added
 - **Enhancement** Added possibility to use CostModels when backtesting with the BacktestExecutor
+- **Example** added a json serialization and deserialization example of BarSeries
 
 
 ## 0.14 (released April 25, 2021)
@@ -95,9 +96,6 @@
 - :tada: **Enhancement** added **`GrossLossCriterion.class`**.
 - :tada: **Enhancement** added **`NetProfitCriterion.class`**.
 - :tada: **Enhancement** added chooseBest() method with parameter tradeType in AnalysisCriterion.
-<<<<<<< HEAD
-- **Example** added a json serialization and deserialization example of BarSeries
-=======
 - :tada: **Enhancement** added **`AverageLossCriterion.class`**.
 - :tada: **Enhancement** added **`AverageProfitCriterion.class`**.
 - :tada: **Enhancement** added **`ProfitLossRatioCriterion.class`**.
@@ -107,7 +105,6 @@
 - :tada: **Enhancement** added Position#hasProfit.
 - :tada: **Enhancement** added Position#hasLoss.
 - :tada: **Enhancement** exposed both EMAs in MACD indicator
->>>>>>> 3153ab75
 
 
 ## 0.13 (released November 5, 2019)
