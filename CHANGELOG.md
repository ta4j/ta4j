--- conflicted
+++ resolved
@@ -2,14 +2,6 @@
 
 ## Unreleased
 
-<<<<<<< HEAD
-### Added
-- Added `MACDVIndicator` to volume-weight MACD calculations. (Closes #0000)
-
-### Changed
-- [#1399](https://github.com/ta4j/ta4j/issues/1399) Refresh dependencies, plugins, and build tooling while enforcing Java 21 and Maven 3.9+.
-=======
->>>>>>> c2e21ed3
 
 ## 0.19
 
@@ -58,7 +50,8 @@
 - Added new `NetMomentumIndicator` indicator class
 - New `substitute` helper function to `UnaryOperation`
 - Added `DecimalNumPrecisionPerformanceTest` as a quick and dirty demonstration of DecimalNum precision vs performance trade-offs
-- Added new `JsonBarsSerializer.loadSeries(InputStream)` overload helper function 
+- Added new `JsonBarsSerializer.loadSeries(InputStream)` overload helper function
+- Added `MACDVIndicator` to volume-weight MACD calculations. (Closes #0000)
 
 ## 0.18 (released May 15, 2025)
 
