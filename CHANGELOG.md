--- conflicted
+++ resolved
@@ -19,11 +19,8 @@
 - **BaseTimeSeriesBuilder** moved from inner class to own class
 
 ### Added
-<<<<<<< HEAD
 - :tada: **Enhancement** Added BaseBarBuilder and ConvertibleBaseBarBuilder - BaseBar builder classes
-=======
 - :tada: **Enhancement** Added BarAggregator and TimeSeriesAggregator to allow aggregates bars and time series 
->>>>>>> 17d9dc20
 - :tada: **Enhancement** Added LWMA Linearly Weighted Moving Average Indicator
 - :tada: **Enhancement** Implemented trading cost models (linear transaction and borrowing cost models)
 - :tada: **Enhancement** Implemented Value at Risk Analysis Criterion
