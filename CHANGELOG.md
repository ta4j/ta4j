Changelog for `ta4j`, roughly following [keepachangelog.com](http://keepachangelog.com/en/1.0.0/) from version 0.9 onwards.

## 0.16 (unreleased)

### Breaking
- **Upgraded to Java 11**
- **VersusBuyAndHoldCriterion** renamed to **`VersusEnterAndHoldCriterion`**
- **BarSeries** constructors use any instance of Num instead of Num-Function
- **GrossReturnCriterion** renamed to **`ReturnCriterion`**
- **NetProfitCriterion** and **GrossProfitCriterion** replaced by **`ProfitCriterion`**
- **NetLossCriterion** and **GrossLossCriterion** replaced by **`LossCriterion`**
- **LosingPositionsRatioCriterion** replaced by **`PositionsRatioCriterion`**
- **WinningPositionsRatioCriterion** replaced by **`PositionsRatioCriterion`**
- **Strategy#unstablePeriod** renamed to **`Strategy#unstableBars*`**
- **DateTimeIndicator** moved to package **`indicators/helpers`**
- **UnstableIndicator** moved to package **`indicators/helpers`**
- **BarSeriesManager** updated to use **`TradeOnNextOpenModel`** by default, which opens new trades at index `t + 1` at the open price.
  - For strategies require the previous behaviour, i.e. trades seconds or minutes before the closing prices, **`TradeOnCurerentCloseModel`** can be passed to **BarSeriesManager**
    - For example:
      - `BarSeriesManager manager = new BarSeriesManager(barSeries, new TradeOnCurrentCloseModel())`
      - `BarSeriesManager manager = new BarSeriesManager(barSeries, transactionCostModel, holdingCostModel, tradeExecutionModel)`
- **BarSeriesManager** and **BacktestExecutor** moved to packge **`backtest`**

### Fixed
-  **Fixed** **ParabolicSarIndicator** fixed calculation for sporadic indices
- **ExpectancyCriterion** fixed calculation
- catch NumberFormatException if `DecimalNum.valueOf(Number)` is `NaN`
- **ProfitCriterion** fixed excludeCosts functionality as it was reversed
- **LossCriterion** fixed excludeCosts functionality as it was reversed
- **PerformanceReportGenerator** fixed netProfit and netLoss calculations to include costs

### Changed
- **BarSeriesManager** consider finishIndex when running backtest
- **BarSeriesManager** add **`holdingTransaction`**
- **BacktestExecutor** evaluates strategies in parallel when possible
- **CachedIndicator** synchronize on getValue()
- **BaseBar** defaults to **`DecimalNum`** type in all constructors
- **TRIndicator** improved calculation
- updated pom.xml: slf4j-api to 2.0.7
- updated pom.xml: org.apache.poi to 5.2.3
- updated pom.xml: maven-jar-plugin to 3.3.0
- add `final` to properties where possible
- improved javadoc
- **SuperTrendIndicator**,**SuperTrendUpperIndicator**,**SuperTrendLowerIndicator**: optimized calculation
- **SuperTrendIndicator**, **SuperTrendLowerBandIndicator**, **SuperTrendUpperBandIndicator**: `multiplier` changed to from `Integer` to `Double`
- add missing `@Override` annotation
- **PriceVariationIndicator** renamed to **ClosePriceRatioIndicator** for consistency with new **ClosePriceDifferenceIndicator**

### Removed/Deprecated
- removed **Serializable** from `CostModel`
- removed `DecimalNum.valueOf(DecimalNum)`
- delete `.travis.yml` as this project is managed by "Github actions"

### Added
- added `TradingRecord.getStartIndex()` and `TradingRecord.getEndIndex()` to track start and end of the recording
- added **SuperTrendIndicator**
- added **SuperTrendUpperBandIndicator**
- added **SuperTrendLowerBandIndicator**
- added **Donchian Channel indicators (Upper, Lower, and Middle)**
- added `Indicator.getUnstableBars()`
- added `TransformIndicator.pow()`
- added `BarSeriesManager.getHoldingCostModel()` and `BarSeriesManager.getTransactionCostModel()`  to allow extending BarSeriesManager and reimplementing `run()`
- added `MovingAverageCrossOverRangeBacktest.java` and `ETH-USD-PT5M-2023-3-13_2023-3-15.json` test data file to demonstrate parallel strategy evaluation
- added javadoc improvements for percentage criteria
- added "lessIsBetter"-property for **AverageCriterion**
- added "lessIsBetter"-property for **RelativeStandardDeviation**
- added "lessIsBetter"-property for **StandardDeviationCriterion**
- added "lessIsBetter"-property for **StandardErrorCriterion**
- added "lessIsBetter"-property for **VarianceCriterion**
- added "lessIsBetter"-property for **NumberOfPositionsCriterion**
- added "addBase"-property for **ReturnCriterion** to include or exclude the base percentage of 1
<<<<<<< HEAD
- added **MoneyFlowIndexIndicator**
=======
- added **IntraDayMomentumIndexIndicator**
- added **ClosePriceDifferenceIndicator**
- added **TimeSegmentedVolumeIndicator**
- added `DecimalNum.valueOf(DoubleNum)` to convert a DoubleNum to a DecimalNum.
- added `DoubleNum.valueOf(DecimalNum)` to convert a DecimalNum to a DoubleNum.
- added "TradeExecutionModel" to modify trade execution during backtesting
- added **NumIndicator** to calculate any `Num`-value for a `Bar`

>>>>>>> 8f65c722

### Fixed
- **Fixed** **CashFlow** fixed calculation with custom startIndex and endIndex
- **Fixed** **Returns** fixed calculation with custom startIndex and endIndex
- **Fixed** **ExpectedShortfallCriterion** fixed calculation with custom startIndex and endIndex
- **Fixed** **MaximumDrawDownCriterion** fixed calculation with custom startIndex and endIndex
- **Fixed** **EnterAndHoldReturnCriterion** fixed calculation with custom startIndex and endIndex
- **Fixed** **VersusEnterAndHoldCriterion** fixed calculation with custom startIndex and endIndex
- **Fixed** **BarSeriesManager** consider finishIndex when running backtest

## 0.15 (released September 11, 2022)

### Breaking
- **NumberOfConsecutiveWinningPositions** renamed to **`NumberOfConsecutivePositions`**
- **DifferencePercentage** renamed to **`DifferencePercentageIndicator`**
- **BuyAndHoldCriterion** renamed to **`EnterAndHoldCriterion`**
- **DXIndicator** moved to adx-package
- **PlusDMIndicator** moved to adx-package
- **MinusDMIndicator** moved to adx-package
- `analysis/criterion`-package moved to root
- `cost`-package moved to `analysis/cost`-package
- **AroonXXX** indicators moved to aroon package

### Fixed
- **LosingPositionsRatioCriterion** correct betterThan
- **VersusBuyAndHoldCriterionTest** NaN-Error.
- **Fixed** **`ChaikinOscillatorIndicatorTest`**
- **DecimalNum#remainder()** adds NaN-check
- **Fixed** **ParabolicSarIndicatorTest** fixed openPrice always 0 and highPrice lower than lowPrice
- **UlcerIndexIndicator** using the max price of current period instead of the highest value of last n bars
- **DurationBarAggregator** fixed aggregation of bars with gaps


### Changed
- **KeltnerChannelMiddleIndicator** changed superclass to AbstractIndicator; add GetBarCount() and toString()
- **KeltnerChannelUpperIndicator** add constructor to accept pre-constructed ATR; add GetBarCount() and toString()
- **KeltnerChannelLowerIndicator** add constructor to accept pre-constructed ATR; add GetBarCount() and toString()
- **BarSeriesManager** removed empty args constructor
- **Open|High|Low|Close** do not cache price values anymore
- **DifferenceIndicator(i1,i2)** replaced by the more flexible CombineIndicator.minus(i1,i2)
- **DoubleNum** replace redundant `toString()` call in `DoubleNum.valueOf(Number i)` with `i.doubleValue()`
- **ZeroCostModel** now extends from `FixedTransactionCostModel`

### Removed/Deprecated
- **Num** removed Serializable
- **PriceIndicator** removed

### Added
- **NumericIndicator** new class providing a fluent and lightweight api for indicator creation
- **AroonFacade**, **BollingerBandFacade**, **KeltnerChannelFacade** new classes providing a facade for indicator groups by using lightweight `NumericIndicators`
- **AbstractEMAIndicator** added getBarCount() to support future enhancements
- **ATRIndicator** "uncached" by changing superclass to AbstractIndicator; added constructor to accept TRIndicator and getter for same; added toString(); added getBarCount() to support future enhancements
- :tada: **Enhancement** added possibility to use CostModels when backtesting with the BacktestExecutor
- :tada: **Enhancement** added Num#zero, Num#one, Num#hundred
- :tada: **Enhancement** added possibility to use CostModels when backtesting with the BacktestExecutor
- :tada: **Enhancement** added Indicator#stream() method
- :tada: **Enhancement** added a new CombineIndicator, which can combine the values of two Num Indicators with a given combine-function
- **Example** added a json serialization and deserialization example of BarSeries using google-gson library
- **EnterAndHoldCriterion** added constructor with TradeType to begin with buy or sell
- :tada: **Enhancement** added Position#getStartingType() method
- :tada: **Enhancement** added **`SqnCriterion`**
- :tada: **Enhancement** added **`StandardDeviationCriterion`**
- :tada: **Enhancement** added **`RelativeStandardDeviationCriterion`**
- :tada: **Enhancement** added **`StandardErrorCriterion`**
- :tada: **Enhancement** added **`VarianceCriterion`**
- :tada: **Enhancement** added **`AverageCriterion`**
- :tada: **Enhancement** added javadoc for all rules to make clear which rule makes use of a TradingRecord
- **Enhancement** prevent Object[] allocation for varargs log.trace and log.debug calls by wrapping them in `if` blocks
- :tada: **Enhancement** added **`FixedTransactionCostModel`**
- :tada: **Enhancement** added **`AnalysisCriterion.PositionFilter`** to handle both sides within one Criterion.

## 0.14 (released April 25, 2021)

### Breaking
- **Breaking:** **`PrecisionNum`** renamed to **`DecimalNum`**
- **Breaking:** **`AverageProfitableTradesCriterion`** renamed to **`WinningTradesRatioCriterion`**
- **Breaking:** **`AverageProfitCriterion`** renamed to **`AverageReturnPerBarCriterion`**
- **Breaking:** **`BuyAndHoldCriterion`** renamed to **`BuyAndHoldReturnCriterion`**
- **Breaking:** **`RewardRiskRatioCriterion`** renamed to **`ReturnOverMaxDrawdownCriterion`**
- **Breaking:** **`ProfitLossCriterion`** moved to PnL-Package
- **Breaking:** **`ProfitLossPercentageCriterion`** moved to PnL-Package
- **Breaking:** **`TotalProfitCriterion`** renamed to **`GrossReturnCriterion`** and moved to PnL-Package.
- **Breaking:** **`TotalProfit2Criterion`** renamed to **`GrossProfitCriterion`** and moved to PnL-Package.
- **Breaking:** **`TotalLossCriterion`** renamed to **`NetLossCriterion`** and moved to PnL-Package.
- **Breaking:** package "tradereports" renamed to "reports"
- **Breaking:** **`NumberOfTradesCriterion`** renamed to **`NumberOfPositionsCriterion`**
- **Breaking:** **`NumberOfLosingTradesCriterion`** renamed to **`NumberOfLosingPositionsCriterion`**
- **Breaking:** **`NumberOfWinningTradesCriterion`** renamed to **`NumberOfWinningPositionsCriterion`**
- **Breaking:** **`NumberOfBreakEvenTradesCriterion`** renamed to **`NumberOfBreakEvenPositionsCriterion`**
- **Breaking:** **`WinningTradesRatioCriterion`** renamed to **`WinningPositionsRatioCriterion`**
- **Breaking:** **`TradeStatsReport`** renamed to **`PositionStatsReport`**
- **Breaking:** **`TradeStatsReportGenerator`** renamed to **`PositionStatsReportGenerator`**
- **Breaking:** **`TradeOpenedMinimumBarCountRule`** renamed to **`OpenedPositionMinimumBarCountRule`**
- **Breaking:** **`Trade.class`** renamed to **`Position.class`**
- **Breaking:** **`Order.class`** renamed to **`Trade.class`**
- **Breaking:** package "tradereports" renamed to "reports"
- **Breaking:** package "trading/rules" renamed to "rules"
- **Breaking:** remove Serializable from all indicators
- **Breaking:** Bar#trades: changed type from int to long


### Fixed
- **Fixed `Trade`**: problem with profit calculations on short trades.
- **Fixed `TotalLossCriterion`**: problem with profit calculations on short trades.
- **Fixed `BarSeriesBuilder`**: removed the Serializable interface
- **Fixed `ParabolicSarIndicator`**: problem with calculating in special cases
- **Fixed `BaseTimeSeries`**: can now be serialized
- **Fixed `ProfitLossPercentageCriterion`**: use entryPrice#getValue() instead of entryPrice#getPricePerAsset()

### Changed
- **Trade**: Changed the way Nums are created.
- **WinningTradesRatioCriterion** (previously AverageProfitableTradesCriterion): Changed to calculate trade profits using Trade's getProfit().
- **BuyAndHoldReturnCriterion** (previously BuyAndHoldCriterion): Changed to calculate trade profits using Trade's getProfit().
- **ExpectedShortfallCriterion**: Removed unnecessary primitive boxing.
- **NumberOfBreakEvenTradesCriterion**: Changed to calculate trade profits using Trade's getProfit().
- **NumberOfLosingTradesCriterion**: Changed to calculate trade profits using Trade's getProfit().
- **NumberOfWinningTradesCriterion**: Changed to calculate trade profits using Trade's getProfit().
- **ProfitLossPercentageCriterion**: Changed to calculate trade profits using Trade's entry and exit prices.
- **TotalLossCriterion**: Changed to calculate trade profits using Trade's getProfit().
- **TotalReturnCriterion** (previously TotalProfitCriterion): Changed to calculate trade profits using Trade's getProfit().
- **WMAIndicator**: reduced complexity of WMAIndicator implementation

### Removed/Deprecated
- **MultiplierIndicator**: replaced by TransformIndicator.
- **AbsoluteIndicator**: replaced by TransformIndicator.

### Added
- **Enhancement** Improvements on gitignore
- **Enhancement** Added TradeOpenedMinimumBarCountRule - rule to specify minimum bar count for opened trade.
- **Enhancement** Added DateTimeIndicator a new Indicator for dates.
- **Enhancement** Added DayOfWeekRule for specifying days of the week to trade.
- **Enhancement** Added TimeRangeRule for trading within time ranges.
- **Enhancement** Added floor() and ceil() to Num.class
- **Enhancement** Added getters getLow() and getUp() in CrossedDownIndicatorRule
- **Enhancement** Added BarSeriesUtils: common helpers and shortcuts for BarSeries methods.
- **Enhancement** Improvements for PreviousValueIndicator: more descriptive toString() method, validation of n-th previous bars in
- **Enhancement** Added Percentage Volume Oscillator Indicator, PVOIndicator.
- **Enhancement** Added Distance From Moving Average Indicator, DistanceFromMAIndicator.
- **Enhancement** Added Know Sure Thing Indicator, KSTIndicator.
 constructor of PreviousValueIndicator
- :tada: **Enhancement** added getGrossProfit() and getGrossProfit(BarSeries) on Trade.
- :tada: **Enhancement** added getPricePerAsset(BarSeries) on Order.
- :tada: **Enhancement** added convertBarSeries(BarSeries, conversionFunction) to BarSeriesUtils.
- :tada: **Enhancement** added UnstableIndicator.
- :tada: **Enhancement** added Chainrule.
- :tada: **Enhancement** added BarSeriesUtils#sortBars.
- :tada: **Enhancement** added BarSeriesUtils#addBars.
- :tada: **Enhancement** added Num.negate() to negate a Num value.
- :tada: **Enhancement** added **`GrossLossCriterion.class`**.
- :tada: **Enhancement** added **`NetProfitCriterion.class`**.
- :tada: **Enhancement** added chooseBest() method with parameter tradeType in AnalysisCriterion.
- :tada: **Enhancement** added **`AverageLossCriterion.class`**.
- :tada: **Enhancement** added **`AverageProfitCriterion.class`**.
- :tada: **Enhancement** added **`ProfitLossRatioCriterion.class`**.
- :tada: **Enhancement** added **`ExpectancyCriterion.class`**.
- :tada: **Enhancement** added **`ConsecutiveWinningPositionsCriterion.class`**.
- :tada: **Enhancement** added **`LosingPositionsRatioCriterion.class`**
- :tada: **Enhancement** added Position#hasProfit.
- :tada: **Enhancement** added Position#hasLoss.
- :tada: **Enhancement** exposed both EMAs in MACD indicator


## 0.13 (released November 5, 2019)

### Breaking
- **Breaking** Refactored from Max/Min to High/Low in Bar class
- **Breaking** Removed redundant constructors from BaseBar class
- **Breaking** Renamed `TimeSeries` to `BarSeries`

### Fixed
- **Fixed `BaseBarSeries`**: problem with getSubList for series with specified `maximumBarCount`.
- **Fixed return `BigDecimal` instead of `Number` in**: `PrecisionNum.getDelegate`.
- **Fixed `java.lang.ClassCastException` in**: `PrecisionNum.equals()`.
- **Fixed `java.lang.ClassCastException` in**: `DoubleNum.equals()`.
- **Fixed `java.lang.NullPointerException` in**: `NumberOfBarsCriterion.calculate(TimeSeries, Trade)` for opened trade.
- **Fixed `java.lang.NullPointerException` in**: `AverageProfitableTradesCriterion.calculate(TimeSeries, Trade)` for opened trade.
- **StopGainRule**: now correctly handles stops for sell orders
- **StopLossRule**: now correctly handles stops for sell orders
- **ProfitLossCriterion**: fixed to work properly for short trades
- **PivotPointIndicator**: fixed possible npe if first bar is not in same period
- **`IchimokuChikouSpanIndicator`**: fixed calculations - applied correct formula.
- **CloseLocationValueIndicator**: fixed special case, return zero instead of NaN if high price == low price

### Changed
- **PrecisionNum**: improve performance for methods isZero/isPositive/isPositiveOrZero/isNegative/isNegativeOrZero.
- **BaseTimeSeriesBuilder** moved from inner class to own class
- **TrailingStopLossRule** added ability to look back the last x bars for calculating the trailing stop loss

### Added
- **Enhancement** Added getters for AroonDownIndicator and AroonUpIndicator in AroonOscillatorIndicator
- **Enhancement** Added common constructors in BaseBar for BigDecimal, Double and String values
- **Enhancement** Added constructor in BaseBar with trades property
- **Enhancement** Added BaseBarBuilder and ConvertibleBaseBarBuilder - BaseBar builder classes
- **Enhancement** Added BarAggregator and TimeSeriesAggregator to allow aggregates bars and time series
- **Enhancement** Added LWMA Linearly Weighted Moving Average Indicator
- **Enhancement** Implemented trading cost models (linear transaction and borrowing cost models)
- **Enhancement** Implemented Value at Risk Analysis Criterion
- **Enhancement** Implemented Expected Shortfall Analysis Criterion
- **Enhancement** Implemented Returns class to analyze the time series of return rates. Supports logarithmic and arithmetic returns
- **Enhancement** Implemented a way to find the best result for multiple strategies by submitting a range of numbers while backtesting
- **Enhancement** Implemented NumberOfBreakEvenTradesCriterion for counting break even trades
- **Enhancement** Implemented NumberOfLosingTradesCriterion for counting losing trades
- **Enhancement** Implemented NumberOfWinningTradesCriterion for counting winning trades
- **Enhancement** Implemented NumberOfWinningTradesCriterion for counting winning trades
- **Enhancement** Implemented ProfitLossPercentageCriterion for calculating the total performance percentage of your trades
- **Enhancement** Implemented TotalProfit2Criterion for calculating the total profit of your trades
- **Enhancement** Implemented TotalLossCriterion for calculating the total loss of your trades
- **Enhancement** Added ADX indicator based strategy to ta4j-examples
- **Enhancement** TrailingStopLossRule: added possibility of calculations of TrailingStopLossRule also for open, high, low price. Added getter
for currentStopLossLimitActivation
- **Enhancement** Add constructors with parameters to allow custom implementation of ReportGenerators in BacktestExecutor
- **Enhancement** Added license checker goal on CI's pipeline
- **Enhancement** Added source format checker goal on CI's pipeline

### Removed/Deprecated

## 0.12 (released September 10, 2018)

### Breaking:
   - `Decimal` class has been replaced by new `Num` interface. Enables using `Double`, `BigDecimal` and custom data types for calculations.
   - Big changes in `TimeSeries` and `BaseTimeSeries`. Multiple new `addBar(..)` functions in `TimeSeries` allow to add data directly to the series


### Fixed
- **TradingBotOnMovingTimeSeries**: fixed calculations and ArithmeticException Overflow
- **Fixed wrong indexing in**: `Indicator.toDouble()`.
- **PrecisionNum.sqrt()**: using DecimalFormat.parse().
- **RandomWalk[High|Low]Indicator**: fixed formula (max/min of formula with n iterating from 2 to barCount)

### Changed
- **ALL INDICATORS**: `Decimal` replaced by `Num`.
- **ALL CRITERION**: Calculations modified to use `Num`.
- **AbstractIndicator**: new `AbstractIndicator#numOf(Number n)` function as counterpart of dropped `Decimal.valueOf(double|int|..)`
- **TimeSeries | Bar**: preferred way to add bar data to a `TimeSeries` is directly to the series via new `TimeSeries#addBar(time,open,high,..)` functions. It ensures to use the correct `Num` implementation of the series
- **XlsTestsUtils**: now processes xls with one or more days between data rows (daily, weekly, monthly, etc).  Also handle xls #DIV/0! calculated cells (imported as NaN.NaN)
- **CachedIndicator**: Last bar is not cached to support real time indicators
- **TimeSeries | Bar **: added new `#addPrice(price)` function that adds price to (last) bar.
- Parameter **timeFrame** renamed to **barCount**.
- **Various Rules**: added constructor that provides `Number` parameters
- **AroonUpIndicator**: redundant TimeSeries call was removed from constructor
- **AroonDownIndicator**: redundant TimeSeries call was removed from constructor
- **BaseTimeSeries**: added setDefaultFunction() to SeriesBuilder for setting the default Num type function for all new TimeSeries built by that SeriesBuilder, updated BuildTimeSeries example
- **<various>CriterionTest**: changed from explicit constructor calls to `AbstractCriterionTest.getCriterion()` calls.
- **ChopIndicator**: transparent fixes
- **StochasticRSIIndicator**: comments and params names changes to reduce confusion
- **ConvergenceDivergenceIndicator**: remove unused method
- **ChopIndicatorTest**: spelling, TODO: add better tests
- **Various Indicators**: remove double math operations, change `Math.sqrt(double)` to `Num.sqrt()`, other small improvements
- **RandomWalk[High|Low]Indicator**: renamed to `RWI[High|Low]Indicator`

### Added
- **BaseTimeSeries.SeriesBuilder**: simplifies creation of BaseTimeSeries.
- **Num**: Extracted interface of dropped `Decimal` class
- **DoubleNum**: `Num` implementation to support calculations based on `double` primitive
- **BigDecimalNum**: Default `Num` implementation of `BaseTimeSeries`
- **DifferencePercentageIndicator**: New indicator to get the difference in percentage from last value
- **PrecisionNum**: `Num` implementation to support arbitrary precision
- **TestUtils**: removed convenience methods for permuted parameters, fixed all unit tests
- **TestUtils**: added parameterized abstract test classes to allow two test runs with `DoubleNum` and `BigDecimalNum`
- **ChopIndicator** new common indicator of market choppiness (low volatility), and related 'ChopIndicatorTest' JUnit test and 'CandlestickChartWithChopIndicator' example
- **BollingerBandWidthIndicator**: added missing constructor documentation.
- **BollingerBandsLowerIndicator**: added missing constructor documentation.
- **BollingerBandsMiddleIndicator**: added missing constructor documentation.
- **TrailingStopLossRule**: new rule that is satisfied if trailing stop loss is reached
- **Num**: added Num sqrt(int) and Num sqrt()
- **pom.xml**: added support to generate ta4j-core OSGi artifact.

### Removed/Deprecated
- **Decimal**: _removed_. Replaced by `Num` interface
- **TimeSeries#addBar(Bar bar)**: _deprecated_. Use `TimeSeries#addBar(Time, open, high, low, ...)`
- **BaseTimeSeries**: _Constructor_ `BaseTimeSeries(TimeSeries defaultSeries, int seriesBeginIndex, int seriesEndIndex)` _removed_. Use `TimeSeries.getSubseries(int i, int i)` instead
- **FisherIndicator**: commented constructor removed.
- **TestUtils**: removed convenience methods for permuted parameters, fixed all unit tests
- **BaseTimeSeries**: _Constructor_ `BaseTimeSeries(TimeSeries defaultSeries, int seriesBeginIndex, int seriesEndIndex)` _removed_. Use `TimeSeries.getSubseries(int i, int i)` instead
- **BigDecimalNum**: _removed_.  Replaced by `PrecisionNum`
- **AbstractCriterionTest**: removed constructor `AbstractCriterionTest(Function<Number, Num)`.  Use `AbstractCriterionTest(CriterionFactory, Function<Number, Num>)`.
- **<various>Indicator**: removed redundant `private TimeSeries`

## 0.11 (released January 25, 2018)

- **BREAKING**: Tick has been renamed to **Bar**

### Fixed
- **ATRIndicator**: fixed calculations
- **PlusDI, MinusDI, ADX**: fixed calculations
- **LinearTransactionCostCriterion**: fixed calculations, added xls file and unit tests
- **FisherIndicator**: fixed calculations
- **ConvergenceDivergenceIndicator**: fixed NPE of optional "minStrenght"-property

### Changed
- **TotalProfitCriterion**: If not `NaN` the criterion uses the price of the `Order` and not just the close price of underlying `TimeSeries`
- **Order**: Now constructors and static `sell/buyAt(..)` functions need a price and amount parameter to satisfy correct be
behaviour of criterions (entry/exit prices can differ from corresponding close prices in `Order`)
- **JustOnceRule**: now it is possible to add another rule so that this rule is satisfied if the inner rule is satisfied for the first time
- **MeanDeviationIndicator**: moved to statistics package
- **Decimal**: use `BigDecimal::valueof` instead of instantiating a new BigDecimal for double, int and long
    - now `Decimal` extends `Number`
- **Strategy:** can now have a optional parameter "name".
- **Tick:** `Tick` has been renamed to **`Bar`** for a more appropriate description of the price movement over a set period of time.
- **MMAIndicator**: restructured and moved from `helpers` to `indicators` package
- **AverageTrueRangeIndicator**: renamed to **ATRIndicator**
- **AverageDirectionalMovementDownIndicator**: renamed to **ADXIndicator**
-  **ADXIndicator**: added new two argument constructor
- **DirectionalMovementPlusIndicator** and **DirectionalMovementPlusIndicator**: renamed to **PlusDIIndicator** and **MinusDIIndicator**
- **XlsTestsUtils**: rewritten to provide getSeries(), getIndicator(), getFinalCriterionValue(), and getTradingRecord() in support of XLSCriterionTest and XLSIndicatorTest.
- **IndicatorFactory**: made generic and renamed createIndicator() to getIndicator()
- **RSIIndicatorTest**: example showing usage of new generic unit testing of indicators
- **LinearTransactionCostCriterionTest**: example showing usage of new generic unit testing of criteria

## Added
- **ConvergenceDivergenceIndicator**: new Indicator for positive/negative convergence and divergence.
- **BooleanTransformIndicator**: new indicator to transform any decimal indicator to a boolean indicator by using logical operations.
- **DecimalTransformIndicator**: new indicator to transforms any indicator by using common math operations.
- **Decimal**: added functions `Decimal valueOf(BigDecimal)` and `BigDecimal getDelegate()`
- **AbstractEMAIndicator**: new abstract indicator for ema based indicators like MMAIndicator
- **PearsonCorrelationIndicator**: new statistic indicator with pearson correlation
- **TimeSeries**: new method `getSubSeries(int, int)` to create a sub series of the TimeSeries that stores bars exclusively between `startIndex` and `endIndex` parameters
- **IIIIndicator**: Intraday Intensity Index
- **CriterionFactory**: new functional interface to support CriterionTest
- **IndicatorTest**: new class for storing an indicator factory, allows for generic calls like getIndicator(D data, P... params) after the factory is set once in the constructor call.  Facilitates standardization across unit tests.
- **CriterionTest**: new class for storing a criterion factory, allows for generic calls like getCriterion(P... params) after the factory is set once in the constructor call.  Facilitates standardization across unit tests.
- **ExternalIndicatorTest**: new interface for fetching indicators and time series from external sources
- **ExternalCriterionTest**: new interface for fetching criteria, trading records, and time series from external sources
- **XLSIndicatorTest**: new class implementing ExternalIndicatorTest for XLS files, for use in XLS unit tests
- **XLSCriterionTest**: new class implementing ExternalCriterionTest for XLS files, for use in XLS unit tests

## Removed
- **TraillingStopLossIndicator**: no need for this as indicator. No further calculations possible after price falls below stop loss. Use `StopLossRule` or `DifferenceIndicator`

## Deprecated
- **BaseTimeSeries**: Constructor: `BaseTimeSeries(TimeSeries defaultSeries, int seriesBeginIndex, int seriesEndIndex)` use `getSubSeries(int, int)`
- **Decimal**: Method `toDouble()` use `doubleValue()`

## 0.10 (released October 30, 2017)

### VERY Important note!!!!

with the release 0.10 we have changed the previous java package definition to org.ta4j or to be more specific to org.ta4j.core (the new organisation). You have to reorganize all your refernces to the new packages!
In eclipse you can do this easily by selecting your sources and run "Organize imports"
_Changed ownership of the ta4j repository_: from mdeverdelhan/ta4j (stopped the maintenance) to ta4j/ta4j (new organization)

### Fixed
- **ParabolicSarIndicator**: wrong calculation fixed
- **KAMAIndicator**: stack overflow bug fixed
- **AroonUpIndicator and AroonDownIndicator**: wrong calculations fixed and can handle NaN values now

### Changed
- **BREAKING**: **new package structure**: change eu.verdelhan.ta4j to org.ta4j.ta4j-core
- **new package adx**: new location of AverageDirectionalMovementIndicator and DMI+/DMI-
- **Ownership of the ta4j repository**: from mdeverdelhan/ta4j (stopped the maintenance) to ta4j/ta4j (new organization)
- **ParabolicSarIndicator**: old constructor removed (there was no need for time frame parameter after big fix). Three new constructors for default and custom parameters.
- **HighestValueIndicator and LowestValueIndicator:** ignore also NaN values if they are at the current index


## Added
- **AroonOscillatorIndicator**: new indicator based on AroonUp/DownIndicator
- **AroonUpIndicator** and **AroonDownIndicator**: New constructor with parameter for custom indicator for min price and max price calculation
- **ROCVIndicator**: rate of Change of Volume
- **DirectionalMovementPlusIndicator**: new indicator for Directional Movement System (DMI+)
- **DirectionalMovementDownIndicator**: new indicator for Directional Movement System (DMI-)
- **ChaikinOscillatorIndicator**: new indicator.
- **InSlopeRule**: new rule that is satisfied if the slope of two indicators are within a boundary
- **IsEqualRule**: new rule that is satisfied if two indicators are equal
- **AroonUpIndicator** and **AroonDownIndicator**: new constructor with parameter for custom indicator for min price and max price calculation
- **Pivot Point Indicators Package**: new package with Indicators for calculating standard, Fibonacci and DeMark pivot points and reversals
    - **PivotPointIndicator**: new indicator for calculating the standard pivot point
        - **StandardReversalIndicator**: new indicator for calculating the standard reversals (R3,R2,R1,S1,S2,S3)
        - **FibonacciReversalIndicator**: new indicator for calculating the Fibonacci reversals (R3,R2,R1,S1,S2,S3)
    - **DeMarkPivotPointIndicator**: new indicator for calculating the DeMark pivot point
        - **DeMarkReversalIndicator**: new indicator for calculating the DeMark resistance and the DeMark support
- **IsFallingRule**: new rule that is satisfied if indicator strictly decreases within the timeFrame.
- **IsRisingRule**: new rule that is satisfied if indicator strictly increases within the timeFrame.
- **IsLowestRule**: new rule that is satisfied if indicator is the lowest within the timeFrame.
- **IsHighestRule**: new rule that is satisfied if indicator is the highest within the timeFrame.

## 0.9 (released September 7, 2017)
  - **BREAKING** drops Java 7 support
  - use `java.time` instead of `java.util.Date`
  * Added interfaces for some API basic objects
  * Cleaned whole API
  * Reordered indicators
  * Added PreviousValueIndicator
  * Fixed #162 - Added amount field into Tick constructor
  * Fixed #183 - addTrade bad calculation
  * Fixed #153, #170 - Updated StopGainRule and StopLossRule for short trades
  * Removed dependency to Joda-time
  * Dropped Java 6 and Java 7 compatibility
  * Fixed #120 - ZLEMAIndicator StackOverflowError
  * Added stochastic RSI indicator
  * Added smoothed RSI indicator
  * Fixed examples
  * Fixed #81 - Tick uses Period of 24H when it possibly means 1 Day
  * Fixed #80 - TimeSeries always iterates over all the data
  * Removed the `timePeriod` field in time series
  * Fixed #102 - RSIIndicator returns NaN when rsi == 100
  * Added periodical growth rate indicator
  * Fixed #105 - Strange calculation with Ichimoku Indicator
  * Added Random Walk Index (high/low) indicators
  * Improved performance for Williams %R indicator
  * Moved mock indicators to regular scope (renamed in Fixed*Indicator)

## 0.8 (released February 25, 2016)

  * Fixed StackOverflowErrors on recursive indicators (see #60 and #68)
  * Fixed #74 - Question on backtesting strategies with indicators calculated with enough ticks
  * Added Chande Momentum Oscillator indicator
  * Added cumulated losses/gains indicators
  * Added Range Action Verification Index indicator
  * Added MVWAP indicator
  * Added VWAP indicator
  * Added Chandelier exit indicators
  * Improved Decimal performances
  * Added Fisher indicator
  * Added KAMA indicator
  * Added Detrended Price Oscillator
  * Added Ichimoku clouds indicators
  * Added statistical indicators: Simple linear regression, Correlation coefficient, Variance, Covariance, Standard error
  * Moved standard deviation
  * Added Bollinger BandWidth and %B indicator
  * Added Keltner channel indicators
  * Added Ulcer Index and Mass Index indicators
  * Added a trailing stop-loss indicator
  * Added Coppock Curve indicator
  * Added sum indicator
  * Added candle indicators: Real body, Upper/Lower shadow, Doji, 3 black crows, 3 white soldiers, Bullish/Bearish Harami, Bullish/Bearish Engulfing
  * Added absolute indicator
  * Added Hull Moving Average indicator
  * Updated Bollinger Bands (variable multiplier, see #53)
  * Fixed #39 - Possible update for TimeSeries.run()
  * Added Chaikin Money Flow indicator
  * Improved volume indicator
  * Added Close Location Value indicator
  * Added Positive Volume Index and Negative Volume Index indicators
  * Added zero-lag EMA indicator

## 0.7 (released May 21, 2015)

  * Fixed #35 - Fix max drawdown criterion
  * Improved documentation: user's guide & contributor's guidelines
  * Fixed #37 - Update Tick.toString method
  * Fixed #36 - Missing 'Period timePeriod' in full Tick constructor
  * Updated examples
  * Improved analysis criteria (to use actual entry/exit prices instead of close prices)
  * Added price and amount to `Order`
  * Added helpers for order creation
  * Renamed `Operation` to `Order`
  * Added a record/history of a trading session (`TradingRecord`)
  * Moved the trading logic from strategies to rules
  * Refactored trade operations
  * Added a difference indicator
  * Small other API changes

## 0.6 (released February 5, 2015)

  * Added `NaN` to Decimals
  * Renamed `TADecimal` to `Decimal`
  * Fixed #24 - Error in standard deviation calculation
  * Added moving time series (& cache: #25)
  * Refactored time series and ticks
  * Added entry-pass filter and exit-pass filter strategies
  * Replaced `JustBuyOnceStrategy` and `CombinedBuyAndSellStrategy` by `JustEnterOnceStrategy` and `CombinedEntryAndExitStrategy` respectively
  * Added examples
  * Added operation type helpers
  * Added strategy execution traces through SLF4J
  * Removed `.summarize(...)` methods and `Decision` (analysis)
  * Improved performance of some indicators and strategies
  * Generalized cache to all indicators (#20)
  * Removed AssertJ dependency
  * Fixed #16 - Division by zero in updated WalkForward example

## 0.5 (released October 22, 2014)

  * Switched doubles for TADecimals (BigDecimals) in indicators
  * Semantic improvement for IndicatorOverIndicatorStrategy
  * Fixed #11 - UnknownFormatConversionException when using toString() for 4 strategies
  * Added a maximum value starter strategy
  * Added linear transaction cost (analysis criterion)
  * Removed evaluators (replaced by `.chooseBest(...)` and `.betterThan(...)` methods)
  * Added triple EMA indicator
  * Added double EMA indicator
  * Removed slicers (replaced by `.split(...)` methods)
  * Removed runner (replaced by `.run(...)` methods)
  * Added more tests
  * Removed `ConstrainedTimeSeries` (replaced by `.subseries(...)` methods)
  * Added/refactored examples (including walk-forward and candlestick chart)

## 0.4 (released May 28, 2014)

  * Fixed #2 - Tests failing in JDK8
  * Added indicators: Mean deviation, Commodity channel index, Percentage price oscillator (tests)
  * Added distance between indicator and constant
  * Added opposite strategy
  * Removed some runners
  * Added strategy runs on whole series
  * Refactored slicers
  * Removed log4j dependency
  * Added examples

## 0.3 (released March 11, 2014)

  * First public release
  * 100% Pure Java - works on any Java Platform version 6 or later
  * More than 40 technical indicators (Aroon, ATR, moving averages, parabolic SAR, RSI, etc.)
  * A powerful engine for building custom trading strategies
  * Utilities to run and compare strategies
  * Minimal 3rd party dependencies
  * MIT license<|MERGE_RESOLUTION|>--- conflicted
+++ resolved
@@ -69,9 +69,7 @@
 - added "lessIsBetter"-property for **VarianceCriterion**
 - added "lessIsBetter"-property for **NumberOfPositionsCriterion**
 - added "addBase"-property for **ReturnCriterion** to include or exclude the base percentage of 1
-<<<<<<< HEAD
 - added **MoneyFlowIndexIndicator**
-=======
 - added **IntraDayMomentumIndexIndicator**
 - added **ClosePriceDifferenceIndicator**
 - added **TimeSegmentedVolumeIndicator**
@@ -79,8 +77,6 @@
 - added `DoubleNum.valueOf(DecimalNum)` to convert a DecimalNum to a DoubleNum.
 - added "TradeExecutionModel" to modify trade execution during backtesting
 - added **NumIndicator** to calculate any `Num`-value for a `Bar`
-
->>>>>>> 8f65c722
 
 ### Fixed
 - **Fixed** **CashFlow** fixed calculation with custom startIndex and endIndex
