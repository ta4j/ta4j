--- conflicted
+++ resolved
@@ -1,11 +1,8 @@
 Changelog for `ta4j`, roughly following [keepachangelog.com](http://keepachangelog.com/en/1.0.0/) from version 0.9 onwards.
 
 ## 0.17
-<<<<<<< HEAD
 - **Added signal line and histogram to MACDIndicator**
-=======
 - **Implemented inner cache for SMAIndicator**
->>>>>>> ad120c03
 
 
 ## 0.16 (released May 15, 2024)
