Changelog for `ta4j`, roughly following [keepachangelog.com](http://keepachangelog.com/en/1.0.0/) from version 0.9 onwards.

<<<<<<< HEAD
=======
## Unreleased

### Changed
- [#1399](https://github.com/ta4j/ta4j/issues/1399) Refresh dependencies, plugins, and build tooling while enforcing Java 21 and Maven 3.9+.

>>>>>>> 40b99cff
## 0.19

### Breaking
- Refactored `ProfitLossCriterion`, `ProfitCriterion`, `LossCriterion`, `AverageProfitCriterion`, `AverageLossCriterion`, `ReturnCriterion`, `ProfitLossRatioCriterion` and `ProfitLossPercentageCriterion` criteria into their net and gross concrete classes
- [#1266](https://github.com/ta4j/ta4j/issues/1266) Consolidated BinaryOperation, UnaryOperation, TransformIndicator and CombineIndicator
- Moved `criteria/MaximumDrawdownCriterion.java` and `criteria/ReturnOverMaxDrawdownCriterion.java` to `criteria/drawdown/` sub-package

### Fixed
- Updated Github test workflow to cache dependencies for quicker builds
- Updated test status badge on README
- Fixed EnterAndHoldCriterion to keep track of transaction and hold costs
- Clarify PnL criterion comments about trading costs
- Refactor ProfitLossPercentageCriterion to calculate aggregated return
- Fixed strict rules of `ConvergenceDivergenceIndicator`
- Fixed calculation of `ReturnOverMaxDrawdownCriterion`
- swapped parameter naming in  `BaseBarSeries#addTrade(final Number tradeVolume, final Number tradePrice)`
- Aggregation of amount and trades in `VolumeBarBuilder` and `TickBarBuilder`
- Corrected the calculation of unstable bars of the SMA indicator
- `PivotPointIndicatorTest` fixed to work also in java 25

### Changed
- Use `NetReturnCriterion` in `AverageReturnPerBarCriterion`, `EnterAndHoldCriterion` and `ReturnOverMaxDrawdownCriterion` to avoid optimistic bias of `GrossReturnCriterion`
- `ReturnOverMaxDrawdownCriterion` now returns 0 instead of `NaN` for strategies that never operate, and returns the net profit instead of `NaN` for strategies with no drawdown
- Changed snapshot distribution to Maven Central after OSSRH end-of-life
- `StopGainRule` and `StopLossRule` now accept any price `Indicator` instead of only `ClosePriceIndicator`

### Removed/Deprecated
- TransformIndicator and CombineIndicator

### Added
- Bars can now be built by `beginTime` instead of `endTime`
- Added tests for `DoubleNumFactory` and `DecimalNumFactory`
- Added `AmountBarBuilder` to `bars`-package to aggregate bars after a fixed number of amount have been traded
- Added `CumulativePnL` and `MaximumAbsoluteDrawdownCriterion` to calculate the max drawdown absolute value, and `MaximumDrawdownBarLengthCriterion` to calculate its length
- Added `MonteCarloMaximumDrawdownCriterion` to estimate drawdown risk distribution by simulating different trade orders
- Added `CommissionsCriterion` to total the commissions paid across positions and `CommissionsImpactPercentageCriterion` to express how much those costs eat into gross profit
- Added `MaxConsecutiveLossCriterion`, `MaxConsecutiveProfitCriterion`, `MaxPositionNetLossCriterion` and `MaxPositionNetProfitCriterion` to report the worst loss streaks, best win streaks, and extreme per-position outcomes in a record
- Added `InPositionPercentageCriterion` to calculate the percentage of the time that a strategy remains invested

## 0.18 (released May 15, 2025)

### Breaking
- Updated project Java JDK from 11 > 21
- Updated Github workflows to use JDK 21
- Extracted NumFactory as source of numbers with defined precision
- Replaced `ZonedDateTime` with `Instant`
- Renamed `FixedDecimalIndicator` with `FixedNumIndicator`
- Moved `BaseBarBuilder` and `BaseBarBuilderFactory` to `bars`-package and renamed to `TimeBarBuilder` and `TimeBarBuilderFactory`
- Renamed `BaseBarConvertibleBuilderTest` to `BaseBarSeriesBuilderTest`
- Renamed  `Indicator.getUnstableBars` to  `Indicator.getCountOfUnstableBars`
- Moved `indicators/AbstractEMAIndicator` to `indicators/averages`-package
- Moved `indicators/DoubleEMAIndicator` to `indicators/averages`-package
- Moved `indicators/EMAIndicator` to `indicators/averages`-package
- Moved `indicators/HMAIndicator` to `indicators/averages`-package
- Moved `indicators/KAMAIndicator` to `indicators/averages`-package
- Moved `indicators/LWMAIndicator` to `indicators/averages`-package
- Moved `indicators/MMAIndicator` to `indicators/averages`-package
- Moved `indicators/SMAIndicator` to `indicators/averages`-package
- Moved `indicators/TripleEMAIndicator` to `indicators/averages`-package
- Moved `indicators/WMAIndicator` to `indicators/averages`-package
- Moved `indicators/ZLEMAIndicator` to `indicators/averages`-package
- Implemented sharing of `MathContext` in `DecimalNum`. For creating numbers, `NumFactory` implementations are the preferred way.

### Fixed
- Fixed `BaseBar.toString()` to avoid `NullPointerException` if any of its property is null
- Fixed `SMAIndicatorTest` to set the endTime of the next bar correctly
- Fixed `SMAIndicatorMovingSeriesTest` to set the endTime of the next bar correctly
- Use UTC TimeZone for `AroonOscillatorIndicatorTest`, `PivotPointIndicatorTest`
- Fixed `MockBarBuilder` to use `Instant.now` for beginTime
- Fixed `RecentSwingHighIndicatorTest` to create bars consistently
- Fixed `LSMAIndicator` to fix lsma calculation for incorrect values
- Fixed `RSIIndicator` getCountOfUnstableBars to return barCount value instead of 0 
- Fixed `RSIIndicator` calculate to return NaN during unstable period

### Changed
- Updated **jfreechart** dependency in **ta4j-examples** project from 1.5.3 to 1.5.5 to resolve [CVE-2023-52070](https://ossindex.sonatype.org/vulnerability/CVE-2023-6481?component-type=maven&component-name=ch.qos.logback%2Flogback-core)
- Updated **logback-classic** 1.4.12 > 1.5.6 to resolve [CVE-2023-6481](https://ossindex.sonatype.org/vulnerability/CVE-2023-6481?component-type=maven&component-name=ch.qos.logback%2Flogback-core)
- Cleaned code by using new java syntax `text blocks`
- Faster test execution by using `String.lines()` instead of `String` concatenation
- Improve Javadoc for `DecimalNum`and `DoubleNum`
- Allowed JUnit5 for new tests. Old remain as is.
- Updated `StochasticOscillatorKIndicator` constructor to use generic params
- Updated `StochasticRSIIndicator` to use `StochasticOscillatorKIndicator` instead of duplicating the logic
- Updated `TestUtils` assertIndicatorEquals and assertIndicatorNotEquals to handle NaN values

### Removed/Deprecated


### Added
- added `HeikinAshiBarAggregator`: Heikin-Ashi bar aggregator implementation
- added `HeikinAshiBarBuilder`: Heikin-Ashi bar builder implementation
- added `Bar.getZonedBeginTime`: the bar's begin time usable as ZonedDateTime
- added `Bar.getZonedEndTime`: the bar's end time usable as ZonedDateTime
- added `Bar.getSystemZonedBeginTime`: the bar's begin time converted to system time zone
- added `Bar.getSystemZonedEndTime`: the bar's end time converted to system time zone
- added `BarSeries.getSeriesPeriodDescriptionInSystemTimeZone`: with times printed in system's default time zone
- added `KRIIndicator`
- Added constructor with `amount` for  `EnterAndHoldCriterion`
- Added constructor with `amount` for  `VersusEnterAndHoldCriterion`
- Added `TickBarBuilder` to `bars`-package to aggregate bars after a fixed number of ticks
- Added `VolumeBarBuilder` to `bars`-package to  aggregate bars after a fixed number of contracts (volume)
- Added `TickBarBuilder` to `bars`-package
- Added `VolumeBarBuilder` to `bars`-package
- Added `Indicator.isStable`: is `true` if the indicator no longer produces incorrect values due to insufficient data
- Added `WildersMAIndicator` to `indicators.averages`-package: Wilder's moving average indicator
- Added `DMAIndicator` to `indicators.averages`-package: Displaced Moving Average (DMA) indicator
- Added `EDMAIndicator` to `indicators.averages`-package: Exponential Displaced Moving Average (EDMA) indicator
- Added `JMAIndicator` to `indicators.averages`-package: Jurik Moving Average (JMA) indicator
- Added `TMAIndicator` to `indicators.averages`-package: Trangular Moving Average (TMA) indicator
- Added `ATMAIndicator` to `indicators.averages`-package: Asymmetric Trangular Moving Average (TMA) indicator
- Added `MCGinleyMAIndicator` to `indicators.averages`-package: McGinley Moving Average (McGinleyMA) indicator
- Added `SMMAIndicator` to `indicators.averages`-package: Smoothed Moving Average (SMMA) indicator
- Added `SGMAIndicator` to `indicators.averages`-package: Savitzky-Golay Moving Average (SGMA) indicator
- Added `LSMAIndicator` to `indicators.averages`-package: Least Squares Moving Average (LSMA) indicator
- Added `KiJunV2Indicator` to `indicators.averages`-package: Kihon Moving Average (KiJunV2) indicator
- Added `VIDYAIndicator` to `indicators.averages`-package: Chande’s Variable Index Dynamic Moving Average (VIDYA) indicator
- Added `VWMAIndicator` to `indicators.averages`-package: Volume Weighted Moving Average (VWMA) indicator
- added `AverageIndicator`

## 0.17 (released September 9, 2024)

### Breaking
- Renamed **SMAIndicatorMovingSerieTest** to **SMAIndicatorMovingSeriesTest**

### Fixed
- Fixed **ta4jexamples** project still pointing to old (0.16) version of **ta4j-core**
- Fixed **SMAIndicatorMovingSeriesTest** test flakiness where on fast enough build machines the mock bars are created with the exact same end time
- Fixed NaN in **DXIndicator, MinusDIIndicator, PlusDIIndicator** if there is no trend
- Fixed look ahead bias in **RecentSwingHighIndicator** and **RecentSwingLowIndicator**

### Changed
- Implemented inner cache for **SMAIndicator**
- **BooleanTransformIndicator** remove enum constraint in favor of more flexible `Predicate`
- **EnterAndHoldReturnCriterion** replaced by `EnterAndHoldCriterion` to calculate the "enter and hold"-strategy of any criteria.
- **ATRIndicator** re-use tr by passing it as a constructor param when initializing averageTrueRangeIndicator

### Removed/Deprecated

### Added
- Added signal line and histogram to **MACDIndicator**
- Added getTransactionCostModel, getHoldingCostModel, getTrades in **TradingRecord**
- Added `Num.bigDecimalValue(DoubleNum)` to convert Num to a BigDecimal
- Added **AverageTrueRangeTrailingStopLossRule**
- Added **AverageTrueRangeStopLossRule**
- Added **AverageTrueRangeStopGainRule**
- Added **SqueezeProIndicator**
- Added **RecentSwingHighIndicator**
- Added **RecentSwingLowIndicator**
- Added **KalmanFilterIndicator**
- Added **HammerIndicator**
- Added **InvertedHammerIndicator**
- Added **HangingManIndicator**
- Added **ShootingStarIndicator**
- Added **DownTrendIndicator**
- Added **UpTrendIndicator**

## 0.16 (released May 15, 2024)

### Breaking
- **Upgraded to Java 11**
- **VersusBuyAndHoldCriterion** renamed to **`VersusEnterAndHoldCriterion`**
- **BarSeries** constructors use any instance of Num instead of Num-Function
- **GrossReturnCriterion** renamed to **`ReturnCriterion`**
- **NetProfitCriterion** and **GrossProfitCriterion** replaced by **`ProfitCriterion`**
- **NetLossCriterion** and **GrossLossCriterion** replaced by **`LossCriterion`**
- **LosingPositionsRatioCriterion** replaced by **`PositionsRatioCriterion`**
- **WinningPositionsRatioCriterion** replaced by **`PositionsRatioCriterion`**
- **Strategy#unstablePeriod** renamed to **`Strategy#unstableBars*`**
- **DateTimeIndicator** moved to package **`indicators/helpers`**
- **UnstableIndicator** moved to package **`indicators/helpers`**
- **ConvertableBaseBarBuilder** renamed to **`BaseBarConvertableBuilder`**
- **BarSeriesManager** updated to use **`TradeOnNextOpenModel`** by default, which opens new trades at index `t + 1` at the open price.
  - For strategies require the previous behaviour, i.e. trades seconds or minutes before the closing prices, **`TradeOnCurerentCloseModel`** can be passed to **BarSeriesManager**
    - For example:
      - `BarSeriesManager manager = new BarSeriesManager(barSeries, new TradeOnCurrentCloseModel())`
      - `BarSeriesManager manager = new BarSeriesManager(barSeries, transactionCostModel, holdingCostModel, tradeExecutionModel)`
- **BarSeriesManager** and **BacktestExecutor** moved to package **`backtest`**
- **BarSeries#getBeginIndex()** method returns correct begin index for bar series with max bar count

### Fixed
- **Fixed** **SuperTrendIndicator** fixed calculation when close price is the same as the previous Super Trend indicator value
- **Fixed** **ParabolicSarIndicator** fixed calculation for sporadic indices
- **ExpectancyCriterion** fixed calculation
- catch NumberFormatException if `DecimalNum.valueOf(Number)` is `NaN`
- **ProfitCriterion** fixed excludeCosts functionality as it was reversed
- **LossCriterion** fixed excludeCosts functionality as it was reversed
- **PerformanceReportGenerator** fixed netProfit and netLoss calculations to include costs
- **DifferencePercentageIndicator** fixed re-calculate instance variable on every iteration
- **ThreeWhiteSoldiersIndicator** fixed eliminated instance variable holding possible wrong value
- **ThreeBlackCrowsIndicator** fixed eliminated instance variable holding possible wrong value
- **TrailingStopLossRule** removed instance variable `currentStopLossLimitActivation` because it may not be always the correct (last) value
- sets `ClosePriceDifferenceIndicator#getUnstableBars` = `1`
- sets `ClosePriceRatioIndicator#getUnstableBars` = `1`
- sets `ConvergenceDivergenceIndicator#getUnstableBars` = `barCount`
- sets `GainIndicator#getUnstableBars` = `1`
- sets `HighestValueIndicator#getUnstableBars` = `barCount`
- sets `LossIndicator#getUnstableBars` = `1`
- sets `LowestValueIndicator#getUnstableBars` = `barCount`
- sets `TRIndicator#getUnstableBars` = `1`
- sets `PreviousValueIndicator#getUnstableBars` = `n` (= the n-th previous index)
- **PreviousValueIndicator** returns `NaN` if the (n-th) previous value of an indicator does not exist, i.e. if the (n-th) previous is below the first available index. 
- **EnterAndHoldReturnCriterion** fixes exception thrown when bar series was empty
- **BaseBarSeries** fixed `UnsupportedOperationException` when creating a bar series that is based on an unmodifiable collection
- **Num** implements Serializable

### Changed
- **BarSeriesManager** consider finishIndex when running backtest
- **BarSeriesManager** add **`holdingTransaction`**
- **BacktestExecutor** evaluates strategies in parallel when possible
- **CachedIndicator** synchronize on getValue()
- **BaseBar** defaults to **`DecimalNum`** type in all constructors
- **TRIndicator** improved calculation
- **WMAIndicator** improved calculation
- **KSTIndicator** improved calculation
- **RSIIndicator** simplify calculation
- **FisherIndicator** improved calculation
- **DoubleEMAIndicator** improved calculation
- **CMOIndicator** improved calculation
- **PearsonCorrelationIndicator** improved calculation
- **PivotPoint**-Indicators improved calculations
- **ValueAtRiskCriterion** improved calculation
- **ExpectedShortfallCriterion** improved calculation
- **SqnCriterion** improved calculation
- **NumberOfBreakEvenPositionsCriterion** shorten code
- **AverageReturnPerBarCriterion** improved calculation
- **ZLEMAIndicator** improved calculation
- **InPipeRule** improved calculation
- **SumIndicator** improved calculation
- updated pom.xml: slf4j-api to 2.0.7
- updated pom.xml: org.apache.poi to 5.2.3
- updated pom.xml: maven-jar-plugin to 3.3.0
- add `final` to properties where possible
- improved javadoc
- **SuperTrendIndicator**,**SuperTrendUpperIndicator**,**SuperTrendLowerIndicator**: optimized calculation
- **SuperTrendIndicator**, **SuperTrendLowerBandIndicator**, **SuperTrendUpperBandIndicator**: `multiplier` changed to from `Integer` to `Double`
- add missing `@Override` annotation
- **RecursiveCachedIndicator**: simplified code
- **LossIndicator**: optimize calculation
- **GainIndicator**: improved calculation
- **PriceVariationIndicator** renamed to **ClosePriceRatioIndicator** for consistency with new **ClosePriceDifferenceIndicator**
- made **UnaryOperation** and **BinaryOperation** public 

### Removed/Deprecated
- removed **Serializable** from `CostModel`
- removed `@Deprecated Bar#addTrade(double tradeVolume, double tradePrice, Function<Number, Num> numFunction)`; use `Bar#addTrade(Num tradeVolume, Num tradePrice)` instead.
- removed `@Deprecated Bar#addTrade(String tradeVolume, String tradePrice, Function<Number, Num> numFunction)`; use `Bar#addTrade(Num tradeVolume, Num tradePrice)` instead.
- removed `DecimalNum.valueOf(DecimalNum)`
- delete `.travis.yml` as this project is managed by "Github actions"

### Added
- added `TradingRecord.getStartIndex()` and `TradingRecord.getEndIndex()` to track start and end of the recording
- added **SuperTrendIndicator**
- added **SuperTrendUpperBandIndicator**
- added **SuperTrendLowerBandIndicator**
- added **Donchian Channel indicators (Upper, Lower, and Middle)**
- added `Indicator.getUnstableBars()`
- added `TransformIndicator.pow()`
- added `BarSeriesManager.getHoldingCostModel()` and `BarSeriesManager.getTransactionCostModel()`  to allow extending BarSeriesManager and reimplementing `run()`
- added `MovingAverageCrossOverRangeBacktest.java` and `ETH-USD-PT5M-2023-3-13_2023-3-15.json` test data file to demonstrate parallel strategy evaluation
- added javadoc improvements for percentage criteria
- added "lessIsBetter"-property for **AverageCriterion**
- added "lessIsBetter"-property for **RelativeStandardDeviation**
- added "lessIsBetter"-property for **StandardDeviationCriterion**
- added "lessIsBetter"-property for **StandardErrorCriterion**
- added "lessIsBetter"-property for **VarianceCriterion**
- added "lessIsBetter"-property for **NumberOfPositionsCriterion**
- added "addBase"-property for **ReturnCriterion** to include or exclude the base percentage of 1
- added **RelativeVolumeStandardDeviationIndicator**
- added **MoneyFlowIndexIndicator**
- added **IntraDayMomentumIndexIndicator**
- added **ClosePriceDifferenceIndicator**
- added **TimeSegmentedVolumeIndicator**
- added `DecimalNum.valueOf(DoubleNum)` to convert a DoubleNum to a DecimalNum.
- added `DoubleNum.valueOf(DecimalNum)` to convert a DecimalNum to a DoubleNum.
- added "TradeExecutionModel" to modify trade execution during backtesting
- added **NumIndicator** to calculate any `Num`-value for a `Bar`
- added **RunningTotalIndicator** to calculate a cumulative sum for a period.

### Fixed
- **Fixed** **CashFlow** fixed calculation with custom startIndex and endIndex
- **Fixed** **Returns** fixed calculation with custom startIndex and endIndex
- **Fixed** **ExpectedShortfallCriterion** fixed calculation with custom startIndex and endIndex
- **Fixed** **MaximumDrawDownCriterion** fixed calculation with custom startIndex and endIndex
- **Fixed** **EnterAndHoldReturnCriterion** fixed calculation with custom startIndex and endIndex
- **Fixed** **VersusEnterAndHoldCriterion** fixed calculation with custom startIndex and endIndex
- **Fixed** **BarSeriesManager** consider finishIndex when running backtest

## 0.15 (released September 11, 2022)

### Breaking
- **NumberOfConsecutiveWinningPositions** renamed to **`NumberOfConsecutivePositions`**
- **DifferencePercentage** renamed to **`DifferencePercentageIndicator`**
- **BuyAndHoldCriterion** renamed to **`EnterAndHoldCriterion`**
- **DXIndicator** moved to adx-package
- **PlusDMIndicator** moved to adx-package
- **MinusDMIndicator** moved to adx-package
- `analysis/criterion`-package moved to root
- `cost`-package moved to `analysis/cost`-package
- **AroonXXX** indicators moved to aroon package

### Fixed
- **LosingPositionsRatioCriterion** correct betterThan
- **VersusBuyAndHoldCriterionTest** NaN-Error.
- **Fixed** **`ChaikinOscillatorIndicatorTest`**
- **DecimalNum#remainder()** adds NaN-check
- **Fixed** **ParabolicSarIndicatorTest** fixed openPrice always 0 and highPrice lower than lowPrice
- **UlcerIndexIndicator** using the max price of current period instead of the highest value of last n bars
- **DurationBarAggregator** fixed aggregation of bars with gaps


### Changed
- **KeltnerChannelMiddleIndicator** changed superclass to AbstractIndicator; add GetBarCount() and toString()
- **KeltnerChannelUpperIndicator** add constructor to accept pre-constructed ATR; add GetBarCount() and toString()
- **KeltnerChannelLowerIndicator** add constructor to accept pre-constructed ATR; add GetBarCount() and toString()
- **BarSeriesManager** removed empty args constructor
- **Open|High|Low|Close** do not cache price values anymore
- **DifferenceIndicator(i1,i2)** replaced by the more flexible CombineIndicator.minus(i1,i2)
- **DoubleNum** replace redundant `toString()` call in `DoubleNum.valueOf(Number i)` with `i.doubleValue()`
- **ZeroCostModel** now extends from `FixedTransactionCostModel`

### Removed/Deprecated
- **Num** removed Serializable
- **PriceIndicator** removed

### Added
- **NumericIndicator** new class providing a fluent and lightweight api for indicator creation
- **AroonFacade**, **BollingerBandFacade**, **KeltnerChannelFacade** new classes providing a facade for indicator groups by using lightweight `NumericIndicators`
- **AbstractEMAIndicator** added getBarCount() to support future enhancements
- **ATRIndicator** "uncached" by changing superclass to AbstractIndicator; added constructor to accept TRIndicator and getter for same; added toString(); added getBarCount() to support future enhancements
- :tada: **Enhancement** added possibility to use CostModels when backtesting with the BacktestExecutor
- :tada: **Enhancement** added Num#zero, Num#one, Num#hundred
- :tada: **Enhancement** added possibility to use CostModels when backtesting with the BacktestExecutor
- :tada: **Enhancement** added Indicator#stream() method
- :tada: **Enhancement** added a new CombineIndicator, which can combine the values of two Num Indicators with a given combine-function
- **Example** added a json serialization and deserialization example of BarSeries using google-gson library
- **EnterAndHoldCriterion** added constructor with TradeType to begin with buy or sell
- :tada: **Enhancement** added Position#getStartingType() method
- :tada: **Enhancement** added **`SqnCriterion`**
- :tada: **Enhancement** added **`StandardDeviationCriterion`**
- :tada: **Enhancement** added **`RelativeStandardDeviationCriterion`**
- :tada: **Enhancement** added **`StandardErrorCriterion`**
- :tada: **Enhancement** added **`VarianceCriterion`**
- :tada: **Enhancement** added **`AverageCriterion`**
- :tada: **Enhancement** added javadoc for all rules to make clear which rule makes use of a TradingRecord
- **Enhancement** prevent Object[] allocation for varargs log.trace and log.debug calls by wrapping them in `if` blocks
- :tada: **Enhancement** added **`FixedTransactionCostModel`**
- :tada: **Enhancement** added **`AnalysisCriterion.PositionFilter`** to handle both sides within one Criterion.

## 0.14 (released April 25, 2021)

### Breaking
- **Breaking:** **`PrecisionNum`** renamed to **`DecimalNum`**
- **Breaking:** **`AverageProfitableTradesCriterion`** renamed to **`WinningTradesRatioCriterion`**
- **Breaking:** **`AverageProfitCriterion`** renamed to **`AverageReturnPerBarCriterion`**
- **Breaking:** **`BuyAndHoldCriterion`** renamed to **`BuyAndHoldReturnCriterion`**
- **Breaking:** **`RewardRiskRatioCriterion`** renamed to **`ReturnOverMaxDrawdownCriterion`**
- **Breaking:** **`ProfitLossCriterion`** moved to PnL-Package
- **Breaking:** **`ProfitLossPercentageCriterion`** moved to PnL-Package
- **Breaking:** **`TotalProfitCriterion`** renamed to **`GrossReturnCriterion`** and moved to PnL-Package.
- **Breaking:** **`TotalProfit2Criterion`** renamed to **`GrossProfitCriterion`** and moved to PnL-Package.
- **Breaking:** **`TotalLossCriterion`** renamed to **`NetLossCriterion`** and moved to PnL-Package.
- **Breaking:** package "tradereports" renamed to "reports"
- **Breaking:** **`NumberOfTradesCriterion`** renamed to **`NumberOfPositionsCriterion`**
- **Breaking:** **`NumberOfLosingTradesCriterion`** renamed to **`NumberOfLosingPositionsCriterion`**
- **Breaking:** **`NumberOfWinningTradesCriterion`** renamed to **`NumberOfWinningPositionsCriterion`**
- **Breaking:** **`NumberOfBreakEvenTradesCriterion`** renamed to **`NumberOfBreakEvenPositionsCriterion`**
- **Breaking:** **`WinningTradesRatioCriterion`** renamed to **`WinningPositionsRatioCriterion`**
- **Breaking:** **`TradeStatsReport`** renamed to **`PositionStatsReport`**
- **Breaking:** **`TradeStatsReportGenerator`** renamed to **`PositionStatsReportGenerator`**
- **Breaking:** **`TradeOpenedMinimumBarCountRule`** renamed to **`OpenedPositionMinimumBarCountRule`**
- **Breaking:** **`Trade.class`** renamed to **`Position.class`**
- **Breaking:** **`Order.class`** renamed to **`Trade.class`**
- **Breaking:** package "tradereports" renamed to "reports"
- **Breaking:** package "trading/rules" renamed to "rules"
- **Breaking:** remove Serializable from all indicators
- **Breaking:** Bar#trades: changed type from int to long


### Fixed
- **Fixed `Trade`**: problem with profit calculations on short trades.
- **Fixed `TotalLossCriterion`**: problem with profit calculations on short trades.
- **Fixed `BarSeriesBuilder`**: removed the Serializable interface
- **Fixed `ParabolicSarIndicator`**: problem with calculating in special cases
- **Fixed `BaseTimeSeries`**: can now be serialized
- **Fixed `ProfitLossPercentageCriterion`**: use entryPrice#getValue() instead of entryPrice#getPricePerAsset()

### Changed
- **Trade**: Changed the way Nums are created.
- **WinningTradesRatioCriterion** (previously AverageProfitableTradesCriterion): Changed to calculate trade profits using Trade's getProfit().
- **BuyAndHoldReturnCriterion** (previously BuyAndHoldCriterion): Changed to calculate trade profits using Trade's getProfit().
- **ExpectedShortfallCriterion**: Removed unnecessary primitive boxing.
- **NumberOfBreakEvenTradesCriterion**: Changed to calculate trade profits using Trade's getProfit().
- **NumberOfLosingTradesCriterion**: Changed to calculate trade profits using Trade's getProfit().
- **NumberOfWinningTradesCriterion**: Changed to calculate trade profits using Trade's getProfit().
- **ProfitLossPercentageCriterion**: Changed to calculate trade profits using Trade's entry and exit prices.
- **TotalLossCriterion**: Changed to calculate trade profits using Trade's getProfit().
- **TotalReturnCriterion** (previously TotalProfitCriterion): Changed to calculate trade profits using Trade's getProfit().
- **WMAIndicator**: reduced complexity of WMAIndicator implementation

### Removed/Deprecated
- **MultiplierIndicator**: replaced by TransformIndicator.
- **AbsoluteIndicator**: replaced by TransformIndicator.

### Added
- **Enhancement** Improvements on gitignore
- **Enhancement** Added TradeOpenedMinimumBarCountRule - rule to specify minimum bar count for opened trade.
- **Enhancement** Added DateTimeIndicator a new Indicator for dates.
- **Enhancement** Added DayOfWeekRule for specifying days of the week to trade.
- **Enhancement** Added TimeRangeRule for trading within time ranges.
- **Enhancement** Added floor() and ceil() to Num.class
- **Enhancement** Added getters getLow() and getUp() in CrossedDownIndicatorRule
- **Enhancement** Added BarSeriesUtils: common helpers and shortcuts for BarSeries methods.
- **Enhancement** Improvements for PreviousValueIndicator: more descriptive toString() method, validation of n-th previous bars in
- **Enhancement** Added Percentage Volume Oscillator Indicator, PVOIndicator.
- **Enhancement** Added Distance From Moving Average Indicator, DistanceFromMAIndicator.
- **Enhancement** Added Know Sure Thing Indicator, KSTIndicator.
 constructor of PreviousValueIndicator
- :tada: **Enhancement** added getGrossProfit() and getGrossProfit(BarSeries) on Trade.
- :tada: **Enhancement** added getPricePerAsset(BarSeries) on Order.
- :tada: **Enhancement** added convertBarSeries(BarSeries, conversionFunction) to BarSeriesUtils.
- :tada: **Enhancement** added UnstableIndicator.
- :tada: **Enhancement** added Chainrule.
- :tada: **Enhancement** added BarSeriesUtils#sortBars.
- :tada: **Enhancement** added BarSeriesUtils#addBars.
- :tada: **Enhancement** added Num.negate() to negate a Num value.
- :tada: **Enhancement** added **`GrossLossCriterion.class`**.
- :tada: **Enhancement** added **`NetProfitCriterion.class`**.
- :tada: **Enhancement** added chooseBest() method with parameter tradeType in AnalysisCriterion.
- :tada: **Enhancement** added **`AverageLossCriterion.class`**.
- :tada: **Enhancement** added **`AverageProfitCriterion.class`**.
- :tada: **Enhancement** added **`ProfitLossRatioCriterion.class`**.
- :tada: **Enhancement** added **`ExpectancyCriterion.class`**.
- :tada: **Enhancement** added **`ConsecutiveWinningPositionsCriterion.class`**.
- :tada: **Enhancement** added **`LosingPositionsRatioCriterion.class`**
- :tada: **Enhancement** added Position#hasProfit.
- :tada: **Enhancement** added Position#hasLoss.
- :tada: **Enhancement** exposed both EMAs in MACD indicator


## 0.13 (released November 5, 2019)

### Breaking
- **Breaking** Refactored from Max/Min to High/Low in Bar class
- **Breaking** Removed redundant constructors from BaseBar class
- **Breaking** Renamed `TimeSeries` to `BarSeries`

### Fixed
- **Fixed `BaseBarSeries`**: problem with getSubList for series with specified `maximumBarCount`.
- **Fixed return `BigDecimal` instead of `Number` in**: `PrecisionNum.getDelegate`.
- **Fixed `java.lang.ClassCastException` in**: `PrecisionNum.equals()`.
- **Fixed `java.lang.ClassCastException` in**: `DoubleNum.equals()`.
- **Fixed `java.lang.NullPointerException` in**: `NumberOfBarsCriterion.calculate(TimeSeries, Trade)` for opened trade.
- **Fixed `java.lang.NullPointerException` in**: `AverageProfitableTradesCriterion.calculate(TimeSeries, Trade)` for opened trade.
- **StopGainRule**: now correctly handles stops for sell orders
- **StopLossRule**: now correctly handles stops for sell orders
- **ProfitLossCriterion**: fixed to work properly for short trades
- **PivotPointIndicator**: fixed possible npe if first bar is not in same period
- **`IchimokuChikouSpanIndicator`**: fixed calculations - applied correct formula.
- **CloseLocationValueIndicator**: fixed special case, return zero instead of NaN if high price == low price

### Changed
- **PrecisionNum**: improve performance for methods isZero/isPositive/isPositiveOrZero/isNegative/isNegativeOrZero.
- **BaseTimeSeriesBuilder** moved from inner class to own class
- **TrailingStopLossRule** added ability to look back the last x bars for calculating the trailing stop loss

### Added
- **Enhancement** Added getters for AroonDownIndicator and AroonUpIndicator in AroonOscillatorIndicator
- **Enhancement** Added common constructors in BaseBar for BigDecimal, Double and String values
- **Enhancement** Added constructor in BaseBar with trades property
- **Enhancement** Added BaseBarBuilder and ConvertibleBaseBarBuilder - BaseBar builder classes
- **Enhancement** Added BarAggregator and TimeSeriesAggregator to allow aggregates bars and time series
- **Enhancement** Added LWMA Linearly Weighted Moving Average Indicator
- **Enhancement** Implemented trading cost models (linear transaction and borrowing cost models)
- **Enhancement** Implemented Value at Risk Analysis Criterion
- **Enhancement** Implemented Expected Shortfall Analysis Criterion
- **Enhancement** Implemented Returns class to analyze the time series of return rates. Supports logarithmic and arithmetic returns
- **Enhancement** Implemented a way to find the best result for multiple strategies by submitting a range of numbers while backtesting
- **Enhancement** Implemented NumberOfBreakEvenTradesCriterion for counting break even trades
- **Enhancement** Implemented NumberOfLosingTradesCriterion for counting losing trades
- **Enhancement** Implemented NumberOfWinningTradesCriterion for counting winning trades
- **Enhancement** Implemented NumberOfWinningTradesCriterion for counting winning trades
- **Enhancement** Implemented ProfitLossPercentageCriterion for calculating the total performance percentage of your trades
- **Enhancement** Implemented TotalProfit2Criterion for calculating the total profit of your trades
- **Enhancement** Implemented TotalLossCriterion for calculating the total loss of your trades
- **Enhancement** Added ADX indicator based strategy to ta4j-examples
- **Enhancement** TrailingStopLossRule: added possibility of calculations of TrailingStopLossRule also for open, high, low price. Added getter
for currentStopLossLimitActivation
- **Enhancement** Add constructors with parameters to allow custom implementation of ReportGenerators in BacktestExecutor
- **Enhancement** Added license checker goal on CI's pipeline
- **Enhancement** Added source format checker goal on CI's pipeline

### Removed/Deprecated

## 0.12 (released September 10, 2018)

### Breaking:
   - `Decimal` class has been replaced by new `Num` interface. Enables using `Double`, `BigDecimal` and custom data types for calculations.
   - Big changes in `TimeSeries` and `BaseTimeSeries`. Multiple new `addBar(..)` functions in `TimeSeries` allow to add data directly to the series


### Fixed
- **TradingBotOnMovingTimeSeries**: fixed calculations and ArithmeticException Overflow
- **Fixed wrong indexing in**: `Indicator.toDouble()`.
- **PrecisionNum.sqrt()**: using DecimalFormat.parse().
- **RandomWalk[High|Low]Indicator**: fixed formula (max/min of formula with n iterating from 2 to barCount)

### Changed
- **ALL INDICATORS**: `Decimal` replaced by `Num`.
- **ALL CRITERION**: Calculations modified to use `Num`.
- **AbstractIndicator**: new `AbstractIndicator#numOf(Number n)` function as counterpart of dropped `Decimal.valueOf(double|int|..)`
- **TimeSeries | Bar**: preferred way to add bar data to a `TimeSeries` is directly to the series via new `TimeSeries#addBar(time,open,high,..)` functions. It ensures to use the correct `Num` implementation of the series
- **XlsTestsUtils**: now processes xls with one or more days between data rows (daily, weekly, monthly, etc).  Also handle xls #DIV/0! calculated cells (imported as NaN.NaN)
- **CachedIndicator**: Last bar is not cached to support real time indicators
- **TimeSeries | Bar **: added new `#addPrice(price)` function that adds price to (last) bar.
- Parameter **timeFrame** renamed to **barCount**.
- **Various Rules**: added constructor that provides `Number` parameters
- **AroonUpIndicator**: redundant TimeSeries call was removed from constructor
- **AroonDownIndicator**: redundant TimeSeries call was removed from constructor
- **BaseTimeSeries**: added setDefaultFunction() to SeriesBuilder for setting the default Num type function for all new TimeSeries built by that SeriesBuilder, updated BuildTimeSeries example
- **<various>CriterionTest**: changed from explicit constructor calls to `AbstractCriterionTest.getCriterion()` calls.
- **ChopIndicator**: transparent fixes
- **StochasticRSIIndicator**: comments and params names changes to reduce confusion
- **ConvergenceDivergenceIndicator**: remove unused method
- **ChopIndicatorTest**: spelling, TODO: add better tests
- **Various Indicators**: remove double math operations, change `Math.sqrt(double)` to `Num.sqrt()`, other small improvements
- **RandomWalk[High|Low]Indicator**: renamed to `RWI[High|Low]Indicator`

### Added
- **BaseTimeSeries.SeriesBuilder**: simplifies creation of BaseTimeSeries.
- **Num**: Extracted interface of dropped `Decimal` class
- **DoubleNum**: `Num` implementation to support calculations based on `double` primitive
- **BigDecimalNum**: Default `Num` implementation of `BaseTimeSeries`
- **DifferencePercentageIndicator**: New indicator to get the difference in percentage from last value
- **PrecisionNum**: `Num` implementation to support arbitrary precision
- **TestUtils**: removed convenience methods for permuted parameters, fixed all unit tests
- **TestUtils**: added parameterized abstract test classes to allow two test runs with `DoubleNum` and `BigDecimalNum`
- **ChopIndicator** new common indicator of market choppiness (low volatility), and related 'ChopIndicatorTest' JUnit test and 'CandlestickChartWithChopIndicator' example
- **BollingerBandWidthIndicator**: added missing constructor documentation.
- **BollingerBandsLowerIndicator**: added missing constructor documentation.
- **BollingerBandsMiddleIndicator**: added missing constructor documentation.
- **TrailingStopLossRule**: new rule that is satisfied if trailing stop loss is reached
- **Num**: added Num sqrt(int) and Num sqrt()
- **pom.xml**: added support to generate ta4j-core OSGi artifact.

### Removed/Deprecated
- **Decimal**: _removed_. Replaced by `Num` interface
- **TimeSeries#addBar(Bar bar)**: _deprecated_. Use `TimeSeries#addBar(Time, open, high, low, ...)`
- **BaseTimeSeries**: _Constructor_ `BaseTimeSeries(TimeSeries defaultSeries, int seriesBeginIndex, int seriesEndIndex)` _removed_. Use `TimeSeries.getSubseries(int i, int i)` instead
- **FisherIndicator**: commented constructor removed.
- **TestUtils**: removed convenience methods for permuted parameters, fixed all unit tests
- **BaseTimeSeries**: _Constructor_ `BaseTimeSeries(TimeSeries defaultSeries, int seriesBeginIndex, int seriesEndIndex)` _removed_. Use `TimeSeries.getSubseries(int i, int i)` instead
- **BigDecimalNum**: _removed_.  Replaced by `PrecisionNum`
- **AbstractCriterionTest**: removed constructor `AbstractCriterionTest(Function<Number, Num)`.  Use `AbstractCriterionTest(CriterionFactory, Function<Number, Num>)`.
- **<various>Indicator**: removed redundant `private TimeSeries`

## 0.11 (released January 25, 2018)

- **BREAKING**: Tick has been renamed to **Bar**

### Fixed
- **ATRIndicator**: fixed calculations
- **PlusDI, MinusDI, ADX**: fixed calculations
- **LinearTransactionCostCriterion**: fixed calculations, added xls file and unit tests
- **FisherIndicator**: fixed calculations
- **ConvergenceDivergenceIndicator**: fixed NPE of optional "minStrenght"-property

### Changed
- **TotalProfitCriterion**: If not `NaN` the criterion uses the price of the `Order` and not just the close price of underlying `TimeSeries`
- **Order**: Now constructors and static `sell/buyAt(..)` functions need a price and amount parameter to satisfy correct be
behaviour of criterions (entry/exit prices can differ from corresponding close prices in `Order`)
- **JustOnceRule**: now it is possible to add another rule so that this rule is satisfied if the inner rule is satisfied for the first time
- **MeanDeviationIndicator**: moved to statistics package
- **Decimal**: use `BigDecimal::valueof` instead of instantiating a new BigDecimal for double, int and long
    - now `Decimal` extends `Number`
- **Strategy:** can now have a optional parameter "name".
- **Tick:** `Tick` has been renamed to **`Bar`** for a more appropriate description of the price movement over a set period of time.
- **MMAIndicator**: restructured and moved from `helpers` to `indicators` package
- **AverageTrueRangeIndicator**: renamed to **ATRIndicator**
- **AverageDirectionalMovementDownIndicator**: renamed to **ADXIndicator**
-  **ADXIndicator**: added new two argument constructor
- **DirectionalMovementPlusIndicator** and **DirectionalMovementPlusIndicator**: renamed to **PlusDIIndicator** and **MinusDIIndicator**
- **XlsTestsUtils**: rewritten to provide getSeries(), getIndicator(), getFinalCriterionValue(), and getTradingRecord() in support of XLSCriterionTest and XLSIndicatorTest.
- **IndicatorFactory**: made generic and renamed createIndicator() to getIndicator()
- **RSIIndicatorTest**: example showing usage of new generic unit testing of indicators
- **LinearTransactionCostCriterionTest**: example showing usage of new generic unit testing of criteria

## Added
- **ConvergenceDivergenceIndicator**: new Indicator for positive/negative convergence and divergence.
- **BooleanTransformIndicator**: new indicator to transform any decimal indicator to a boolean indicator by using logical operations.
- **DecimalTransformIndicator**: new indicator to transforms any indicator by using common math operations.
- **Decimal**: added functions `Decimal valueOf(BigDecimal)` and `BigDecimal getDelegate()`
- **AbstractEMAIndicator**: new abstract indicator for ema based indicators like MMAIndicator
- **PearsonCorrelationIndicator**: new statistic indicator with pearson correlation
- **TimeSeries**: new method `getSubSeries(int, int)` to create a sub series of the TimeSeries that stores bars exclusively between `startIndex` and `endIndex` parameters
- **IIIIndicator**: Intraday Intensity Index
- **CriterionFactory**: new functional interface to support CriterionTest
- **IndicatorTest**: new class for storing an indicator factory, allows for generic calls like getIndicator(D data, P... params) after the factory is set once in the constructor call.  Facilitates standardization across unit tests.
- **CriterionTest**: new class for storing a criterion factory, allows for generic calls like getCriterion(P... params) after the factory is set once in the constructor call.  Facilitates standardization across unit tests.
- **ExternalIndicatorTest**: new interface for fetching indicators and time series from external sources
- **ExternalCriterionTest**: new interface for fetching criteria, trading records, and time series from external sources
- **XLSIndicatorTest**: new class implementing ExternalIndicatorTest for XLS files, for use in XLS unit tests
- **XLSCriterionTest**: new class implementing ExternalCriterionTest for XLS files, for use in XLS unit tests

## Removed
- **TraillingStopLossIndicator**: no need for this as indicator. No further calculations possible after price falls below stop loss. Use `StopLossRule` or `DifferenceIndicator`

## Deprecated
- **BaseTimeSeries**: Constructor: `BaseTimeSeries(TimeSeries defaultSeries, int seriesBeginIndex, int seriesEndIndex)` use `getSubSeries(int, int)`
- **Decimal**: Method `toDouble()` use `doubleValue()`

## 0.10 (released October 30, 2017)

### VERY Important note!!!!

with the release 0.10 we have changed the previous java package definition to org.ta4j or to be more specific to org.ta4j.core (the new organisation). You have to reorganize all your references to the new packages!
In eclipse you can do this easily by selecting your sources and run "Organize imports"
_Changed ownership of the ta4j repository_: from mdeverdelhan/ta4j (stopped the maintenance) to ta4j/ta4j (new organization)

### Fixed
- **ParabolicSarIndicator**: wrong calculation fixed
- **KAMAIndicator**: stack overflow bug fixed
- **AroonUpIndicator and AroonDownIndicator**: wrong calculations fixed and can handle NaN values now

### Changed
- **BREAKING**: **new package structure**: change eu.verdelhan.ta4j to org.ta4j.ta4j-core
- **new package adx**: new location of AverageDirectionalMovementIndicator and DMI+/DMI-
- **Ownership of the ta4j repository**: from mdeverdelhan/ta4j (stopped the maintenance) to ta4j/ta4j (new organization)
- **ParabolicSarIndicator**: old constructor removed (there was no need for time frame parameter after big fix). Three new constructors for default and custom parameters.
- **HighestValueIndicator and LowestValueIndicator:** ignore also NaN values if they are at the current index


## Added
- **AroonOscillatorIndicator**: new indicator based on AroonUp/DownIndicator
- **AroonUpIndicator** and **AroonDownIndicator**: New constructor with parameter for custom indicator for min price and max price calculation
- **ROCVIndicator**: rate of Change of Volume
- **DirectionalMovementPlusIndicator**: new indicator for Directional Movement System (DMI+)
- **DirectionalMovementDownIndicator**: new indicator for Directional Movement System (DMI-)
- **ChaikinOscillatorIndicator**: new indicator.
- **InSlopeRule**: new rule that is satisfied if the slope of two indicators are within a boundary
- **IsEqualRule**: new rule that is satisfied if two indicators are equal
- **AroonUpIndicator** and **AroonDownIndicator**: new constructor with parameter for custom indicator for min price and max price calculation
- **Pivot Point Indicators Package**: new package with Indicators for calculating standard, Fibonacci and DeMark pivot points and reversals
    - **PivotPointIndicator**: new indicator for calculating the standard pivot point
        - **StandardReversalIndicator**: new indicator for calculating the standard reversals (R3,R2,R1,S1,S2,S3)
        - **FibonacciReversalIndicator**: new indicator for calculating the Fibonacci reversals (R3,R2,R1,S1,S2,S3)
    - **DeMarkPivotPointIndicator**: new indicator for calculating the DeMark pivot point
        - **DeMarkReversalIndicator**: new indicator for calculating the DeMark resistance and the DeMark support
- **IsFallingRule**: new rule that is satisfied if indicator strictly decreases within the timeFrame.
- **IsRisingRule**: new rule that is satisfied if indicator strictly increases within the timeFrame.
- **IsLowestRule**: new rule that is satisfied if indicator is the lowest within the timeFrame.
- **IsHighestRule**: new rule that is satisfied if indicator is the highest within the timeFrame.

## 0.9 (released September 7, 2017)
  - **BREAKING** drops Java 7 support
  - use `java.time` instead of `java.util.Date`
  * Added interfaces for some API basic objects
  * Cleaned whole API
  * Reordered indicators
  * Added PreviousValueIndicator
  * Fixed #162 - Added amount field into Tick constructor
  * Fixed #183 - addTrade bad calculation
  * Fixed #153, #170 - Updated StopGainRule and StopLossRule for short trades
  * Removed dependency to Joda-time
  * Dropped Java 6 and Java 7 compatibility
  * Fixed #120 - ZLEMAIndicator StackOverflowError
  * Added stochastic RSI indicator
  * Added smoothed RSI indicator
  * Fixed examples
  * Fixed #81 - Tick uses Period of 24H when it possibly means 1 Day
  * Fixed #80 - TimeSeries always iterates over all the data
  * Removed the `timePeriod` field in time series
  * Fixed #102 - RSIIndicator returns NaN when rsi == 100
  * Added periodical growth rate indicator
  * Fixed #105 - Strange calculation with Ichimoku Indicator
  * Added Random Walk Index (high/low) indicators
  * Improved performance for Williams %R indicator
  * Moved mock indicators to regular scope (renamed in Fixed*Indicator)

## 0.8 (released February 25, 2016)

  * Fixed StackOverflowErrors on recursive indicators (see #60 and #68)
  * Fixed #74 - Question on backtesting strategies with indicators calculated with enough ticks
  * Added Chande Momentum Oscillator indicator
  * Added cumulated losses/gains indicators
  * Added Range Action Verification Index indicator
  * Added MVWAP indicator
  * Added VWAP indicator
  * Added Chandelier exit indicators
  * Improved Decimal performances
  * Added Fisher indicator
  * Added KAMA indicator
  * Added Detrended Price Oscillator
  * Added Ichimoku clouds indicators
  * Added statistical indicators: Simple linear regression, Correlation coefficient, Variance, Covariance, Standard error
  * Moved standard deviation
  * Added Bollinger BandWidth and %B indicator
  * Added Keltner channel indicators
  * Added Ulcer Index and Mass Index indicators
  * Added a trailing stop-loss indicator
  * Added Coppock Curve indicator
  * Added sum indicator
  * Added candle indicators: Real body, Upper/Lower shadow, Doji, 3 black crows, 3 white soldiers, Bullish/Bearish Harami, Bullish/Bearish Engulfing
  * Added absolute indicator
  * Added Hull Moving Average indicator
  * Updated Bollinger Bands (variable multiplier, see #53)
  * Fixed #39 - Possible update for TimeSeries.run()
  * Added Chaikin Money Flow indicator
  * Improved volume indicator
  * Added Close Location Value indicator
  * Added Positive Volume Index and Negative Volume Index indicators
  * Added zero-lag EMA indicator

## 0.7 (released May 21, 2015)

  * Fixed #35 - Fix max drawdown criterion
  * Improved documentation: user's guide & contributor's guidelines
  * Fixed #37 - Update Tick.toString method
  * Fixed #36 - Missing 'Period timePeriod' in full Tick constructor
  * Updated examples
  * Improved analysis criteria (to use actual entry/exit prices instead of close prices)
  * Added price and amount to `Order`
  * Added helpers for order creation
  * Renamed `Operation` to `Order`
  * Added a record/history of a trading session (`TradingRecord`)
  * Moved the trading logic from strategies to rules
  * Refactored trade operations
  * Added a difference indicator
  * Small other API changes

## 0.6 (released February 5, 2015)

  * Added `NaN` to Decimals
  * Renamed `TADecimal` to `Decimal`
  * Fixed #24 - Error in standard deviation calculation
  * Added moving time series (& cache: #25)
  * Refactored time series and ticks
  * Added entry-pass filter and exit-pass filter strategies
  * Replaced `JustBuyOnceStrategy` and `CombinedBuyAndSellStrategy` by `JustEnterOnceStrategy` and `CombinedEntryAndExitStrategy` respectively
  * Added examples
  * Added operation type helpers
  * Added strategy execution traces through SLF4J
  * Removed `.summarize(...)` methods and `Decision` (analysis)
  * Improved performance of some indicators and strategies
  * Generalized cache to all indicators (#20)
  * Removed AssertJ dependency
  * Fixed #16 - Division by zero in updated WalkForward example

## 0.5 (released October 22, 2014)

  * Switched doubles for TADecimals (BigDecimals) in indicators
  * Semantic improvement for IndicatorOverIndicatorStrategy
  * Fixed #11 - UnknownFormatConversionException when using toString() for 4 strategies
  * Added a maximum value starter strategy
  * Added linear transaction cost (analysis criterion)
  * Removed evaluators (replaced by `.chooseBest(...)` and `.betterThan(...)` methods)
  * Added triple EMA indicator
  * Added double EMA indicator
  * Removed slicers (replaced by `.split(...)` methods)
  * Removed runner (replaced by `.run(...)` methods)
  * Added more tests
  * Removed `ConstrainedTimeSeries` (replaced by `.subseries(...)` methods)
  * Added/refactored examples (including walk-forward and candlestick chart)

## 0.4 (released May 28, 2014)

  * Fixed #2 - Tests failing in JDK8
  * Added indicators: Mean deviation, Commodity channel index, Percentage price oscillator (tests)
  * Added distance between indicator and constant
  * Added opposite strategy
  * Removed some runners
  * Added strategy runs on whole series
  * Refactored slicers
  * Removed log4j dependency
  * Added examples

## 0.3 (released March 11, 2014)

  * First public release
  * 100% Pure Java - works on any Java Platform version 6 or later
  * More than 40 technical indicators (Aroon, ATR, moving averages, parabolic SAR, RSI, etc.)
  * A powerful engine for building custom trading strategies
  * Utilities to run and compare strategies
  * Minimal 3rd party dependencies
  * MIT license<|MERGE_RESOLUTION|>--- conflicted
+++ resolved
@@ -1,13 +1,9 @@
 Changelog for `ta4j`, roughly following [keepachangelog.com](http://keepachangelog.com/en/1.0.0/) from version 0.9 onwards.
 
-<<<<<<< HEAD
-=======
-## Unreleased
 
 ### Changed
 - [#1399](https://github.com/ta4j/ta4j/issues/1399) Refresh dependencies, plugins, and build tooling while enforcing Java 21 and Maven 3.9+.
 
->>>>>>> 40b99cff
 ## 0.19
 
 ### Breaking
