--- conflicted
+++ resolved
@@ -25,11 +25,8 @@
 - **BarSeriesManager** removed empty args constructor
 - **Open|High|Low|Close** do not cache price values anymore
 - **DifferenceIndicator(i1,i2)** replaced by the more flexible CombineIndicator.minus(i1,i2)
-<<<<<<< HEAD
 - **SMAIndicator** use the previously cached sma value to calculate
-=======
 - **DoubleNum** replace redundant `toString()` call in `DoubleNum.valueOf(Number i)` with `i.doubleValue()`
->>>>>>> 0b0eacea
 
 ### Removed/Deprecated
 - **Num** removed Serializable
