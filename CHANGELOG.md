Changelog for `ta4j`, roughly following [keepachangelog.com](http://keepachangelog.com/en/1.0.0/) from version 0.9 onwards.

## 0.16 (unreleased)

### Breaking
- **Upgraded to Java 11**
- **VersusBuyAndHoldCriterion** renamed to **`VersusEnterAndHoldCriterion`**
- **BarSeries** constructors use any instance of Num instead of Num-Function
- **GrossReturnCriterion** renamed to **`ReturnCriterion`**
- **NetProfitCriterion** and **GrossProfitCriterion** replaced by **`ProfitCriterion`**
- **NetLossCriterion** and **GrossLossCriterion** replaced by **`LossCriterion`**
- **LosingPositionsRatioCriterion** replaced by **`PositionsRatioCriterion`**
- **WinningPositionsRatioCriterion** replaced by **`PositionsRatioCriterion`**
- **Strategy#unstablePeriod** renamed to **`Strategy#unstableBars*`**
- **DateTimeIndicator** moved to package **`indicators/helpers`**
- **UnstableIndicator** moved to package **`indicators/helpers`**
- **BarSeriesManager** updated to use **`TradeOnNextOpenModel`** by default, which opens new trades at index `t + 1` at the open price.
  - For strategies require the previous behaviour, i.e. trades seconds or minutes before the closing prices, **`TradeOnCurerentCloseModel`** can be passed to **BarSeriesManager**
    - For example:
      - `BarSeriesManager manager = new BarSeriesManager(barSeries, new TradeOnCurrentCloseModel())`
      - `BarSeriesManager manager = new BarSeriesManager(barSeries, transactionCostModel, holdingCostModel, tradeExecutionModel)`
- **BarSeriesManager** and **BacktestExecutor** moved to packge **`backtest`**

### Fixed
-  **Fixed** **ParabolicSarIndicator** fixed calculation for sporadic indices
- **ExpectancyCriterion** fixed calculation
- catch NumberFormatException if `DecimalNum.valueOf(Number)` is `NaN`
- **ProfitCriterion** fixed excludeCosts functionality as it was reversed
- **LossCriterion** fixed excludeCosts functionality as it was reversed
- **PerformanceReportGenerator** fixed netProfit and netLoss calculations to include costs

### Changed
- **BarSeriesManager** consider finishIndex when running backtest
- **BarSeriesManager** add **`holdingTransaction`**
- **BacktestExecutor** evaluates strategies in parallel when possible
- **CachedIndicator** synchronize on getValue()
- **BaseBar** defaults to **`DecimalNum`** type in all constructors
- **TRIndicator** improved calculation
<<<<<<< HEAD
- **RSIIndicator** simplify calculation
=======
- **FisherIndicator** improved calculation
- **DoubleEMAIndicator** improved calculation
- **CMOIndicator** improved calculation
- **PearsonCorrelationIndicator** improved calculation
- **PivotPoint**-Indicators improved calculations
- **ValueAtRiskCriterion** improved calculation
- **ExpectedShortfallCriterion** improved calculation
- **SqnCriterion** improved calculation
- **NumberOfBreakEvenPositionsCriterion** shorten code
- **AverageReturnPerBarCriterion** improved calculation
>>>>>>> a760232d
- **ZLEMAIndicator** improved calculation
- **InPipeRule** improved calculation
- updated pom.xml: slf4j-api to 2.0.7
- updated pom.xml: org.apache.poi to 5.2.3
- updated pom.xml: maven-jar-plugin to 3.3.0
- add `final` to properties where possible
- improved javadoc
- **SuperTrendIndicator**,**SuperTrendUpperIndicator**,**SuperTrendLowerIndicator**: optimized calculation
- **SuperTrendIndicator**, **SuperTrendLowerBandIndicator**, **SuperTrendUpperBandIndicator**: `multiplier` changed to from `Integer` to `Double`
- add missing `@Override` annotation
- **LossIndicator**: optimize calculation
- **GainIndicator**: improved calculation

- **PriceVariationIndicator** renamed to **ClosePriceRatioIndicator** for consistency with new **ClosePriceDifferenceIndicator**

### Removed/Deprecated
- removed **Serializable** from `CostModel`
- removed `@Deprecated Bar#addTrade(double tradeVolume, double tradePrice, Function<Number, Num> numFunction)`; use `Bar#addTrade(Num tradeVolume, Num tradePrice)` instead.
- removed `@Deprecated Bar#addTrade(String tradeVolume, String tradePrice, Function<Number, Num> numFunction)`; use `Bar#addTrade(Num tradeVolume, Num tradePrice)` instead.
- removed `DecimalNum.valueOf(DecimalNum)`
- delete `.travis.yml` as this project is managed by "Github actions"

### Added
- added `TradingRecord.getStartIndex()` and `TradingRecord.getEndIndex()` to track start and end of the recording
- added **SuperTrendIndicator**
- added **SuperTrendUpperBandIndicator**
- added **SuperTrendLowerBandIndicator**
- added **Donchian Channel indicators (Upper, Lower, and Middle)**
- added `Indicator.getUnstableBars()`
- added `TransformIndicator.pow()`
- added `BarSeriesManager.getHoldingCostModel()` and `BarSeriesManager.getTransactionCostModel()`  to allow extending BarSeriesManager and reimplementing `run()`
- added `MovingAverageCrossOverRangeBacktest.java` and `ETH-USD-PT5M-2023-3-13_2023-3-15.json` test data file to demonstrate parallel strategy evaluation
- added javadoc improvements for percentage criteria
- added "lessIsBetter"-property for **AverageCriterion**
- added "lessIsBetter"-property for **RelativeStandardDeviation**
- added "lessIsBetter"-property for **StandardDeviationCriterion**
- added "lessIsBetter"-property for **StandardErrorCriterion**
- added "lessIsBetter"-property for **VarianceCriterion**
- added "lessIsBetter"-property for **NumberOfPositionsCriterion**
- added "addBase"-property for **ReturnCriterion** to include or exclude the base percentage of 1
- added **MoneyFlowIndexIndicator**
- added **IntraDayMomentumIndexIndicator**
- added **ClosePriceDifferenceIndicator**
- added **TimeSegmentedVolumeIndicator**
- added `DecimalNum.valueOf(DoubleNum)` to convert a DoubleNum to a DecimalNum.
- added `DoubleNum.valueOf(DecimalNum)` to convert a DecimalNum to a DoubleNum.
- added "TradeExecutionModel" to modify trade execution during backtesting
- added **NumIndicator** to calculate any `Num`-value for a `Bar`

### Fixed
- **Fixed** **CashFlow** fixed calculation with custom startIndex and endIndex
- **Fixed** **Returns** fixed calculation with custom startIndex and endIndex
- **Fixed** **ExpectedShortfallCriterion** fixed calculation with custom startIndex and endIndex
- **Fixed** **MaximumDrawDownCriterion** fixed calculation with custom startIndex and endIndex
- **Fixed** **EnterAndHoldReturnCriterion** fixed calculation with custom startIndex and endIndex
- **Fixed** **VersusEnterAndHoldCriterion** fixed calculation with custom startIndex and endIndex
- **Fixed** **BarSeriesManager** consider finishIndex when running backtest

## 0.15 (released September 11, 2022)

### Breaking
- **NumberOfConsecutiveWinningPositions** renamed to **`NumberOfConsecutivePositions`**
- **DifferencePercentage** renamed to **`DifferencePercentageIndicator`**
- **BuyAndHoldCriterion** renamed to **`EnterAndHoldCriterion`**
- **DXIndicator** moved to adx-package
- **PlusDMIndicator** moved to adx-package
- **MinusDMIndicator** moved to adx-package
- `analysis/criterion`-package moved to root
- `cost`-package moved to `analysis/cost`-package
- **AroonXXX** indicators moved to aroon package

### Fixed
- **LosingPositionsRatioCriterion** correct betterThan
- **VersusBuyAndHoldCriterionTest** NaN-Error.
- **Fixed** **`ChaikinOscillatorIndicatorTest`**
- **DecimalNum#remainder()** adds NaN-check
- **Fixed** **ParabolicSarIndicatorTest** fixed openPrice always 0 and highPrice lower than lowPrice
- **UlcerIndexIndicator** using the max price of current period instead of the highest value of last n bars
- **DurationBarAggregator** fixed aggregation of bars with gaps


### Changed
- **KeltnerChannelMiddleIndicator** changed superclass to AbstractIndicator; add GetBarCount() and toString()
- **KeltnerChannelUpperIndicator** add constructor to accept pre-constructed ATR; add GetBarCount() and toString()
- **KeltnerChannelLowerIndicator** add constructor to accept pre-constructed ATR; add GetBarCount() and toString()
- **BarSeriesManager** removed empty args constructor
- **Open|High|Low|Close** do not cache price values anymore
- **DifferenceIndicator(i1,i2)** replaced by the more flexible CombineIndicator.minus(i1,i2)
- **DoubleNum** replace redundant `toString()` call in `DoubleNum.valueOf(Number i)` with `i.doubleValue()`
- **ZeroCostModel** now extends from `FixedTransactionCostModel`

### Removed/Deprecated
- **Num** removed Serializable
- **PriceIndicator** removed

### Added
- **NumericIndicator** new class providing a fluent and lightweight api for indicator creation
- **AroonFacade**, **BollingerBandFacade**, **KeltnerChannelFacade** new classes providing a facade for indicator groups by using lightweight `NumericIndicators`
- **AbstractEMAIndicator** added getBarCount() to support future enhancements
- **ATRIndicator** "uncached" by changing superclass to AbstractIndicator; added constructor to accept TRIndicator and getter for same; added toString(); added getBarCount() to support future enhancements
- :tada: **Enhancement** added possibility to use CostModels when backtesting with the BacktestExecutor
- :tada: **Enhancement** added Num#zero, Num#one, Num#hundred
- :tada: **Enhancement** added possibility to use CostModels when backtesting with the BacktestExecutor
- :tada: **Enhancement** added Indicator#stream() method
- :tada: **Enhancement** added a new CombineIndicator, which can combine the values of two Num Indicators with a given combine-function
- **Example** added a json serialization and deserialization example of BarSeries using google-gson library
- **EnterAndHoldCriterion** added constructor with TradeType to begin with buy or sell
- :tada: **Enhancement** added Position#getStartingType() method
- :tada: **Enhancement** added **`SqnCriterion`**
- :tada: **Enhancement** added **`StandardDeviationCriterion`**
- :tada: **Enhancement** added **`RelativeStandardDeviationCriterion`**
- :tada: **Enhancement** added **`StandardErrorCriterion`**
- :tada: **Enhancement** added **`VarianceCriterion`**
- :tada: **Enhancement** added **`AverageCriterion`**
- :tada: **Enhancement** added javadoc for all rules to make clear which rule makes use of a TradingRecord
- **Enhancement** prevent Object[] allocation for varargs log.trace and log.debug calls by wrapping them in `if` blocks
- :tada: **Enhancement** added **`FixedTransactionCostModel`**
- :tada: **Enhancement** added **`AnalysisCriterion.PositionFilter`** to handle both sides within one Criterion.

## 0.14 (released April 25, 2021)

### Breaking
- **Breaking:** **`PrecisionNum`** renamed to **`DecimalNum`**
- **Breaking:** **`AverageProfitableTradesCriterion`** renamed to **`WinningTradesRatioCriterion`**
- **Breaking:** **`AverageProfitCriterion`** renamed to **`AverageReturnPerBarCriterion`**
- **Breaking:** **`BuyAndHoldCriterion`** renamed to **`BuyAndHoldReturnCriterion`**
- **Breaking:** **`RewardRiskRatioCriterion`** renamed to **`ReturnOverMaxDrawdownCriterion`**
- **Breaking:** **`ProfitLossCriterion`** moved to PnL-Package
- **Breaking:** **`ProfitLossPercentageCriterion`** moved to PnL-Package
- **Breaking:** **`TotalProfitCriterion`** renamed to **`GrossReturnCriterion`** and moved to PnL-Package.
- **Breaking:** **`TotalProfit2Criterion`** renamed to **`GrossProfitCriterion`** and moved to PnL-Package.
- **Breaking:** **`TotalLossCriterion`** renamed to **`NetLossCriterion`** and moved to PnL-Package.
- **Breaking:** package "tradereports" renamed to "reports"
- **Breaking:** **`NumberOfTradesCriterion`** renamed to **`NumberOfPositionsCriterion`**
- **Breaking:** **`NumberOfLosingTradesCriterion`** renamed to **`NumberOfLosingPositionsCriterion`**
- **Breaking:** **`NumberOfWinningTradesCriterion`** renamed to **`NumberOfWinningPositionsCriterion`**
- **Breaking:** **`NumberOfBreakEvenTradesCriterion`** renamed to **`NumberOfBreakEvenPositionsCriterion`**
- **Breaking:** **`WinningTradesRatioCriterion`** renamed to **`WinningPositionsRatioCriterion`**
- **Breaking:** **`TradeStatsReport`** renamed to **`PositionStatsReport`**
- **Breaking:** **`TradeStatsReportGenerator`** renamed to **`PositionStatsReportGenerator`**
- **Breaking:** **`TradeOpenedMinimumBarCountRule`** renamed to **`OpenedPositionMinimumBarCountRule`**
- **Breaking:** **`Trade.class`** renamed to **`Position.class`**
- **Breaking:** **`Order.class`** renamed to **`Trade.class`**
- **Breaking:** package "tradereports" renamed to "reports"
- **Breaking:** package "trading/rules" renamed to "rules"
- **Breaking:** remove Serializable from all indicators
- **Breaking:** Bar#trades: changed type from int to long


### Fixed
- **Fixed `Trade`**: problem with profit calculations on short trades.
- **Fixed `TotalLossCriterion`**: problem with profit calculations on short trades.
- **Fixed `BarSeriesBuilder`**: removed the Serializable interface
- **Fixed `ParabolicSarIndicator`**: problem with calculating in special cases
- **Fixed `BaseTimeSeries`**: can now be serialized
- **Fixed `ProfitLossPercentageCriterion`**: use entryPrice#getValue() instead of entryPrice#getPricePerAsset()

### Changed
- **Trade**: Changed the way Nums are created.
- **WinningTradesRatioCriterion** (previously AverageProfitableTradesCriterion): Changed to calculate trade profits using Trade's getProfit().
- **BuyAndHoldReturnCriterion** (previously BuyAndHoldCriterion): Changed to calculate trade profits using Trade's getProfit().
- **ExpectedShortfallCriterion**: Removed unnecessary primitive boxing.
- **NumberOfBreakEvenTradesCriterion**: Changed to calculate trade profits using Trade's getProfit().
- **NumberOfLosingTradesCriterion**: Changed to calculate trade profits using Trade's getProfit().
- **NumberOfWinningTradesCriterion**: Changed to calculate trade profits using Trade's getProfit().
- **ProfitLossPercentageCriterion**: Changed to calculate trade profits using Trade's entry and exit prices.
- **TotalLossCriterion**: Changed to calculate trade profits using Trade's getProfit().
- **TotalReturnCriterion** (previously TotalProfitCriterion): Changed to calculate trade profits using Trade's getProfit().
- **WMAIndicator**: reduced complexity of WMAIndicator implementation

### Removed/Deprecated
- **MultiplierIndicator**: replaced by TransformIndicator.
- **AbsoluteIndicator**: replaced by TransformIndicator.

### Added
- **Enhancement** Improvements on gitignore
- **Enhancement** Added TradeOpenedMinimumBarCountRule - rule to specify minimum bar count for opened trade.
- **Enhancement** Added DateTimeIndicator a new Indicator for dates.
- **Enhancement** Added DayOfWeekRule for specifying days of the week to trade.
- **Enhancement** Added TimeRangeRule for trading within time ranges.
- **Enhancement** Added floor() and ceil() to Num.class
- **Enhancement** Added getters getLow() and getUp() in CrossedDownIndicatorRule
- **Enhancement** Added BarSeriesUtils: common helpers and shortcuts for BarSeries methods.
- **Enhancement** Improvements for PreviousValueIndicator: more descriptive toString() method, validation of n-th previous bars in
- **Enhancement** Added Percentage Volume Oscillator Indicator, PVOIndicator.
- **Enhancement** Added Distance From Moving Average Indicator, DistanceFromMAIndicator.
- **Enhancement** Added Know Sure Thing Indicator, KSTIndicator.
 constructor of PreviousValueIndicator
- :tada: **Enhancement** added getGrossProfit() and getGrossProfit(BarSeries) on Trade.
- :tada: **Enhancement** added getPricePerAsset(BarSeries) on Order.
- :tada: **Enhancement** added convertBarSeries(BarSeries, conversionFunction) to BarSeriesUtils.
- :tada: **Enhancement** added UnstableIndicator.
- :tada: **Enhancement** added Chainrule.
- :tada: **Enhancement** added BarSeriesUtils#sortBars.
- :tada: **Enhancement** added BarSeriesUtils#addBars.
- :tada: **Enhancement** added Num.negate() to negate a Num value.
- :tada: **Enhancement** added **`GrossLossCriterion.class`**.
- :tada: **Enhancement** added **`NetProfitCriterion.class`**.
- :tada: **Enhancement** added chooseBest() method with parameter tradeType in AnalysisCriterion.
- :tada: **Enhancement** added **`AverageLossCriterion.class`**.
- :tada: **Enhancement** added **`AverageProfitCriterion.class`**.
- :tada: **Enhancement** added **`ProfitLossRatioCriterion.class`**.
- :tada: **Enhancement** added **`ExpectancyCriterion.class`**.
- :tada: **Enhancement** added **`ConsecutiveWinningPositionsCriterion.class`**.
- :tada: **Enhancement** added **`LosingPositionsRatioCriterion.class`**
- :tada: **Enhancement** added Position#hasProfit.
- :tada: **Enhancement** added Position#hasLoss.
- :tada: **Enhancement** exposed both EMAs in MACD indicator


## 0.13 (released November 5, 2019)

### Breaking
- **Breaking** Refactored from Max/Min to High/Low in Bar class
- **Breaking** Removed redundant constructors from BaseBar class
- **Breaking** Renamed `TimeSeries` to `BarSeries`

### Fixed
- **Fixed `BaseBarSeries`**: problem with getSubList for series with specified `maximumBarCount`.
- **Fixed return `BigDecimal` instead of `Number` in**: `PrecisionNum.getDelegate`.
- **Fixed `java.lang.ClassCastException` in**: `PrecisionNum.equals()`.
- **Fixed `java.lang.ClassCastException` in**: `DoubleNum.equals()`.
- **Fixed `java.lang.NullPointerException` in**: `NumberOfBarsCriterion.calculate(TimeSeries, Trade)` for opened trade.
- **Fixed `java.lang.NullPointerException` in**: `AverageProfitableTradesCriterion.calculate(TimeSeries, Trade)` for opened trade.
- **StopGainRule**: now correctly handles stops for sell orders
- **StopLossRule**: now correctly handles stops for sell orders
- **ProfitLossCriterion**: fixed to work properly for short trades
- **PivotPointIndicator**: fixed possible npe if first bar is not in same period
- **`IchimokuChikouSpanIndicator`**: fixed calculations - applied correct formula.
- **CloseLocationValueIndicator**: fixed special case, return zero instead of NaN if high price == low price

### Changed
- **PrecisionNum**: improve performance for methods isZero/isPositive/isPositiveOrZero/isNegative/isNegativeOrZero.
- **BaseTimeSeriesBuilder** moved from inner class to own class
- **TrailingStopLossRule** added ability to look back the last x bars for calculating the trailing stop loss

### Added
- **Enhancement** Added getters for AroonDownIndicator and AroonUpIndicator in AroonOscillatorIndicator
- **Enhancement** Added common constructors in BaseBar for BigDecimal, Double and String values
- **Enhancement** Added constructor in BaseBar with trades property
- **Enhancement** Added BaseBarBuilder and ConvertibleBaseBarBuilder - BaseBar builder classes
- **Enhancement** Added BarAggregator and TimeSeriesAggregator to allow aggregates bars and time series
- **Enhancement** Added LWMA Linearly Weighted Moving Average Indicator
- **Enhancement** Implemented trading cost models (linear transaction and borrowing cost models)
- **Enhancement** Implemented Value at Risk Analysis Criterion
- **Enhancement** Implemented Expected Shortfall Analysis Criterion
- **Enhancement** Implemented Returns class to analyze the time series of return rates. Supports logarithmic and arithmetic returns
- **Enhancement** Implemented a way to find the best result for multiple strategies by submitting a range of numbers while backtesting
- **Enhancement** Implemented NumberOfBreakEvenTradesCriterion for counting break even trades
- **Enhancement** Implemented NumberOfLosingTradesCriterion for counting losing trades
- **Enhancement** Implemented NumberOfWinningTradesCriterion for counting winning trades
- **Enhancement** Implemented NumberOfWinningTradesCriterion for counting winning trades
- **Enhancement** Implemented ProfitLossPercentageCriterion for calculating the total performance percentage of your trades
- **Enhancement** Implemented TotalProfit2Criterion for calculating the total profit of your trades
- **Enhancement** Implemented TotalLossCriterion for calculating the total loss of your trades
- **Enhancement** Added ADX indicator based strategy to ta4j-examples
- **Enhancement** TrailingStopLossRule: added possibility of calculations of TrailingStopLossRule also for open, high, low price. Added getter
for currentStopLossLimitActivation
- **Enhancement** Add constructors with parameters to allow custom implementation of ReportGenerators in BacktestExecutor
- **Enhancement** Added license checker goal on CI's pipeline
- **Enhancement** Added source format checker goal on CI's pipeline

### Removed/Deprecated

## 0.12 (released September 10, 2018)

### Breaking:
   - `Decimal` class has been replaced by new `Num` interface. Enables using `Double`, `BigDecimal` and custom data types for calculations.
   - Big changes in `TimeSeries` and `BaseTimeSeries`. Multiple new `addBar(..)` functions in `TimeSeries` allow to add data directly to the series


### Fixed
- **TradingBotOnMovingTimeSeries**: fixed calculations and ArithmeticException Overflow
- **Fixed wrong indexing in**: `Indicator.toDouble()`.
- **PrecisionNum.sqrt()**: using DecimalFormat.parse().
- **RandomWalk[High|Low]Indicator**: fixed formula (max/min of formula with n iterating from 2 to barCount)

### Changed
- **ALL INDICATORS**: `Decimal` replaced by `Num`.
- **ALL CRITERION**: Calculations modified to use `Num`.
- **AbstractIndicator**: new `AbstractIndicator#numOf(Number n)` function as counterpart of dropped `Decimal.valueOf(double|int|..)`
- **TimeSeries | Bar**: preferred way to add bar data to a `TimeSeries` is directly to the series via new `TimeSeries#addBar(time,open,high,..)` functions. It ensures to use the correct `Num` implementation of the series
- **XlsTestsUtils**: now processes xls with one or more days between data rows (daily, weekly, monthly, etc).  Also handle xls #DIV/0! calculated cells (imported as NaN.NaN)
- **CachedIndicator**: Last bar is not cached to support real time indicators
- **TimeSeries | Bar **: added new `#addPrice(price)` function that adds price to (last) bar.
- Parameter **timeFrame** renamed to **barCount**.
- **Various Rules**: added constructor that provides `Number` parameters
- **AroonUpIndicator**: redundant TimeSeries call was removed from constructor
- **AroonDownIndicator**: redundant TimeSeries call was removed from constructor
- **BaseTimeSeries**: added setDefaultFunction() to SeriesBuilder for setting the default Num type function for all new TimeSeries built by that SeriesBuilder, updated BuildTimeSeries example
- **<various>CriterionTest**: changed from explicit constructor calls to `AbstractCriterionTest.getCriterion()` calls.
- **ChopIndicator**: transparent fixes
- **StochasticRSIIndicator**: comments and params names changes to reduce confusion
- **ConvergenceDivergenceIndicator**: remove unused method
- **ChopIndicatorTest**: spelling, TODO: add better tests
- **Various Indicators**: remove double math operations, change `Math.sqrt(double)` to `Num.sqrt()`, other small improvements
- **RandomWalk[High|Low]Indicator**: renamed to `RWI[High|Low]Indicator`

### Added
- **BaseTimeSeries.SeriesBuilder**: simplifies creation of BaseTimeSeries.
- **Num**: Extracted interface of dropped `Decimal` class
- **DoubleNum**: `Num` implementation to support calculations based on `double` primitive
- **BigDecimalNum**: Default `Num` implementation of `BaseTimeSeries`
- **DifferencePercentageIndicator**: New indicator to get the difference in percentage from last value
- **PrecisionNum**: `Num` implementation to support arbitrary precision
- **TestUtils**: removed convenience methods for permuted parameters, fixed all unit tests
- **TestUtils**: added parameterized abstract test classes to allow two test runs with `DoubleNum` and `BigDecimalNum`
- **ChopIndicator** new common indicator of market choppiness (low volatility), and related 'ChopIndicatorTest' JUnit test and 'CandlestickChartWithChopIndicator' example
- **BollingerBandWidthIndicator**: added missing constructor documentation.
- **BollingerBandsLowerIndicator**: added missing constructor documentation.
- **BollingerBandsMiddleIndicator**: added missing constructor documentation.
- **TrailingStopLossRule**: new rule that is satisfied if trailing stop loss is reached
- **Num**: added Num sqrt(int) and Num sqrt()
- **pom.xml**: added support to generate ta4j-core OSGi artifact.

### Removed/Deprecated
- **Decimal**: _removed_. Replaced by `Num` interface
- **TimeSeries#addBar(Bar bar)**: _deprecated_. Use `TimeSeries#addBar(Time, open, high, low, ...)`
- **BaseTimeSeries**: _Constructor_ `BaseTimeSeries(TimeSeries defaultSeries, int seriesBeginIndex, int seriesEndIndex)` _removed_. Use `TimeSeries.getSubseries(int i, int i)` instead
- **FisherIndicator**: commented constructor removed.
- **TestUtils**: removed convenience methods for permuted parameters, fixed all unit tests
- **BaseTimeSeries**: _Constructor_ `BaseTimeSeries(TimeSeries defaultSeries, int seriesBeginIndex, int seriesEndIndex)` _removed_. Use `TimeSeries.getSubseries(int i, int i)` instead
- **BigDecimalNum**: _removed_.  Replaced by `PrecisionNum`
- **AbstractCriterionTest**: removed constructor `AbstractCriterionTest(Function<Number, Num)`.  Use `AbstractCriterionTest(CriterionFactory, Function<Number, Num>)`.
- **<various>Indicator**: removed redundant `private TimeSeries`

## 0.11 (released January 25, 2018)

- **BREAKING**: Tick has been renamed to **Bar**

### Fixed
- **ATRIndicator**: fixed calculations
- **PlusDI, MinusDI, ADX**: fixed calculations
- **LinearTransactionCostCriterion**: fixed calculations, added xls file and unit tests
- **FisherIndicator**: fixed calculations
- **ConvergenceDivergenceIndicator**: fixed NPE of optional "minStrenght"-property

### Changed
- **TotalProfitCriterion**: If not `NaN` the criterion uses the price of the `Order` and not just the close price of underlying `TimeSeries`
- **Order**: Now constructors and static `sell/buyAt(..)` functions need a price and amount parameter to satisfy correct be
behaviour of criterions (entry/exit prices can differ from corresponding close prices in `Order`)
- **JustOnceRule**: now it is possible to add another rule so that this rule is satisfied if the inner rule is satisfied for the first time
- **MeanDeviationIndicator**: moved to statistics package
- **Decimal**: use `BigDecimal::valueof` instead of instantiating a new BigDecimal for double, int and long
    - now `Decimal` extends `Number`
- **Strategy:** can now have a optional parameter "name".
- **Tick:** `Tick` has been renamed to **`Bar`** for a more appropriate description of the price movement over a set period of time.
- **MMAIndicator**: restructured and moved from `helpers` to `indicators` package
- **AverageTrueRangeIndicator**: renamed to **ATRIndicator**
- **AverageDirectionalMovementDownIndicator**: renamed to **ADXIndicator**
-  **ADXIndicator**: added new two argument constructor
- **DirectionalMovementPlusIndicator** and **DirectionalMovementPlusIndicator**: renamed to **PlusDIIndicator** and **MinusDIIndicator**
- **XlsTestsUtils**: rewritten to provide getSeries(), getIndicator(), getFinalCriterionValue(), and getTradingRecord() in support of XLSCriterionTest and XLSIndicatorTest.
- **IndicatorFactory**: made generic and renamed createIndicator() to getIndicator()
- **RSIIndicatorTest**: example showing usage of new generic unit testing of indicators
- **LinearTransactionCostCriterionTest**: example showing usage of new generic unit testing of criteria

## Added
- **ConvergenceDivergenceIndicator**: new Indicator for positive/negative convergence and divergence.
- **BooleanTransformIndicator**: new indicator to transform any decimal indicator to a boolean indicator by using logical operations.
- **DecimalTransformIndicator**: new indicator to transforms any indicator by using common math operations.
- **Decimal**: added functions `Decimal valueOf(BigDecimal)` and `BigDecimal getDelegate()`
- **AbstractEMAIndicator**: new abstract indicator for ema based indicators like MMAIndicator
- **PearsonCorrelationIndicator**: new statistic indicator with pearson correlation
- **TimeSeries**: new method `getSubSeries(int, int)` to create a sub series of the TimeSeries that stores bars exclusively between `startIndex` and `endIndex` parameters
- **IIIIndicator**: Intraday Intensity Index
- **CriterionFactory**: new functional interface to support CriterionTest
- **IndicatorTest**: new class for storing an indicator factory, allows for generic calls like getIndicator(D data, P... params) after the factory is set once in the constructor call.  Facilitates standardization across unit tests.
- **CriterionTest**: new class for storing a criterion factory, allows for generic calls like getCriterion(P... params) after the factory is set once in the constructor call.  Facilitates standardization across unit tests.
- **ExternalIndicatorTest**: new interface for fetching indicators and time series from external sources
- **ExternalCriterionTest**: new interface for fetching criteria, trading records, and time series from external sources
- **XLSIndicatorTest**: new class implementing ExternalIndicatorTest for XLS files, for use in XLS unit tests
- **XLSCriterionTest**: new class implementing ExternalCriterionTest for XLS files, for use in XLS unit tests

## Removed
- **TraillingStopLossIndicator**: no need for this as indicator. No further calculations possible after price falls below stop loss. Use `StopLossRule` or `DifferenceIndicator`

## Deprecated
- **BaseTimeSeries**: Constructor: `BaseTimeSeries(TimeSeries defaultSeries, int seriesBeginIndex, int seriesEndIndex)` use `getSubSeries(int, int)`
- **Decimal**: Method `toDouble()` use `doubleValue()`

## 0.10 (released October 30, 2017)

### VERY Important note!!!!

with the release 0.10 we have changed the previous java package definition to org.ta4j or to be more specific to org.ta4j.core (the new organisation). You have to reorganize all your refernces to the new packages!
In eclipse you can do this easily by selecting your sources and run "Organize imports"
_Changed ownership of the ta4j repository_: from mdeverdelhan/ta4j (stopped the maintenance) to ta4j/ta4j (new organization)

### Fixed
- **ParabolicSarIndicator**: wrong calculation fixed
- **KAMAIndicator**: stack overflow bug fixed
- **AroonUpIndicator and AroonDownIndicator**: wrong calculations fixed and can handle NaN values now

### Changed
- **BREAKING**: **new package structure**: change eu.verdelhan.ta4j to org.ta4j.ta4j-core
- **new package adx**: new location of AverageDirectionalMovementIndicator and DMI+/DMI-
- **Ownership of the ta4j repository**: from mdeverdelhan/ta4j (stopped the maintenance) to ta4j/ta4j (new organization)
- **ParabolicSarIndicator**: old constructor removed (there was no need for time frame parameter after big fix). Three new constructors for default and custom parameters.
- **HighestValueIndicator and LowestValueIndicator:** ignore also NaN values if they are at the current index


## Added
- **AroonOscillatorIndicator**: new indicator based on AroonUp/DownIndicator
- **AroonUpIndicator** and **AroonDownIndicator**: New constructor with parameter for custom indicator for min price and max price calculation
- **ROCVIndicator**: rate of Change of Volume
- **DirectionalMovementPlusIndicator**: new indicator for Directional Movement System (DMI+)
- **DirectionalMovementDownIndicator**: new indicator for Directional Movement System (DMI-)
- **ChaikinOscillatorIndicator**: new indicator.
- **InSlopeRule**: new rule that is satisfied if the slope of two indicators are within a boundary
- **IsEqualRule**: new rule that is satisfied if two indicators are equal
- **AroonUpIndicator** and **AroonDownIndicator**: new constructor with parameter for custom indicator for min price and max price calculation
- **Pivot Point Indicators Package**: new package with Indicators for calculating standard, Fibonacci and DeMark pivot points and reversals
    - **PivotPointIndicator**: new indicator for calculating the standard pivot point
        - **StandardReversalIndicator**: new indicator for calculating the standard reversals (R3,R2,R1,S1,S2,S3)
        - **FibonacciReversalIndicator**: new indicator for calculating the Fibonacci reversals (R3,R2,R1,S1,S2,S3)
    - **DeMarkPivotPointIndicator**: new indicator for calculating the DeMark pivot point
        - **DeMarkReversalIndicator**: new indicator for calculating the DeMark resistance and the DeMark support
- **IsFallingRule**: new rule that is satisfied if indicator strictly decreases within the timeFrame.
- **IsRisingRule**: new rule that is satisfied if indicator strictly increases within the timeFrame.
- **IsLowestRule**: new rule that is satisfied if indicator is the lowest within the timeFrame.
- **IsHighestRule**: new rule that is satisfied if indicator is the highest within the timeFrame.

## 0.9 (released September 7, 2017)
  - **BREAKING** drops Java 7 support
  - use `java.time` instead of `java.util.Date`
  * Added interfaces for some API basic objects
  * Cleaned whole API
  * Reordered indicators
  * Added PreviousValueIndicator
  * Fixed #162 - Added amount field into Tick constructor
  * Fixed #183 - addTrade bad calculation
  * Fixed #153, #170 - Updated StopGainRule and StopLossRule for short trades
  * Removed dependency to Joda-time
  * Dropped Java 6 and Java 7 compatibility
  * Fixed #120 - ZLEMAIndicator StackOverflowError
  * Added stochastic RSI indicator
  * Added smoothed RSI indicator
  * Fixed examples
  * Fixed #81 - Tick uses Period of 24H when it possibly means 1 Day
  * Fixed #80 - TimeSeries always iterates over all the data
  * Removed the `timePeriod` field in time series
  * Fixed #102 - RSIIndicator returns NaN when rsi == 100
  * Added periodical growth rate indicator
  * Fixed #105 - Strange calculation with Ichimoku Indicator
  * Added Random Walk Index (high/low) indicators
  * Improved performance for Williams %R indicator
  * Moved mock indicators to regular scope (renamed in Fixed*Indicator)

## 0.8 (released February 25, 2016)

  * Fixed StackOverflowErrors on recursive indicators (see #60 and #68)
  * Fixed #74 - Question on backtesting strategies with indicators calculated with enough ticks
  * Added Chande Momentum Oscillator indicator
  * Added cumulated losses/gains indicators
  * Added Range Action Verification Index indicator
  * Added MVWAP indicator
  * Added VWAP indicator
  * Added Chandelier exit indicators
  * Improved Decimal performances
  * Added Fisher indicator
  * Added KAMA indicator
  * Added Detrended Price Oscillator
  * Added Ichimoku clouds indicators
  * Added statistical indicators: Simple linear regression, Correlation coefficient, Variance, Covariance, Standard error
  * Moved standard deviation
  * Added Bollinger BandWidth and %B indicator
  * Added Keltner channel indicators
  * Added Ulcer Index and Mass Index indicators
  * Added a trailing stop-loss indicator
  * Added Coppock Curve indicator
  * Added sum indicator
  * Added candle indicators: Real body, Upper/Lower shadow, Doji, 3 black crows, 3 white soldiers, Bullish/Bearish Harami, Bullish/Bearish Engulfing
  * Added absolute indicator
  * Added Hull Moving Average indicator
  * Updated Bollinger Bands (variable multiplier, see #53)
  * Fixed #39 - Possible update for TimeSeries.run()
  * Added Chaikin Money Flow indicator
  * Improved volume indicator
  * Added Close Location Value indicator
  * Added Positive Volume Index and Negative Volume Index indicators
  * Added zero-lag EMA indicator

## 0.7 (released May 21, 2015)

  * Fixed #35 - Fix max drawdown criterion
  * Improved documentation: user's guide & contributor's guidelines
  * Fixed #37 - Update Tick.toString method
  * Fixed #36 - Missing 'Period timePeriod' in full Tick constructor
  * Updated examples
  * Improved analysis criteria (to use actual entry/exit prices instead of close prices)
  * Added price and amount to `Order`
  * Added helpers for order creation
  * Renamed `Operation` to `Order`
  * Added a record/history of a trading session (`TradingRecord`)
  * Moved the trading logic from strategies to rules
  * Refactored trade operations
  * Added a difference indicator
  * Small other API changes

## 0.6 (released February 5, 2015)

  * Added `NaN` to Decimals
  * Renamed `TADecimal` to `Decimal`
  * Fixed #24 - Error in standard deviation calculation
  * Added moving time series (& cache: #25)
  * Refactored time series and ticks
  * Added entry-pass filter and exit-pass filter strategies
  * Replaced `JustBuyOnceStrategy` and `CombinedBuyAndSellStrategy` by `JustEnterOnceStrategy` and `CombinedEntryAndExitStrategy` respectively
  * Added examples
  * Added operation type helpers
  * Added strategy execution traces through SLF4J
  * Removed `.summarize(...)` methods and `Decision` (analysis)
  * Improved performance of some indicators and strategies
  * Generalized cache to all indicators (#20)
  * Removed AssertJ dependency
  * Fixed #16 - Division by zero in updated WalkForward example

## 0.5 (released October 22, 2014)

  * Switched doubles for TADecimals (BigDecimals) in indicators
  * Semantic improvement for IndicatorOverIndicatorStrategy
  * Fixed #11 - UnknownFormatConversionException when using toString() for 4 strategies
  * Added a maximum value starter strategy
  * Added linear transaction cost (analysis criterion)
  * Removed evaluators (replaced by `.chooseBest(...)` and `.betterThan(...)` methods)
  * Added triple EMA indicator
  * Added double EMA indicator
  * Removed slicers (replaced by `.split(...)` methods)
  * Removed runner (replaced by `.run(...)` methods)
  * Added more tests
  * Removed `ConstrainedTimeSeries` (replaced by `.subseries(...)` methods)
  * Added/refactored examples (including walk-forward and candlestick chart)

## 0.4 (released May 28, 2014)

  * Fixed #2 - Tests failing in JDK8
  * Added indicators: Mean deviation, Commodity channel index, Percentage price oscillator (tests)
  * Added distance between indicator and constant
  * Added opposite strategy
  * Removed some runners
  * Added strategy runs on whole series
  * Refactored slicers
  * Removed log4j dependency
  * Added examples

## 0.3 (released March 11, 2014)

  * First public release
  * 100% Pure Java - works on any Java Platform version 6 or later
  * More than 40 technical indicators (Aroon, ATR, moving averages, parabolic SAR, RSI, etc.)
  * A powerful engine for building custom trading strategies
  * Utilities to run and compare strategies
  * Minimal 3rd party dependencies
  * MIT license<|MERGE_RESOLUTION|>--- conflicted
+++ resolved
@@ -36,9 +36,7 @@
 - **CachedIndicator** synchronize on getValue()
 - **BaseBar** defaults to **`DecimalNum`** type in all constructors
 - **TRIndicator** improved calculation
-<<<<<<< HEAD
 - **RSIIndicator** simplify calculation
-=======
 - **FisherIndicator** improved calculation
 - **DoubleEMAIndicator** improved calculation
 - **CMOIndicator** improved calculation
@@ -49,7 +47,6 @@
 - **SqnCriterion** improved calculation
 - **NumberOfBreakEvenPositionsCriterion** shorten code
 - **AverageReturnPerBarCriterion** improved calculation
->>>>>>> a760232d
 - **ZLEMAIndicator** improved calculation
 - **InPipeRule** improved calculation
 - updated pom.xml: slf4j-api to 2.0.7
