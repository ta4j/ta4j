--- conflicted
+++ resolved
@@ -1,20 +1,5 @@
 ## Unreleased
 
-<<<<<<< HEAD
-### Changed
-- **Comprehensive README overhaul**: Completely rewrote the README to make Ta4j more approachable for new users while keeping it useful for experienced developers. Added a dedicated "Sourcing market data" section that walks through getting started with Yahoo Finance (no API key required!), explains all available data source implementations, and shows how to create custom data sources. Reorganized content with clearer navigation, better code examples, and practical tips throughout. The Quickstart example now includes proper error handling and demonstrates real-world data loading patterns. New users can go from zero to running their first backtest in minutes, while experienced quants can quickly find the advanced features they need.
-- **CachedIndicator and RecursiveCachedIndicator performance improvements**: Major refactoring to improve indicator caching performance:
-    - **O(1) eviction**: Replaced ArrayList-based storage with a fixed-size ring buffer (`CachedBuffer`). When `maximumBarCount` is set, evicting old values now takes constant time instead of O(n) per-bar copies.
-    - **Read-optimized locking**: Migrated from `synchronized` blocks to a non-fair `ReentrantReadWriteLock` with an optimistic (lock-free) fast path for cache hits. Cache misses and invalidation remain write-locked, while read-heavy workloads scale without serializing threads.
-    - **Reduced allocation churn**: Eliminated `Collections.nCopies()` allocations in the common "advance by 1 bar" case. The ring buffer writes directly to slots without creating intermediate lists.
-    - **Last-bar mutation caching**: Repeated calls to `getValue(endIndex)` on an unchanged in-progress bar now reuse the cached result. The cache automatically invalidates when the bar is mutated (via `addTrade()` or `addPrice()`) or replaced (via `addBar(..., true)`).
-    - **Deadlock avoidance**: Fixed lock-order deadlock risk between last-bar caching and the main cache by ensuring last-bar computations and invalidation never run while holding locks needed by cache writes.
-    - **Iterative prefill under single lock**: `RecursiveCachedIndicator` now uses `CachedBuffer.prefillUntil()` to compute gap values iteratively under one write lock, avoiding repeated lock re-entry and series lookups.
-
-### Removed
-- Deleted `BuyAndSellSignalsToChartTest.java`, `CashFlowToChartTest.java`, `StrategyAnalysisTest.java`, `TradeCostTest.java`, `IndicatorsToChartTest.java`, `IndicatorsToCsvTest.java` from the ta4j-examples project. Despite designated as "tests", they simply launched the main of the associated class.
-
-=======
 ### Removed
 - Deleted `BuyAndSellSignalsToChartTest.java`, `CashFlowToChartTest.java`, `StrategyAnalysisTest.java`, `TradeCostTest.java`, `IndicatorsToChartTest.java`, `IndicatorsToCsvTest.java` from the ta4j-examples project. Despite designated as "tests", they simply launched the main of the associated class.
 
@@ -32,7 +17,6 @@
 - **BacktestPerformanceTuningHarness**: Expanded the example into a configurable tuning harness that sweeps strategy counts, bar counts, and `maximumBarCount` hints, capturing runtime + GC overhead and identifying the last linear ("sweet spot") configuration. Includes an optional heap sweep that forks a child JVM per `-Xmx` value.
 - **Comprehensive README overhaul**: Completely rewrote the README to make Ta4j more approachable for new users while keeping it useful for experienced developers. Added a dedicated "Sourcing market data" section that walks through getting started with Yahoo Finance (no API key required!), explains all available data source implementations, and shows how to create custom data sources. Reorganized content with clearer navigation, better code examples, and practical tips throughout. The Quickstart example now includes proper error handling and demonstrates real-world data loading patterns. New users can go from zero to running their first backtest in minutes, while experienced quants can quickly find the advanced features they need.
 
->>>>>>> 627bf077
 ### Fixed
 - **Rule naming now lightweight**: `Rule#getName()` is now a simple label (defaults to the class name) and no longer triggers JSON serialization. Composite rules build readable names from child labels without serialization side effects.
 - **Explicit rule serialization APIs**: Added `Rule#toJson(BarSeries)`/`Rule#fromJson(BarSeries, String)` so serialization happens only when explicitly requested. Custom names are preserved via `__customName` metadata, independent of `getName()`.
@@ -71,14 +55,11 @@
 - Added `ElliottPhaseIndicator` and `ElliottInvalidationIndicator` to track wave state and surface invalidations for swing-based strategies
 - Added `ElliottSwingIndicator`, `ElliottSwingCompressor`, and `ElliottWaveCountIndicator` to generate, filter, and count Elliott swings from `RecentSwingIndicator` swing points (fractal or ZigZag)
 
-<<<<<<< HEAD
-=======
 ### Fixed
 - **Rule naming now lightweight**: `Rule#getName()` is now a simple label (defaults to the class name) and no longer triggers JSON serialization. Composite rules build readable names from child labels without serialization side effects.
 - **Explicit rule serialization APIs**: Added `Rule#toJson(BarSeries)`/`Rule#fromJson(BarSeries, String)` so serialization happens only when explicitly requested. Custom names are preserved via `__customName` metadata, independent of `getName()`.
 - **Rule name visibility**: Made rule names volatile and added regression coverage so custom names set on one thread are always visible on others, preventing fallback to expensive default-name serialization under concurrency.
 - Corrected **SqueezeProIndicator** to mirror TradingView/LazyBear squeeze momentum output: SMA-based Bollinger vs. Keltner compression tiers (high/mid/low), SMA true range width (not Wilder ATR), and momentum histogram values instead of a boolean flag. **Breaking change:** Return type changed from `Boolean` to `Num`; use `getSqueezeLevel(int)` or `isInSqueeze(int)` for compression state.
->>>>>>> 627bf077
 
 
 ## 0.21.0 (2025-11-29) Skipped 0.20.0 due to a double version incrementing bug in the release-scheduler workflow
