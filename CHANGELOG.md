Changelog for `ta4j`, roughly following [keepachangelog.com](http://keepachangelog.com/en/1.0.0/) from version 0.9 onwards.

## Unreleased
### Fixed
- **ParabolicSarIndicator**: wrong calculation fixed
- **KAMAIndicator**: stack overflow bug fixed
- **AroonUpIndicator and AroonDownIndicator**: wrong calculations fixed and can handle NaN values now

### Changed
- **BREAKING**: **new package structure** change eu.verdelhan.ta4j to org.ta4j.ta4j-core
- **new package adx**: new location of AverageDirectionalMovementIndicator and DMI+/DMI-
- **Ownership of the ta4j repository**: from mdeverdelhan/ta4j (stopped the maintenance) to ta4j/ta4j (new organization)
- **ParabolicSarIndicator**: old constructor removed (there was no need for time frame parameter after big fix). Three new constructors for default and custom parameters.
- **HighestValueIndicator and LowestValueIndicator:** ignore also NaN values if they are at the current index

## Added
- **AroonOscillatorIndicator**: New indicator working with AroonUp/DownIndicator
- **AroonUpIndicator** and **AroonDownIndicator**: New constructor with parameter for custom indicator for min price and max price calculation
- **DirectionalMovementPlusIndicator**: New indicator for Directional Movement System (DMI+)
- **DirectionalMovementDownIndicator**: New indicator for Directional Movement System (DMI-)
- **InSlopeRule**: New Rule that is satisfied if the slope of two indicators are within a boundary
- **IsEqualRule**: New Rule that is satisfied if two indicators are equal
<<<<<<< HEAD
- **AroonUpIndicator** and **AroonDownIndicator**: New constructor with parameter for custom indicator for min price and max price calculation
- **Pivot Point Indicators Package**: New package with Indicators for calculating standard, Fibonacci and DeMark pivot points and reversals
    - **PivotPointIndicator**: New indicator for calculating the standard pivot point
        - **StandardReversalIndicator**: New indicator for calculating the standard reversals (R3,R2,R1,S1,S2,S3)
        - **FibonacciReversalIndicator**: New indicator for calculating the Fibonacci reversals (R3,R2,R1,S1,S2,S3)
    - **DeMarkPivotPointIndicator**: New indicator for calculating the DeMark pivot point
        - **DeMarkReversalIndicator**: new indicator for calculating the DeMark resistance and the DeMark support
    
=======
- **IsFallingRule**: New Rule that is satisfied if indicator strictly decreases within the timeFrame.
- **IsRisingRule**: New Rule that is satisfied if indicator strictly increases within the timeFrame.
- **IsLowestRule**: New Rule that is satisfied if indicator is the lowest within the timeFrame.
- **IsHighestRule**: New Rule that is satisfied if indicator is the highest within the timeFrame.

>>>>>>> 2b07d36e
## 0.9 (2017-09-07)

- **BREAKING** drops Java 7 support
- use `java.time` instead of `java.util.Date`

## 0.8 (2016-02-25)
## 0.7 (2015-05-21)
## 0.6 (2015-02-05)
## 0.5 (2014-10-22)
## 0.4 (2014-05-28)
## 0.3 (2014-03-11)<|MERGE_RESOLUTION|>--- conflicted
+++ resolved
@@ -20,7 +20,6 @@
 - **DirectionalMovementDownIndicator**: New indicator for Directional Movement System (DMI-)
 - **InSlopeRule**: New Rule that is satisfied if the slope of two indicators are within a boundary
 - **IsEqualRule**: New Rule that is satisfied if two indicators are equal
-<<<<<<< HEAD
 - **AroonUpIndicator** and **AroonDownIndicator**: New constructor with parameter for custom indicator for min price and max price calculation
 - **Pivot Point Indicators Package**: New package with Indicators for calculating standard, Fibonacci and DeMark pivot points and reversals
     - **PivotPointIndicator**: New indicator for calculating the standard pivot point
@@ -28,14 +27,11 @@
         - **FibonacciReversalIndicator**: New indicator for calculating the Fibonacci reversals (R3,R2,R1,S1,S2,S3)
     - **DeMarkPivotPointIndicator**: New indicator for calculating the DeMark pivot point
         - **DeMarkReversalIndicator**: new indicator for calculating the DeMark resistance and the DeMark support
-    
-=======
 - **IsFallingRule**: New Rule that is satisfied if indicator strictly decreases within the timeFrame.
 - **IsRisingRule**: New Rule that is satisfied if indicator strictly increases within the timeFrame.
 - **IsLowestRule**: New Rule that is satisfied if indicator is the lowest within the timeFrame.
 - **IsHighestRule**: New Rule that is satisfied if indicator is the highest within the timeFrame.
 
->>>>>>> 2b07d36e
 ## 0.9 (2017-09-07)
 
 - **BREAKING** drops Java 7 support
