--- conflicted
+++ resolved
@@ -36,11 +36,8 @@
 - **CachedIndicator** synchronize on getValue()
 - **BaseBar** defaults to **`DecimalNum`** type in all constructors
 - **TRIndicator** improved calculation
-<<<<<<< HEAD
 - **KSTIndicator** improved calculation
-=======
 - **RSIIndicator** simplify calculation
->>>>>>> 1030b8a8
 - **FisherIndicator** improved calculation
 - **DoubleEMAIndicator** improved calculation
 - **CMOIndicator** improved calculation
