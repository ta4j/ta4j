--- conflicted
+++ resolved
@@ -8,12 +8,9 @@
 
 
 ### Fixed
-<<<<<<< HEAD
 - **TradingBotOnMovingTimeSeries**: fixed calculations and ArithmeticException Overflow
-=======
-- Fixed wrong indexing in `Indicator.toDouble()`.
-
->>>>>>> 2e3a214c
+- **Fixed wrong indexing in**: `Indicator.toDouble()`.
+
 ### Changed
 - **ALL INDICATORS**: `Decimal` replaced by `Num`.
 - **ALL CRITERION**: Calculations modified to use `Num`.
