--- conflicted
+++ resolved
@@ -32,11 +32,8 @@
 - :tada: **Enhancement** added Indicator#stream() method
 - :tada: **Enhancement** added a new CombineIndicator, which can combine the values of two Num Indicators with a given combine-function
 - **Example** added a json serialization and deserialization example of BarSeries using google-gson library
-<<<<<<< HEAD
 - **EnterAndHoldCriterion** added constructor with TradeType to begin with buy or sell
-=======
 - :tada: **Enhancement** added Position#getStartingType() method
->>>>>>> 594c4e46
 - :tada: **Enhancement** added **`SqnCriterion`**
 - :tada: **Enhancement** added **`StandardDeviationCriterion`**
 - :tada: **Enhancement** added **`RelativeStandardDeviationCriterion`**
