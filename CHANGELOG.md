Changelog for `ta4j`, roughly following [keepachangelog.com](http://keepachangelog.com/en/1.0.0/) from version 0.9 onwards.

## 0.16 (unreleased)

### Breaking
- **Upgraded to Java 11**
- **VersusBuyAndHoldCriterion** renamed to **`VersusEnterAndHoldCriterion`**
- **BarSeries** constructors use any instance of Num instead of Num-Function
- **GrossReturnCriterion** renamed to **`ReturnCriterion`**
- **NetProfitCriterion** and **GrossProfitCriterion** replaced by **`ProfitCriterion`**
- **NetLossCriterion** and **GrossLossCriterion** replaced by **`LossCriterion`**
- **LosingPositionsRatioCriterion** replaced by **`PositionsRatioCriterion`**
- **WinningPositionsRatioCriterion** replaced by **`PositionsRatioCriterion`**
- **Strategy#unstablePeriod** renamed to **`Strategy#unstableBars*`**
- **DateTimeIndicator** moved to package **`indicators/helpers`**
- **UnstableIndicator** moved to package **`indicators/helpers`**
- **BarSeriesManager** updated to use **`TradeOnNextOpenModel`** by default, which opens new trades at index `t + 1` at the open price.
  - For strategies require the previous behaviour, i.e. trades seconds or minutes before the closing prices, **`TradeOnCurerentCloseModel`** can be passed to **BarSeriesManager**
    - For example:
      - `BarSeriesManager manager = new BarSeriesManager(barSeries, new TradeOnCurrentCloseModel())`
      - `BarSeriesManager manager = new BarSeriesManager(barSeries, transactionCostModel, holdingCostModel, tradeExecutionModel)`
- **BarSeriesManager** and **BacktestExecutor** moved to packge **`backtest`**

### Fixed
-  **Fixed** **ParabolicSarIndicator** fixed calculation for sporadic indices
- **ExpectancyCriterion** fixed calculation
- catch NumberFormatException if `DecimalNum.valueOf(Number)` is `NaN`
- **ProfitCriterion** fixed excludeCosts functionality as it was reversed
- **LossCriterion** fixed excludeCosts functionality as it was reversed
- **PerformanceReportGenerator** fixed netProfit and netLoss calculations to include costs

### Changed
- **BarSeriesManager** consider finishIndex when running backtest
- **BarSeriesManager** add **`holdingTransaction`**
- **BacktestExecutor** evaluates strategies in parallel when possible
- **CachedIndicator** synchronize on getValue()
- **BaseBar** defaults to **`DecimalNum`** type in all constructors
- **TRIndicator** improved calculation
- updated pom.xml: slf4j-api to 2.0.7
- updated pom.xml: org.apache.poi to 5.2.3
- updated pom.xml: maven-jar-plugin to 3.3.0
- add `final` to properties where possible
- improved javadoc
- **SuperTrendIndicator**,**SuperTrendUpperIndicator**,**SuperTrendLowerIndicator**: optimized calculation
- **SuperTrendIndicator**, **SuperTrendLowerBandIndicator**, **SuperTrendUpperBandIndicator**: `multiplier` changed to from `Integer` to `Double`
- add missing `@Override` annotation

### Removed/Deprecated
- removed **Serializable** from `CostModel`
- removed `DecimalNum.valueOf(DecimalNum)`
- delete `.travis.yml` as this project is managed by "Github actions"

### Added
- added `TradingRecord.getStartIndex()` and `TradingRecord.getEndIndex()` to track start and end of the recording
- added **SuperTrendIndicator**
- added **SuperTrendUpperBandIndicator**
- added **SuperTrendLowerBandIndicator**
- added **Donchian Channel indicators (Upper, Lower, and Middle)**
- added `Indicator.getUnstableBars()`
- added `TransformIndicator.pow()`
- added `BarSeriesManager.getHoldingCostModel()` and `BarSeriesManager.getTransactionCostModel()`  to allow extending BarSeriesManager and reimplementing `run()`
- added `MovingAverageCrossOverRangeBacktest.java` and `ETH-USD-PT5M-2023-3-13_2023-3-15.json` test data file to demonstrate parallel strategy evaluation
- added javadoc improvements for percentage criteria
- added "lessIsBetter"-property for **AverageCriterion**
- added "lessIsBetter"-property for **RelativeStandardDeviation**
- added "lessIsBetter"-property for **StandardDeviationCriterion**
- added "lessIsBetter"-property for **StandardErrorCriterion**
- added "lessIsBetter"-property for **VarianceCriterion**
- added "lessIsBetter"-property for **NumberOfPositionsCriterion**
- added "addBase"-property for **ReturnCriterion** to include or exclude the base percentage of 1
<<<<<<< HEAD
- added `DecimalNum.valueOf(DoubleNum)` to convert a DoubleNum to a DecimalNum.
- added `DoubleNum.valueOf(DecimalNum)` to convert a DecimalNum to a DoubleNum.
=======
- added "TradeExecutionModel" to modify trade execution during backtesting
>>>>>>> 22da507e
- added **NumIndicator** to calculate any `Num`-value for a `Bar`

### Fixed
- **Fixed** **CashFlow** fixed calculation with custom startIndex and endIndex
- **Fixed** **Returns** fixed calculation with custom startIndex and endIndex
- **Fixed** **ExpectedShortfallCriterion** fixed calculation with custom startIndex and endIndex
- **Fixed** **MaximumDrawDownCriterion** fixed calculation with custom startIndex and endIndex
- **Fixed** **EnterAndHoldReturnCriterion** fixed calculation with custom startIndex and endIndex
- **Fixed** **VersusEnterAndHoldCriterion** fixed calculation with custom startIndex and endIndex
- **Fixed** **BarSeriesManager** consider finishIndex when running backtest

## 0.15 (released September 11, 2022)

### Breaking
- **NumberOfConsecutiveWinningPositions** renamed to **`NumberOfConsecutivePositions`**
- **DifferencePercentage** renamed to **`DifferencePercentageIndicator`**
- **BuyAndHoldCriterion** renamed to **`EnterAndHoldCriterion`**
- **DXIndicator** moved to adx-package
- **PlusDMIndicator** moved to adx-package
- **MinusDMIndicator** moved to adx-package
- `analysis/criterion`-package moved to root
- `cost`-package moved to `analysis/cost`-package
- **AroonXXX** indicators moved to aroon package

### Fixed
- **LosingPositionsRatioCriterion** correct betterThan
- **VersusBuyAndHoldCriterionTest** NaN-Error.
- **Fixed** **`ChaikinOscillatorIndicatorTest`**
- **DecimalNum#remainder()** adds NaN-check
- **Fixed** **ParabolicSarIndicatorTest** fixed openPrice always 0 and highPrice lower than lowPrice
- **UlcerIndexIndicator** using the max price of current period instead of the highest value of last n bars
- **DurationBarAggregator** fixed aggregation of bars with gaps


### Changed
- **KeltnerChannelMiddleIndicator** changed superclass to AbstractIndicator; add GetBarCount() and toString()
- **KeltnerChannelUpperIndicator** add constructor to accept pre-constructed ATR; add GetBarCount() and toString()
- **KeltnerChannelLowerIndicator** add constructor to accept pre-constructed ATR; add GetBarCount() and toString()
- **BarSeriesManager** removed empty args constructor
- **Open|High|Low|Close** do not cache price values anymore
- **DifferenceIndicator(i1,i2)** replaced by the more flexible CombineIndicator.minus(i1,i2)
- **DoubleNum** replace redundant `toString()` call in `DoubleNum.valueOf(Number i)` with `i.doubleValue()`
- **ZeroCostModel** now extends from `FixedTransactionCostModel`

### Removed/Deprecated
- **Num** removed Serializable
- **PriceIndicator** removed

### Added
- **NumericIndicator** new class providing a fluent and lightweight api for indicator creation
- **AroonFacade**, **BollingerBandFacade**, **KeltnerChannelFacade** new classes providing a facade for indicator groups by using lightweight `NumericIndicators`
- **AbstractEMAIndicator** added getBarCount() to support future enhancements
- **ATRIndicator** "uncached" by changing superclass to AbstractIndicator; added constructor to accept TRIndicator and getter for same; added toString(); added getBarCount() to support future enhancements
- :tada: **Enhancement** added possibility to use CostModels when backtesting with the BacktestExecutor
- :tada: **Enhancement** added Num#zero, Num#one, Num#hundred
- :tada: **Enhancement** added possibility to use CostModels when backtesting with the BacktestExecutor
- :tada: **Enhancement** added Indicator#stream() method
- :tada: **Enhancement** added a new CombineIndicator, which can combine the values of two Num Indicators with a given combine-function
- **Example** added a json serialization and deserialization example of BarSeries using google-gson library
- **EnterAndHoldCriterion** added constructor with TradeType to begin with buy or sell
- :tada: **Enhancement** added Position#getStartingType() method
- :tada: **Enhancement** added **`SqnCriterion`**
- :tada: **Enhancement** added **`StandardDeviationCriterion`**
- :tada: **Enhancement** added **`RelativeStandardDeviationCriterion`**
- :tada: **Enhancement** added **`StandardErrorCriterion`**
- :tada: **Enhancement** added **`VarianceCriterion`**
- :tada: **Enhancement** added **`AverageCriterion`**
- :tada: **Enhancement** added javadoc for all rules to make clear which rule makes use of a TradingRecord
- **Enhancement** prevent Object[] allocation for varargs log.trace and log.debug calls by wrapping them in `if` blocks
- :tada: **Enhancement** added **`FixedTransactionCostModel`**
- :tada: **Enhancement** added **`AnalysisCriterion.PositionFilter`** to handle both sides within one Criterion.

## 0.14 (released April 25, 2021)

### Breaking
- **Breaking:** **`PrecisionNum`** renamed to **`DecimalNum`**
- **Breaking:** **`AverageProfitableTradesCriterion`** renamed to **`WinningTradesRatioCriterion`**
- **Breaking:** **`AverageProfitCriterion`** renamed to **`AverageReturnPerBarCriterion`**
- **Breaking:** **`BuyAndHoldCriterion`** renamed to **`BuyAndHoldReturnCriterion`**
- **Breaking:** **`RewardRiskRatioCriterion`** renamed to **`ReturnOverMaxDrawdownCriterion`**
- **Breaking:** **`ProfitLossCriterion`** moved to PnL-Package
- **Breaking:** **`ProfitLossPercentageCriterion`** moved to PnL-Package
- **Breaking:** **`TotalProfitCriterion`** renamed to **`GrossReturnCriterion`** and moved to PnL-Package.
- **Breaking:** **`TotalProfit2Criterion`** renamed to **`GrossProfitCriterion`** and moved to PnL-Package.
- **Breaking:** **`TotalLossCriterion`** renamed to **`NetLossCriterion`** and moved to PnL-Package.
- **Breaking:** package "tradereports" renamed to "reports"
- **Breaking:** **`NumberOfTradesCriterion`** renamed to **`NumberOfPositionsCriterion`**
- **Breaking:** **`NumberOfLosingTradesCriterion`** renamed to **`NumberOfLosingPositionsCriterion`**
- **Breaking:** **`NumberOfWinningTradesCriterion`** renamed to **`NumberOfWinningPositionsCriterion`**
- **Breaking:** **`NumberOfBreakEvenTradesCriterion`** renamed to **`NumberOfBreakEvenPositionsCriterion`**
- **Breaking:** **`WinningTradesRatioCriterion`** renamed to **`WinningPositionsRatioCriterion`**
- **Breaking:** **`TradeStatsReport`** renamed to **`PositionStatsReport`**
- **Breaking:** **`TradeStatsReportGenerator`** renamed to **`PositionStatsReportGenerator`**
- **Breaking:** **`TradeOpenedMinimumBarCountRule`** renamed to **`OpenedPositionMinimumBarCountRule`**
- **Breaking:** **`Trade.class`** renamed to **`Position.class`**
- **Breaking:** **`Order.class`** renamed to **`Trade.class`**
- **Breaking:** package "tradereports" renamed to "reports"
- **Breaking:** package "trading/rules" renamed to "rules"
- **Breaking:** remove Serializable from all indicators
- **Breaking:** Bar#trades: changed type from int to long


### Fixed
- **Fixed `Trade`**: problem with profit calculations on short trades.
- **Fixed `TotalLossCriterion`**: problem with profit calculations on short trades.
- **Fixed `BarSeriesBuilder`**: removed the Serializable interface
- **Fixed `ParabolicSarIndicator`**: problem with calculating in special cases
- **Fixed `BaseTimeSeries`**: can now be serialized
- **Fixed `ProfitLossPercentageCriterion`**: use entryPrice#getValue() instead of entryPrice#getPricePerAsset()

### Changed
- **Trade**: Changed the way Nums are created.
- **WinningTradesRatioCriterion** (previously AverageProfitableTradesCriterion): Changed to calculate trade profits using Trade's getProfit().
- **BuyAndHoldReturnCriterion** (previously BuyAndHoldCriterion): Changed to calculate trade profits using Trade's getProfit().
- **ExpectedShortfallCriterion**: Removed unnecessary primitive boxing.
- **NumberOfBreakEvenTradesCriterion**: Changed to calculate trade profits using Trade's getProfit().
- **NumberOfLosingTradesCriterion**: Changed to calculate trade profits using Trade's getProfit().
- **NumberOfWinningTradesCriterion**: Changed to calculate trade profits using Trade's getProfit().
- **ProfitLossPercentageCriterion**: Changed to calculate trade profits using Trade's entry and exit prices.
- **TotalLossCriterion**: Changed to calculate trade profits using Trade's getProfit().
- **TotalReturnCriterion** (previously TotalProfitCriterion): Changed to calculate trade profits using Trade's getProfit().
- **WMAIndicator**: reduced complexity of WMAIndicator implementation

### Removed/Deprecated
- **MultiplierIndicator**: replaced by TransformIndicator.
- **AbsoluteIndicator**: replaced by TransformIndicator.

### Added
- **Enhancement** Improvements on gitignore
- **Enhancement** Added TradeOpenedMinimumBarCountRule - rule to specify minimum bar count for opened trade.
- **Enhancement** Added DateTimeIndicator a new Indicator for dates.
- **Enhancement** Added DayOfWeekRule for specifying days of the week to trade.
- **Enhancement** Added TimeRangeRule for trading within time ranges.
- **Enhancement** Added floor() and ceil() to Num.class
- **Enhancement** Added getters getLow() and getUp() in CrossedDownIndicatorRule
- **Enhancement** Added BarSeriesUtils: common helpers and shortcuts for BarSeries methods.
- **Enhancement** Improvements for PreviousValueIndicator: more descriptive toString() method, validation of n-th previous bars in
- **Enhancement** Added Percentage Volume Oscillator Indicator, PVOIndicator.
- **Enhancement** Added Distance From Moving Average Indicator, DistanceFromMAIndicator.
- **Enhancement** Added Know Sure Thing Indicator, KSTIndicator.
 constructor of PreviousValueIndicator
- :tada: **Enhancement** added getGrossProfit() and getGrossProfit(BarSeries) on Trade.
- :tada: **Enhancement** added getPricePerAsset(BarSeries) on Order.
- :tada: **Enhancement** added convertBarSeries(BarSeries, conversionFunction) to BarSeriesUtils.
- :tada: **Enhancement** added UnstableIndicator.
- :tada: **Enhancement** added Chainrule.
- :tada: **Enhancement** added BarSeriesUtils#sortBars.
- :tada: **Enhancement** added BarSeriesUtils#addBars.
- :tada: **Enhancement** added Num.negate() to negate a Num value.
- :tada: **Enhancement** added **`GrossLossCriterion.class`**.
- :tada: **Enhancement** added **`NetProfitCriterion.class`**.
- :tada: **Enhancement** added chooseBest() method with parameter tradeType in AnalysisCriterion.
- :tada: **Enhancement** added **`AverageLossCriterion.class`**.
- :tada: **Enhancement** added **`AverageProfitCriterion.class`**.
- :tada: **Enhancement** added **`ProfitLossRatioCriterion.class`**.
- :tada: **Enhancement** added **`ExpectancyCriterion.class`**.
- :tada: **Enhancement** added **`ConsecutiveWinningPositionsCriterion.class`**.
- :tada: **Enhancement** added **`LosingPositionsRatioCriterion.class`**
- :tada: **Enhancement** added Position#hasProfit.
- :tada: **Enhancement** added Position#hasLoss.
- :tada: **Enhancement** exposed both EMAs in MACD indicator


## 0.13 (released November 5, 2019)

### Breaking
- **Breaking** Refactored from Max/Min to High/Low in Bar class
- **Breaking** Removed redundant constructors from BaseBar class
- **Breaking** Renamed `TimeSeries` to `BarSeries`

### Fixed
- **Fixed `BaseBarSeries`**: problem with getSubList for series with specified `maximumBarCount`.
- **Fixed return `BigDecimal` instead of `Number` in**: `PrecisionNum.getDelegate`.
- **Fixed `java.lang.ClassCastException` in**: `PrecisionNum.equals()`.
- **Fixed `java.lang.ClassCastException` in**: `DoubleNum.equals()`.
- **Fixed `java.lang.NullPointerException` in**: `NumberOfBarsCriterion.calculate(TimeSeries, Trade)` for opened trade.
- **Fixed `java.lang.NullPointerException` in**: `AverageProfitableTradesCriterion.calculate(TimeSeries, Trade)` for opened trade.
- **StopGainRule**: now correctly handles stops for sell orders
- **StopLossRule**: now correctly handles stops for sell orders
- **ProfitLossCriterion**: fixed to work properly for short trades
- **PivotPointIndicator**: fixed possible npe if first bar is not in same period
- **`IchimokuChikouSpanIndicator`**: fixed calculations - applied correct formula.
- **CloseLocationValueIndicator**: fixed special case, return zero instead of NaN if high price == low price

### Changed
- **PrecisionNum**: improve performance for methods isZero/isPositive/isPositiveOrZero/isNegative/isNegativeOrZero.
- **BaseTimeSeriesBuilder** moved from inner class to own class
- **TrailingStopLossRule** added ability to look back the last x bars for calculating the trailing stop loss

### Added
- **Enhancement** Added getters for AroonDownIndicator and AroonUpIndicator in AroonOscillatorIndicator
- **Enhancement** Added common constructors in BaseBar for BigDecimal, Double and String values
- **Enhancement** Added constructor in BaseBar with trades property
- **Enhancement** Added BaseBarBuilder and ConvertibleBaseBarBuilder - BaseBar builder classes
- **Enhancement** Added BarAggregator and TimeSeriesAggregator to allow aggregates bars and time series
- **Enhancement** Added LWMA Linearly Weighted Moving Average Indicator
- **Enhancement** Implemented trading cost models (linear transaction and borrowing cost models)
- **Enhancement** Implemented Value at Risk Analysis Criterion
- **Enhancement** Implemented Expected Shortfall Analysis Criterion
- **Enhancement** Implemented Returns class to analyze the time series of return rates. Supports logarithmic and arithmetic returns
- **Enhancement** Implemented a way to find the best result for multiple strategies by submitting a range of numbers while backtesting
- **Enhancement** Implemented NumberOfBreakEvenTradesCriterion for counting break even trades
- **Enhancement** Implemented NumberOfLosingTradesCriterion for counting losing trades
- **Enhancement** Implemented NumberOfWinningTradesCriterion for counting winning trades
- **Enhancement** Implemented NumberOfWinningTradesCriterion for counting winning trades
- **Enhancement** Implemented ProfitLossPercentageCriterion for calculating the total performance percentage of your trades
- **Enhancement** Implemented TotalProfit2Criterion for calculating the total profit of your trades
- **Enhancement** Implemented TotalLossCriterion for calculating the total loss of your trades
- **Enhancement** Added ADX indicator based strategy to ta4j-examples
- **Enhancement** TrailingStopLossRule: added possibility of calculations of TrailingStopLossRule also for open, high, low price. Added getter
for currentStopLossLimitActivation
- **Enhancement** Add constructors with parameters to allow custom implementation of ReportGenerators in BacktestExecutor
- **Enhancement** Added license checker goal on CI's pipeline
- **Enhancement** Added source format checker goal on CI's pipeline

### Removed/Deprecated

## 0.12 (released September 10, 2018)

### Breaking:
   - `Decimal` class has been replaced by new `Num` interface. Enables using `Double`, `BigDecimal` and custom data types for calculations.
   - Big changes in `TimeSeries` and `BaseTimeSeries`. Multiple new `addBar(..)` functions in `TimeSeries` allow to add data directly to the series


### Fixed
- **TradingBotOnMovingTimeSeries**: fixed calculations and ArithmeticException Overflow
- **Fixed wrong indexing in**: `Indicator.toDouble()`.
- **PrecisionNum.sqrt()**: using DecimalFormat.parse().
- **RandomWalk[High|Low]Indicator**: fixed formula (max/min of formula with n iterating from 2 to barCount)

### Changed
- **ALL INDICATORS**: `Decimal` replaced by `Num`.
- **ALL CRITERION**: Calculations modified to use `Num`.
- **AbstractIndicator**: new `AbstractIndicator#numOf(Number n)` function as counterpart of dropped `Decimal.valueOf(double|int|..)`
- **TimeSeries | Bar**: preferred way to add bar data to a `TimeSeries` is directly to the series via new `TimeSeries#addBar(time,open,high,..)` functions. It ensures to use the correct `Num` implementation of the series
- **XlsTestsUtils**: now processes xls with one or more days between data rows (daily, weekly, monthly, etc).  Also handle xls #DIV/0! calculated cells (imported as NaN.NaN)
- **CachedIndicator**: Last bar is not cached to support real time indicators
- **TimeSeries | Bar **: added new `#addPrice(price)` function that adds price to (last) bar.
- Parameter **timeFrame** renamed to **barCount**.
- **Various Rules**: added constructor that provides `Number` parameters
- **AroonUpIndicator**: redundant TimeSeries call was removed from constructor
- **AroonDownIndicator**: redundant TimeSeries call was removed from constructor
- **BaseTimeSeries**: added setDefaultFunction() to SeriesBuilder for setting the default Num type function for all new TimeSeries built by that SeriesBuilder, updated BuildTimeSeries example
- **<various>CriterionTest**: changed from explicit constructor calls to `AbstractCriterionTest.getCriterion()` calls.
- **ChopIndicator**: transparent fixes
- **StochasticRSIIndicator**: comments and params names changes to reduce confusion
- **ConvergenceDivergenceIndicator**: remove unused method
- **ChopIndicatorTest**: spelling, TODO: add better tests
- **Various Indicators**: remove double math operations, change `Math.sqrt(double)` to `Num.sqrt()`, other small improvements
- **RandomWalk[High|Low]Indicator**: renamed to `RWI[High|Low]Indicator`

### Added
- **BaseTimeSeries.SeriesBuilder**: simplifies creation of BaseTimeSeries.
- **Num**: Extracted interface of dropped `Decimal` class
- **DoubleNum**: `Num` implementation to support calculations based on `double` primitive
- **BigDecimalNum**: Default `Num` implementation of `BaseTimeSeries`
- **DifferencePercentageIndicator**: New indicator to get the difference in percentage from last value
- **PrecisionNum**: `Num` implementation to support arbitrary precision
- **TestUtils**: removed convenience methods for permuted parameters, fixed all unit tests
- **TestUtils**: added parameterized abstract test classes to allow two test runs with `DoubleNum` and `BigDecimalNum`
- **ChopIndicator** new common indicator of market choppiness (low volatility), and related 'ChopIndicatorTest' JUnit test and 'CandlestickChartWithChopIndicator' example
- **BollingerBandWidthIndicator**: added missing constructor documentation.
- **BollingerBandsLowerIndicator**: added missing constructor documentation.
- **BollingerBandsMiddleIndicator**: added missing constructor documentation.
- **TrailingStopLossRule**: new rule that is satisfied if trailing stop loss is reached
- **Num**: added Num sqrt(int) and Num sqrt()
- **pom.xml**: added support to generate ta4j-core OSGi artifact.

### Removed/Deprecated
- **Decimal**: _removed_. Replaced by `Num` interface
- **TimeSeries#addBar(Bar bar)**: _deprecated_. Use `TimeSeries#addBar(Time, open, high, low, ...)`
- **BaseTimeSeries**: _Constructor_ `BaseTimeSeries(TimeSeries defaultSeries, int seriesBeginIndex, int seriesEndIndex)` _removed_. Use `TimeSeries.getSubseries(int i, int i)` instead
- **FisherIndicator**: commented constructor removed.
- **TestUtils**: removed convenience methods for permuted parameters, fixed all unit tests
- **BaseTimeSeries**: _Constructor_ `BaseTimeSeries(TimeSeries defaultSeries, int seriesBeginIndex, int seriesEndIndex)` _removed_. Use `TimeSeries.getSubseries(int i, int i)` instead
- **BigDecimalNum**: _removed_.  Replaced by `PrecisionNum`
- **AbstractCriterionTest**: removed constructor `AbstractCriterionTest(Function<Number, Num)`.  Use `AbstractCriterionTest(CriterionFactory, Function<Number, Num>)`.
- **<various>Indicator**: removed redundant `private TimeSeries`

## 0.11 (released January 25, 2018)

- **BREAKING**: Tick has been renamed to **Bar**

### Fixed
- **ATRIndicator**: fixed calculations
- **PlusDI, MinusDI, ADX**: fixed calculations
- **LinearTransactionCostCriterion**: fixed calculations, added xls file and unit tests
- **FisherIndicator**: fixed calculations
- **ConvergenceDivergenceIndicator**: fixed NPE of optional "minStrenght"-property

### Changed
- **TotalProfitCriterion**: If not `NaN` the criterion uses the price of the `Order` and not just the close price of underlying `TimeSeries`
- **Order**: Now constructors and static `sell/buyAt(..)` functions need a price and amount parameter to satisfy correct be
behaviour of criterions (entry/exit prices can differ from corresponding close prices in `Order`)
- **JustOnceRule**: now it is possible to add another rule so that this rule is satisfied if the inner rule is satisfied for the first time
- **MeanDeviationIndicator**: moved to statistics package
- **Decimal**: use `BigDecimal::valueof` instead of instantiating a new BigDecimal for double, int and long
    - now `Decimal` extends `Number`
- **Strategy:** can now have a optional parameter "name".
- **Tick:** `Tick` has been renamed to **`Bar`** for a more appropriate description of the price movement over a set period of time.
- **MMAIndicator**: restructured and moved from `helpers` to `indicators` package
- **AverageTrueRangeIndicator**: renamed to **ATRIndicator**
- **AverageDirectionalMovementDownIndicator**: renamed to **ADXIndicator**
-  **ADXIndicator**: added new two argument constructor
- **DirectionalMovementPlusIndicator** and **DirectionalMovementPlusIndicator**: renamed to **PlusDIIndicator** and **MinusDIIndicator**
- **XlsTestsUtils**: rewritten to provide getSeries(), getIndicator(), getFinalCriterionValue(), and getTradingRecord() in support of XLSCriterionTest and XLSIndicatorTest.
- **IndicatorFactory**: made generic and renamed createIndicator() to getIndicator()
- **RSIIndicatorTest**: example showing usage of new generic unit testing of indicators
- **LinearTransactionCostCriterionTest**: example showing usage of new generic unit testing of criteria

## Added
- **ConvergenceDivergenceIndicator**: new Indicator for positive/negative convergence and divergence.
- **BooleanTransformIndicator**: new indicator to transform any decimal indicator to a boolean indicator by using logical operations.
- **DecimalTransformIndicator**: new indicator to transforms any indicator by using common math operations.
- **Decimal**: added functions `Decimal valueOf(BigDecimal)` and `BigDecimal getDelegate()`
- **AbstractEMAIndicator**: new abstract indicator for ema based indicators like MMAIndicator
- **PearsonCorrelationIndicator**: new statistic indicator with pearson correlation
- **TimeSeries**: new method `getSubSeries(int, int)` to create a sub series of the TimeSeries that stores bars exclusively between `startIndex` and `endIndex` parameters
- **IIIIndicator**: Intraday Intensity Index
- **CriterionFactory**: new functional interface to support CriterionTest
- **IndicatorTest**: new class for storing an indicator factory, allows for generic calls like getIndicator(D data, P... params) after the factory is set once in the constructor call.  Facilitates standardization across unit tests.
- **CriterionTest**: new class for storing a criterion factory, allows for generic calls like getCriterion(P... params) after the factory is set once in the constructor call.  Facilitates standardization across unit tests.
- **ExternalIndicatorTest**: new interface for fetching indicators and time series from external sources
- **ExternalCriterionTest**: new interface for fetching criteria, trading records, and time series from external sources
- **XLSIndicatorTest**: new class implementing ExternalIndicatorTest for XLS files, for use in XLS unit tests
- **XLSCriterionTest**: new class implementing ExternalCriterionTest for XLS files, for use in XLS unit tests

## Removed
- **TraillingStopLossIndicator**: no need for this as indicator. No further calculations possible after price falls below stop loss. Use `StopLossRule` or `DifferenceIndicator`

## Deprecated
- **BaseTimeSeries**: Constructor: `BaseTimeSeries(TimeSeries defaultSeries, int seriesBeginIndex, int seriesEndIndex)` use `getSubSeries(int, int)`
- **Decimal**: Method `toDouble()` use `doubleValue()`

## 0.10 (released October 30, 2017)

### VERY Important note!!!!

with the release 0.10 we have changed the previous java package definition to org.ta4j or to be more specific to org.ta4j.core (the new organisation). You have to reorganize all your refernces to the new packages!
In eclipse you can do this easily by selecting your sources and run "Organize imports"
_Changed ownership of the ta4j repository_: from mdeverdelhan/ta4j (stopped the maintenance) to ta4j/ta4j (new organization)

### Fixed
- **ParabolicSarIndicator**: wrong calculation fixed
- **KAMAIndicator**: stack overflow bug fixed
- **AroonUpIndicator and AroonDownIndicator**: wrong calculations fixed and can handle NaN values now

### Changed
- **BREAKING**: **new package structure**: change eu.verdelhan.ta4j to org.ta4j.ta4j-core
- **new package adx**: new location of AverageDirectionalMovementIndicator and DMI+/DMI-
- **Ownership of the ta4j repository**: from mdeverdelhan/ta4j (stopped the maintenance) to ta4j/ta4j (new organization)
- **ParabolicSarIndicator**: old constructor removed (there was no need for time frame parameter after big fix). Three new constructors for default and custom parameters.
- **HighestValueIndicator and LowestValueIndicator:** ignore also NaN values if they are at the current index


## Added
- **AroonOscillatorIndicator**: new indicator based on AroonUp/DownIndicator
- **AroonUpIndicator** and **AroonDownIndicator**: New constructor with parameter for custom indicator for min price and max price calculation
- **ROCVIndicator**: rate of Change of Volume
- **DirectionalMovementPlusIndicator**: new indicator for Directional Movement System (DMI+)
- **DirectionalMovementDownIndicator**: new indicator for Directional Movement System (DMI-)
- **ChaikinOscillatorIndicator**: new indicator.
- **InSlopeRule**: new rule that is satisfied if the slope of two indicators are within a boundary
- **IsEqualRule**: new rule that is satisfied if two indicators are equal
- **AroonUpIndicator** and **AroonDownIndicator**: new constructor with parameter for custom indicator for min price and max price calculation
- **Pivot Point Indicators Package**: new package with Indicators for calculating standard, Fibonacci and DeMark pivot points and reversals
    - **PivotPointIndicator**: new indicator for calculating the standard pivot point
        - **StandardReversalIndicator**: new indicator for calculating the standard reversals (R3,R2,R1,S1,S2,S3)
        - **FibonacciReversalIndicator**: new indicator for calculating the Fibonacci reversals (R3,R2,R1,S1,S2,S3)
    - **DeMarkPivotPointIndicator**: new indicator for calculating the DeMark pivot point
        - **DeMarkReversalIndicator**: new indicator for calculating the DeMark resistance and the DeMark support
- **IsFallingRule**: new rule that is satisfied if indicator strictly decreases within the timeFrame.
- **IsRisingRule**: new rule that is satisfied if indicator strictly increases within the timeFrame.
- **IsLowestRule**: new rule that is satisfied if indicator is the lowest within the timeFrame.
- **IsHighestRule**: new rule that is satisfied if indicator is the highest within the timeFrame.

## 0.9 (released September 7, 2017)
  - **BREAKING** drops Java 7 support
  - use `java.time` instead of `java.util.Date`
  * Added interfaces for some API basic objects
  * Cleaned whole API
  * Reordered indicators
  * Added PreviousValueIndicator
  * Fixed #162 - Added amount field into Tick constructor
  * Fixed #183 - addTrade bad calculation
  * Fixed #153, #170 - Updated StopGainRule and StopLossRule for short trades
  * Removed dependency to Joda-time
  * Dropped Java 6 and Java 7 compatibility
  * Fixed #120 - ZLEMAIndicator StackOverflowError
  * Added stochastic RSI indicator
  * Added smoothed RSI indicator
  * Fixed examples
  * Fixed #81 - Tick uses Period of 24H when it possibly means 1 Day
  * Fixed #80 - TimeSeries always iterates over all the data
  * Removed the `timePeriod` field in time series
  * Fixed #102 - RSIIndicator returns NaN when rsi == 100
  * Added periodical growth rate indicator
  * Fixed #105 - Strange calculation with Ichimoku Indicator
  * Added Random Walk Index (high/low) indicators
  * Improved performance for Williams %R indicator
  * Moved mock indicators to regular scope (renamed in Fixed*Indicator)

## 0.8 (released February 25, 2016)

  * Fixed StackOverflowErrors on recursive indicators (see #60 and #68)
  * Fixed #74 - Question on backtesting strategies with indicators calculated with enough ticks
  * Added Chande Momentum Oscillator indicator
  * Added cumulated losses/gains indicators
  * Added Range Action Verification Index indicator
  * Added MVWAP indicator
  * Added VWAP indicator
  * Added Chandelier exit indicators
  * Improved Decimal performances
  * Added Fisher indicator
  * Added KAMA indicator
  * Added Detrended Price Oscillator
  * Added Ichimoku clouds indicators
  * Added statistical indicators: Simple linear regression, Correlation coefficient, Variance, Covariance, Standard error
  * Moved standard deviation
  * Added Bollinger BandWidth and %B indicator
  * Added Keltner channel indicators
  * Added Ulcer Index and Mass Index indicators
  * Added a trailing stop-loss indicator
  * Added Coppock Curve indicator
  * Added sum indicator
  * Added candle indicators: Real body, Upper/Lower shadow, Doji, 3 black crows, 3 white soldiers, Bullish/Bearish Harami, Bullish/Bearish Engulfing
  * Added absolute indicator
  * Added Hull Moving Average indicator
  * Updated Bollinger Bands (variable multiplier, see #53)
  * Fixed #39 - Possible update for TimeSeries.run()
  * Added Chaikin Money Flow indicator
  * Improved volume indicator
  * Added Close Location Value indicator
  * Added Positive Volume Index and Negative Volume Index indicators
  * Added zero-lag EMA indicator

## 0.7 (released May 21, 2015)

  * Fixed #35 - Fix max drawdown criterion
  * Improved documentation: user's guide & contributor's guidelines
  * Fixed #37 - Update Tick.toString method
  * Fixed #36 - Missing 'Period timePeriod' in full Tick constructor
  * Updated examples
  * Improved analysis criteria (to use actual entry/exit prices instead of close prices)
  * Added price and amount to `Order`
  * Added helpers for order creation
  * Renamed `Operation` to `Order`
  * Added a record/history of a trading session (`TradingRecord`)
  * Moved the trading logic from strategies to rules
  * Refactored trade operations
  * Added a difference indicator
  * Small other API changes

## 0.6 (released February 5, 2015)

  * Added `NaN` to Decimals
  * Renamed `TADecimal` to `Decimal`
  * Fixed #24 - Error in standard deviation calculation
  * Added moving time series (& cache: #25)
  * Refactored time series and ticks
  * Added entry-pass filter and exit-pass filter strategies
  * Replaced `JustBuyOnceStrategy` and `CombinedBuyAndSellStrategy` by `JustEnterOnceStrategy` and `CombinedEntryAndExitStrategy` respectively
  * Added examples
  * Added operation type helpers
  * Added strategy execution traces through SLF4J
  * Removed `.summarize(...)` methods and `Decision` (analysis)
  * Improved performance of some indicators and strategies
  * Generalized cache to all indicators (#20)
  * Removed AssertJ dependency
  * Fixed #16 - Division by zero in updated WalkForward example

## 0.5 (released October 22, 2014)

  * Switched doubles for TADecimals (BigDecimals) in indicators
  * Semantic improvement for IndicatorOverIndicatorStrategy
  * Fixed #11 - UnknownFormatConversionException when using toString() for 4 strategies
  * Added a maximum value starter strategy
  * Added linear transaction cost (analysis criterion)
  * Removed evaluators (replaced by `.chooseBest(...)` and `.betterThan(...)` methods)
  * Added triple EMA indicator
  * Added double EMA indicator
  * Removed slicers (replaced by `.split(...)` methods)
  * Removed runner (replaced by `.run(...)` methods)
  * Added more tests
  * Removed `ConstrainedTimeSeries` (replaced by `.subseries(...)` methods)
  * Added/refactored examples (including walk-forward and candlestick chart)

## 0.4 (released May 28, 2014)

  * Fixed #2 - Tests failing in JDK8
  * Added indicators: Mean deviation, Commodity channel index, Percentage price oscillator (tests)
  * Added distance between indicator and constant
  * Added opposite strategy
  * Removed some runners
  * Added strategy runs on whole series
  * Refactored slicers
  * Removed log4j dependency
  * Added examples

## 0.3 (released March 11, 2014)

  * First public release
  * 100% Pure Java - works on any Java Platform version 6 or later
  * More than 40 technical indicators (Aroon, ATR, moving averages, parabolic SAR, RSI, etc.)
  * A powerful engine for building custom trading strategies
  * Utilities to run and compare strategies
  * Minimal 3rd party dependencies
  * MIT license<|MERGE_RESOLUTION|>--- conflicted
+++ resolved
@@ -68,12 +68,10 @@
 - added "lessIsBetter"-property for **VarianceCriterion**
 - added "lessIsBetter"-property for **NumberOfPositionsCriterion**
 - added "addBase"-property for **ReturnCriterion** to include or exclude the base percentage of 1
-<<<<<<< HEAD
 - added `DecimalNum.valueOf(DoubleNum)` to convert a DoubleNum to a DecimalNum.
 - added `DoubleNum.valueOf(DecimalNum)` to convert a DecimalNum to a DoubleNum.
-=======
 - added "TradeExecutionModel" to modify trade execution during backtesting
->>>>>>> 22da507e
+
 - added **NumIndicator** to calculate any `Num`-value for a `Bar`
 
 ### Fixed
