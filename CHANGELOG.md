Changelog for `ta4j`, roughly following [keepachangelog.com](http://keepachangelog.com/en/1.0.0/) from version 0.9 onwards.

## 0.16 (unreleased)

### Breaking
- **VersusBuyAndHoldCriterion** renamed to **`VersusEnterAndHoldCriterion`**
<<<<<<< HEAD
- **LosingPositionsRatioCriterion** replaced by **`PositionsRatioCriterion`**
- **WinningPositionsRatioCriterion** replaced by **`PositionsRatioCriterion`**
=======

### Fixed
-  **Fixed** **ParabolicSarIndicator** fixed calculation for sporadic indices

### Changed
- **BarSeriesManager** consider finishIndex when running backtest
>>>>>>> 6e961d13

### Removed/Deprecated

### Added
- added `TradingRecord.getStartIndex()` and `TradingRecord.getEndIndex()` to track start and end of the recording


### Fixed
- **Fixed** **CashFlow** fixed calculation with custom startIndex and endIndex
- **Fixed** **Returns** fixed calculation with custom startIndex and endIndex
- **Fixed** **ExpectedShortfallCriterion** fixed calculation with custom startIndex and endIndex
- **Fixed** **MaximumDrawDownCriterion** fixed calculation with custom startIndex and endIndex
- **Fixed** **EnterAndHoldReturnCriterion** fixed calculation with custom startIndex and endIndex
- **Fixed** **VersusEnterAndHoldCriterion** fixed calculation with custom startIndex and endIndex
- **Fixed** **BarSeriesManager** consider finishIndex when running backtest

## 0.15 (released September 11, 2022)

### Breaking
- **NumberOfConsecutiveWinningPositions** renamed to **`NumberOfConsecutivePositions`**
- **DifferencePercentage** renamed to **`DifferencePercentageIndicator`**
- **BuyAndHoldCriterion** renamed to **`EnterAndHoldCriterion`**
- **DXIndicator** moved to adx-package
- **PlusDMIndicator** moved to adx-package
- **MinusDMIndicator** moved to adx-package
- `analysis/criterion`-package moved to root
- `cost`-package moved to `analysis/cost`-package
- **AroonXXX** indicators moved to aroon package

### Fixed
- **LosingPositionsRatioCriterion** correct betterThan
- **VersusBuyAndHoldCriterionTest** NaN-Error.
- **Fixed** **`ChaikinOscillatorIndicatorTest`**
- **DecimalNum#remainder()** adds NaN-check 
- **Fixed** **ParabolicSarIndicatorTest** fixed openPrice always 0 and highPrice lower than lowPrice
- **UlcerIndexIndicator** using the max price of current period instead of the highest value of last n bars
- **DurationBarAggregator** fixed aggregation of bars with gaps

### Changed
- **KeltnerChannelMiddleIndicator** changed superclass to AbstractIndicator; add GetBarCount() and toString()
- **KeltnerChannelUpperIndicator** add constructor to accept pre-constructed ATR; add GetBarCount() and toString()
- **KeltnerChannelLowerIndicator** add constructor to accept pre-constructed ATR; add GetBarCount() and toString()
- **BarSeriesManager** removed empty args constructor
- **Open|High|Low|Close** do not cache price values anymore
- **DifferenceIndicator(i1,i2)** replaced by the more flexible CombineIndicator.minus(i1,i2)
- **DoubleNum** replace redundant `toString()` call in `DoubleNum.valueOf(Number i)` with `i.doubleValue()`
- **ZeroCostModel** now extends from `FixedTransactionCostModel`

### Removed/Deprecated
- **Num** removed Serializable
- **PriceIndicator** removed

### Added
- **NumericIndicator** new class providing a fluent and lightweight api for indicator creation
- **AroonFacade**, **BollingerBandFacade**, **KeltnerChannelFacade** new classes providing a facade for indicator groups by using lightweight `NumericIndicators`
- **AbstractEMAIndicator** added getBarCount() to support future enhancements 
- **ATRIndicator** "uncached" by changing superclass to AbstractIndicator; added constructor to accept TRIndicator and getter for same; added toString(); added getBarCount() to support future enhancements
- :tada: **Enhancement** added possibility to use CostModels when backtesting with the BacktestExecutor
- :tada: **Enhancement** added Num#zero, Num#one, Num#hundred
- :tada: **Enhancement** added possibility to use CostModels when backtesting with the BacktestExecutor
- :tada: **Enhancement** added Indicator#stream() method
- :tada: **Enhancement** added a new CombineIndicator, which can combine the values of two Num Indicators with a given combine-function
- **Example** added a json serialization and deserialization example of BarSeries using google-gson library
- **EnterAndHoldCriterion** added constructor with TradeType to begin with buy or sell
- :tada: **Enhancement** added Position#getStartingType() method
- :tada: **Enhancement** added **`SqnCriterion`**
- :tada: **Enhancement** added **`StandardDeviationCriterion`**
- :tada: **Enhancement** added **`RelativeStandardDeviationCriterion`**
- :tada: **Enhancement** added **`StandardErrorCriterion`**
- :tada: **Enhancement** added **`VarianceCriterion`**
- :tada: **Enhancement** added **`AverageCriterion`**
- :tada: **Enhancement** added javadoc for all rules to make clear which rule makes use of a TradingRecord
- **Enhancement** prevent Object[] allocation for varargs log.trace and log.debug calls by wrapping them in `if` blocks
- :tada: **Enhancement** added **`FixedTransactionCostModel`**
- :tada: **Enhancement** added **`AnalysisCriterion.PositionFilter`** to handle both sides within one Criterion.

## 0.14 (released April 25, 2021)

### Breaking
- **Breaking:** **`PrecisionNum`** renamed to **`DecimalNum`**
- **Breaking:** **`AverageProfitableTradesCriterion`** renamed to **`WinningTradesRatioCriterion`**
- **Breaking:** **`AverageProfitCriterion`** renamed to **`AverageReturnPerBarCriterion`**
- **Breaking:** **`BuyAndHoldCriterion`** renamed to **`BuyAndHoldReturnCriterion`**
- **Breaking:** **`RewardRiskRatioCriterion`** renamed to **`ReturnOverMaxDrawdownCriterion`**
- **Breaking:** **`ProfitLossCriterion`** moved to PnL-Package
- **Breaking:** **`ProfitLossPercentageCriterion`** moved to PnL-Package
- **Breaking:** **`TotalProfitCriterion`** renamed to **`GrossReturnCriterion`** and moved to PnL-Package.
- **Breaking:** **`TotalProfit2Criterion`** renamed to **`GrossProfitCriterion`** and moved to PnL-Package.
- **Breaking:** **`TotalLossCriterion`** renamed to **`NetLossCriterion`** and moved to PnL-Package.
- **Breaking:** package "tradereports" renamed to "reports"
- **Breaking:** **`NumberOfTradesCriterion`** renamed to **`NumberOfPositionsCriterion`**
- **Breaking:** **`NumberOfLosingTradesCriterion`** renamed to **`NumberOfLosingPositionsCriterion`**
- **Breaking:** **`NumberOfWinningTradesCriterion`** renamed to **`NumberOfWinningPositionsCriterion`**
- **Breaking:** **`NumberOfBreakEvenTradesCriterion`** renamed to **`NumberOfBreakEvenPositionsCriterion`**
- **Breaking:** **`WinningTradesRatioCriterion`** renamed to **`WinningPositionsRatioCriterion`**
- **Breaking:** **`TradeStatsReport`** renamed to **`PositionStatsReport`**
- **Breaking:** **`TradeStatsReportGenerator`** renamed to **`PositionStatsReportGenerator`**
- **Breaking:** **`TradeOpenedMinimumBarCountRule`** renamed to **`OpenedPositionMinimumBarCountRule`**
- **Breaking:** **`Trade.class`** renamed to **`Position.class`**
- **Breaking:** **`Order.class`** renamed to **`Trade.class`**
- **Breaking:** package "tradereports" renamed to "reports"
- **Breaking:** package "trading/rules" renamed to "rules"
- **Breaking:** remove Serializable from all indicators
- **Breaking:** Bar#trades: changed type from int to long


### Fixed
- **Fixed `Trade`**: problem with profit calculations on short trades.
- **Fixed `TotalLossCriterion`**: problem with profit calculations on short trades.
- **Fixed `BarSeriesBuilder`**: removed the Serializable interface
- **Fixed `ParabolicSarIndicator`**: problem with calculating in special cases
- **Fixed `BaseTimeSeries`**: can now be serialized
- **Fixed `ProfitLossPercentageCriterion`**: use entryPrice#getValue() instead of entryPrice#getPricePerAsset()

### Changed
- **Trade**: Changed the way Nums are created.
- **WinningTradesRatioCriterion** (previously AverageProfitableTradesCriterion): Changed to calculate trade profits using Trade's getProfit().
- **BuyAndHoldReturnCriterion** (previously BuyAndHoldCriterion): Changed to calculate trade profits using Trade's getProfit().
- **ExpectedShortfallCriterion**: Removed unnecessary primitive boxing.
- **NumberOfBreakEvenTradesCriterion**: Changed to calculate trade profits using Trade's getProfit().
- **NumberOfLosingTradesCriterion**: Changed to calculate trade profits using Trade's getProfit().
- **NumberOfWinningTradesCriterion**: Changed to calculate trade profits using Trade's getProfit().
- **ProfitLossPercentageCriterion**: Changed to calculate trade profits using Trade's entry and exit prices.
- **TotalLossCriterion**: Changed to calculate trade profits using Trade's getProfit().
- **TotalReturnCriterion** (previously TotalProfitCriterion): Changed to calculate trade profits using Trade's getProfit().
- **WMAIndicator**: reduced complexity of WMAIndicator implementation

### Removed/Deprecated
- **MultiplierIndicator**: replaced by TransformIndicator.
- **AbsoluteIndicator**: replaced by TransformIndicator.

### Added
- **Enhancement** Improvements on gitignore
- **Enhancement** Added TradeOpenedMinimumBarCountRule - rule to specify minimum bar count for opened trade.
- **Enhancement** Added DateTimeIndicator a new Indicator for dates.
- **Enhancement** Added DayOfWeekRule for specifying days of the week to trade.
- **Enhancement** Added TimeRangeRule for trading within time ranges.
- **Enhancement** Added floor() and ceil() to Num.class
- **Enhancement** Added getters getLow() and getUp() in CrossedDownIndicatorRule
- **Enhancement** Added BarSeriesUtils: common helpers and shortcuts for BarSeries methods.
- **Enhancement** Improvements for PreviousValueIndicator: more descriptive toString() method, validation of n-th previous bars in
- **Enhancement** Added Percentage Volume Oscillator Indicator, PVOIndicator.
- **Enhancement** Added Distance From Moving Average Indicator, DistanceFromMAIndicator.
- **Enhancement** Added Know Sure Thing Indicator, KSTIndicator.
 constructor of PreviousValueIndicator 
- :tada: **Enhancement** added getGrossProfit() and getGrossProfit(BarSeries) on Trade.
- :tada: **Enhancement** added getPricePerAsset(BarSeries) on Order.
- :tada: **Enhancement** added convertBarSeries(BarSeries, conversionFunction) to BarSeriesUtils.
- :tada: **Enhancement** added UnstableIndicator.
- :tada: **Enhancement** added Chainrule.
- :tada: **Enhancement** added BarSeriesUtils#sortBars.
- :tada: **Enhancement** added BarSeriesUtils#addBars.
- :tada: **Enhancement** added Num.negate() to negate a Num value.
- :tada: **Enhancement** added **`GrossLossCriterion.class`**.
- :tada: **Enhancement** added **`NetProfitCriterion.class`**.
- :tada: **Enhancement** added chooseBest() method with parameter tradeType in AnalysisCriterion.
- :tada: **Enhancement** added **`AverageLossCriterion.class`**.
- :tada: **Enhancement** added **`AverageProfitCriterion.class`**.
- :tada: **Enhancement** added **`ProfitLossRatioCriterion.class`**.
- :tada: **Enhancement** added **`ExpectancyCriterion.class`**.
- :tada: **Enhancement** added **`ConsecutiveWinningPositionsCriterion.class`**.
- :tada: **Enhancement** added **`LosingPositionsRatioCriterion.class`**
- :tada: **Enhancement** added Position#hasProfit.
- :tada: **Enhancement** added Position#hasLoss.
- :tada: **Enhancement** exposed both EMAs in MACD indicator


## 0.13 (released November 5, 2019)

### Breaking
- **Breaking** Refactored from Max/Min to High/Low in Bar class
- **Breaking** Removed redundant constructors from BaseBar class
- **Breaking** Renamed `TimeSeries` to `BarSeries`

### Fixed
- **Fixed `BaseBarSeries`**: problem with getSubList for series with specified `maximumBarCount`.
- **Fixed return `BigDecimal` instead of `Number` in**: `PrecisionNum.getDelegate`.
- **Fixed `java.lang.ClassCastException` in**: `PrecisionNum.equals()`.
- **Fixed `java.lang.ClassCastException` in**: `DoubleNum.equals()`.
- **Fixed `java.lang.NullPointerException` in**: `NumberOfBarsCriterion.calculate(TimeSeries, Trade)` for opened trade.
- **Fixed `java.lang.NullPointerException` in**: `AverageProfitableTradesCriterion.calculate(TimeSeries, Trade)` for opened trade.
- **StopGainRule**: now correctly handles stops for sell orders
- **StopLossRule**: now correctly handles stops for sell orders
- **ProfitLossCriterion**: fixed to work properly for short trades
- **PivotPointIndicator**: fixed possible npe if first bar is not in same period
- **`IchimokuChikouSpanIndicator`**: fixed calculations - applied correct formula.
- **CloseLocationValueIndicator**: fixed special case, return zero instead of NaN if high price == low price

### Changed
- **PrecisionNum**: improve performance for methods isZero/isPositive/isPositiveOrZero/isNegative/isNegativeOrZero.
- **BaseTimeSeriesBuilder** moved from inner class to own class
- **TrailingStopLossRule** added ability to look back the last x bars for calculating the trailing stop loss

### Added
- **Enhancement** Added getters for AroonDownIndicator and AroonUpIndicator in AroonOscillatorIndicator
- **Enhancement** Added common constructors in BaseBar for BigDecimal, Double and String values
- **Enhancement** Added constructor in BaseBar with trades property
- **Enhancement** Added BaseBarBuilder and ConvertibleBaseBarBuilder - BaseBar builder classes
- **Enhancement** Added BarAggregator and TimeSeriesAggregator to allow aggregates bars and time series 
- **Enhancement** Added LWMA Linearly Weighted Moving Average Indicator
- **Enhancement** Implemented trading cost models (linear transaction and borrowing cost models)
- **Enhancement** Implemented Value at Risk Analysis Criterion
- **Enhancement** Implemented Expected Shortfall Analysis Criterion
- **Enhancement** Implemented Returns class to analyze the time series of return rates. Supports logarithmic and arithmetic returns
- **Enhancement** Implemented a way to find the best result for multiple strategies by submitting a range of numbers while backtesting
- **Enhancement** Implemented NumberOfBreakEvenTradesCriterion for counting break even trades 
- **Enhancement** Implemented NumberOfLosingTradesCriterion for counting losing trades
- **Enhancement** Implemented NumberOfWinningTradesCriterion for counting winning trades 
- **Enhancement** Implemented NumberOfWinningTradesCriterion for counting winning trades 
- **Enhancement** Implemented ProfitLossPercentageCriterion for calculating the total performance percentage of your trades 
- **Enhancement** Implemented TotalProfit2Criterion for calculating the total profit of your trades 
- **Enhancement** Implemented TotalLossCriterion for calculating the total loss of your trades
- **Enhancement** Added ADX indicator based strategy to ta4j-examples  
- **Enhancement** TrailingStopLossRule: added possibility of calculations of TrailingStopLossRule also for open, high, low price. Added getter 
for currentStopLossLimitActivation
- **Enhancement** Add constructors with parameters to allow custom implementation of ReportGenerators in BacktestExecutor
- **Enhancement** Added license checker goal on CI's pipeline
- **Enhancement** Added source format checker goal on CI's pipeline

### Removed/Deprecated

## 0.12 (released September 10, 2018)

### Breaking: 
   - `Decimal` class has been replaced by new `Num` interface. Enables using `Double`, `BigDecimal` and custom data types for calculations. 
   - Big changes in `TimeSeries` and `BaseTimeSeries`. Multiple new `addBar(..)` functions in `TimeSeries` allow to add data directly to the series


### Fixed
- **TradingBotOnMovingTimeSeries**: fixed calculations and ArithmeticException Overflow
- **Fixed wrong indexing in**: `Indicator.toDouble()`.
- **PrecisionNum.sqrt()**: using DecimalFormat.parse().
- **RandomWalk[High|Low]Indicator**: fixed formula (max/min of formula with n iterating from 2 to barCount)

### Changed
- **ALL INDICATORS**: `Decimal` replaced by `Num`.
- **ALL CRITERION**: Calculations modified to use `Num`.
- **AbstractIndicator**: new `AbstractIndicator#numOf(Number n)` function as counterpart of dropped `Decimal.valueOf(double|int|..)`
- **TimeSeries | Bar**: preferred way to add bar data to a `TimeSeries` is directly to the series via new `TimeSeries#addBar(time,open,high,..)` functions. It ensures to use the correct `Num` implementation of the series
- **XlsTestsUtils**: now processes xls with one or more days between data rows (daily, weekly, monthly, etc).  Also handle xls #DIV/0! calculated cells (imported as NaN.NaN)
- **CachedIndicator**: Last bar is not cached to support real time indicators
- **TimeSeries | Bar **: added new `#addPrice(price)` function that adds price to (last) bar.
- Parameter **timeFrame** renamed to **barCount**.
- **Various Rules**: added constructor that provides `Number` parameters
- **AroonUpIndicator**: redundant TimeSeries call was removed from constructor
- **AroonDownIndicator**: redundant TimeSeries call was removed from constructor
- **BaseTimeSeries**: added setDefaultFunction() to SeriesBuilder for setting the default Num type function for all new TimeSeries built by that SeriesBuilder, updated BuildTimeSeries example
- **<various>CriterionTest**: changed from explicit constructor calls to `AbstractCriterionTest.getCriterion()` calls.
- **ChopIndicator**: transparent fixes
- **StochasticRSIIndicator**: comments and params names changes to reduce confusion
- **ConvergenceDivergenceIndicator**: remove unused method
- **ChopIndicatorTest**: spelling, TODO: add better tests
- **Various Indicators**: remove double math operations, change `Math.sqrt(double)` to `Num.sqrt()`, other small improvements
- **RandomWalk[High|Low]Indicator**: renamed to `RWI[High|Low]Indicator`

### Added
- **BaseTimeSeries.SeriesBuilder**: simplifies creation of BaseTimeSeries.
- **Num**: Extracted interface of dropped `Decimal` class
- **DoubleNum**: `Num` implementation to support calculations based on `double` primitive
- **BigDecimalNum**: Default `Num` implementation of `BaseTimeSeries`
- **DifferencePercentageIndicator**: New indicator to get the difference in percentage from last value
- **PrecisionNum**: `Num` implementation to support arbitrary precision
- **TestUtils**: removed convenience methods for permuted parameters, fixed all unit tests
- **TestUtils**: added parameterized abstract test classes to allow two test runs with `DoubleNum` and `BigDecimalNum`
- **ChopIndicator** new common indicator of market choppiness (low volatility), and related 'ChopIndicatorTest' JUnit test and 'CandlestickChartWithChopIndicator' example
- **BollingerBandWidthIndicator**: added missing constructor documentation.
- **BollingerBandsLowerIndicator**: added missing constructor documentation.
- **BollingerBandsMiddleIndicator**: added missing constructor documentation.
- **TrailingStopLossRule**: new rule that is satisfied if trailing stop loss is reached
- **Num**: added Num sqrt(int) and Num sqrt()
- **pom.xml**: added support to generate ta4j-core OSGi artifact.

### Removed/Deprecated
- **Decimal**: _removed_. Replaced by `Num` interface
- **TimeSeries#addBar(Bar bar)**: _deprecated_. Use `TimeSeries#addBar(Time, open, high, low, ...)`
- **BaseTimeSeries**: _Constructor_ `BaseTimeSeries(TimeSeries defaultSeries, int seriesBeginIndex, int seriesEndIndex)` _removed_. Use `TimeSeries.getSubseries(int i, int i)` instead
- **FisherIndicator**: commented constructor removed.
- **TestUtils**: removed convenience methods for permuted parameters, fixed all unit tests
- **BaseTimeSeries**: _Constructor_ `BaseTimeSeries(TimeSeries defaultSeries, int seriesBeginIndex, int seriesEndIndex)` _removed_. Use `TimeSeries.getSubseries(int i, int i)` instead
- **BigDecimalNum**: _removed_.  Replaced by `PrecisionNum`
- **AbstractCriterionTest**: removed constructor `AbstractCriterionTest(Function<Number, Num)`.  Use `AbstractCriterionTest(CriterionFactory, Function<Number, Num>)`.
- **<various>Indicator**: removed redundant `private TimeSeries`

## 0.11 (released January 25, 2018)

- **BREAKING**: Tick has been renamed to **Bar**

### Fixed
- **ATRIndicator**: fixed calculations
- **PlusDI, MinusDI, ADX**: fixed calculations
- **LinearTransactionCostCriterion**: fixed calculations, added xls file and unit tests
- **FisherIndicator**: fixed calculations
- **ConvergenceDivergenceIndicator**: fixed NPE of optional "minStrenght"-property

### Changed
- **TotalProfitCriterion**: If not `NaN` the criterion uses the price of the `Order` and not just the close price of underlying `TimeSeries`
- **Order**: Now constructors and static `sell/buyAt(..)` functions need a price and amount parameter to satisfy correct be
behaviour of criterions (entry/exit prices can differ from corresponding close prices in `Order`)
- **JustOnceRule**: now it is possible to add another rule so that this rule is satisfied if the inner rule is satisfied for the first time
- **MeanDeviationIndicator**: moved to statistics package
- **Decimal**: use `BigDecimal::valueof` instead of instantiating a new BigDecimal for double, int and long
    - now `Decimal` extends `Number`
- **Strategy:** can now have a optional parameter "name".
- **Tick:** `Tick` has been renamed to **`Bar`** for a more appropriate description of the price movement over a set period of time.
- **MMAIndicator**: restructured and moved from `helpers` to `indicators` package
- **AverageTrueRangeIndicator**: renamed to **ATRIndicator**
- **AverageDirectionalMovementDownIndicator**: renamed to **ADXIndicator**
-  **ADXIndicator**: added new two argument constructor
- **DirectionalMovementPlusIndicator** and **DirectionalMovementPlusIndicator**: renamed to **PlusDIIndicator** and **MinusDIIndicator**
- **XlsTestsUtils**: rewritten to provide getSeries(), getIndicator(), getFinalCriterionValue(), and getTradingRecord() in support of XLSCriterionTest and XLSIndicatorTest.
- **IndicatorFactory**: made generic and renamed createIndicator() to getIndicator()
- **RSIIndicatorTest**: example showing usage of new generic unit testing of indicators
- **LinearTransactionCostCriterionTest**: example showing usage of new generic unit testing of criteria

## Added
- **ConvergenceDivergenceIndicator**: new Indicator for positive/negative convergence and divergence.
- **BooleanTransformIndicator**: new indicator to transform any decimal indicator to a boolean indicator by using logical operations.
- **DecimalTransformIndicator**: new indicator to transforms any indicator by using common math operations.
- **Decimal**: added functions `Decimal valueOf(BigDecimal)` and `BigDecimal getDelegate()`
- **AbstractEMAIndicator**: new abstract indicator for ema based indicators like MMAIndicator
- **PearsonCorrelationIndicator**: new statistic indicator with pearson correlation
- **TimeSeries**: new method `getSubSeries(int, int)` to create a sub series of the TimeSeries that stores bars exclusively between `startIndex` and `endIndex` parameters
- **IIIIndicator**: Intraday Intensity Index
- **CriterionFactory**: new functional interface to support CriterionTest
- **IndicatorTest**: new class for storing an indicator factory, allows for generic calls like getIndicator(D data, P... params) after the factory is set once in the constructor call.  Facilitates standardization across unit tests.
- **CriterionTest**: new class for storing a criterion factory, allows for generic calls like getCriterion(P... params) after the factory is set once in the constructor call.  Facilitates standardization across unit tests.
- **ExternalIndicatorTest**: new interface for fetching indicators and time series from external sources
- **ExternalCriterionTest**: new interface for fetching criteria, trading records, and time series from external sources
- **XLSIndicatorTest**: new class implementing ExternalIndicatorTest for XLS files, for use in XLS unit tests
- **XLSCriterionTest**: new class implementing ExternalCriterionTest for XLS files, for use in XLS unit tests

## Removed
- **TraillingStopLossIndicator**: no need for this as indicator. No further calculations possible after price falls below stop loss. Use `StopLossRule` or `DifferenceIndicator`

## Deprecated
- **BaseTimeSeries**: Constructor: `BaseTimeSeries(TimeSeries defaultSeries, int seriesBeginIndex, int seriesEndIndex)` use `getSubSeries(int, int)`
- **Decimal**: Method `toDouble()` use `doubleValue()`

## 0.10 (released October 30, 2017)

### VERY Important note!!!!

with the release 0.10 we have changed the previous java package definition to org.ta4j or to be more specific to org.ta4j.core (the new organisation). You have to reorganize all your refernces to the new packages!
In eclipse you can do this easily by selecting your sources and run "Organize imports"
_Changed ownership of the ta4j repository_: from mdeverdelhan/ta4j (stopped the maintenance) to ta4j/ta4j (new organization)

### Fixed
- **ParabolicSarIndicator**: wrong calculation fixed
- **KAMAIndicator**: stack overflow bug fixed
- **AroonUpIndicator and AroonDownIndicator**: wrong calculations fixed and can handle NaN values now

### Changed
- **BREAKING**: **new package structure**: change eu.verdelhan.ta4j to org.ta4j.ta4j-core
- **new package adx**: new location of AverageDirectionalMovementIndicator and DMI+/DMI-
- **Ownership of the ta4j repository**: from mdeverdelhan/ta4j (stopped the maintenance) to ta4j/ta4j (new organization)
- **ParabolicSarIndicator**: old constructor removed (there was no need for time frame parameter after big fix). Three new constructors for default and custom parameters.
- **HighestValueIndicator and LowestValueIndicator:** ignore also NaN values if they are at the current index


## Added
- **AroonOscillatorIndicator**: new indicator based on AroonUp/DownIndicator
- **AroonUpIndicator** and **AroonDownIndicator**: New constructor with parameter for custom indicator for min price and max price calculation
- **ROCVIndicator**: rate of Change of Volume
- **DirectionalMovementPlusIndicator**: new indicator for Directional Movement System (DMI+)
- **DirectionalMovementDownIndicator**: new indicator for Directional Movement System (DMI-)
- **ChaikinOscillatorIndicator**: new indicator.
- **InSlopeRule**: new rule that is satisfied if the slope of two indicators are within a boundary
- **IsEqualRule**: new rule that is satisfied if two indicators are equal
- **AroonUpIndicator** and **AroonDownIndicator**: new constructor with parameter for custom indicator for min price and max price calculation
- **Pivot Point Indicators Package**: new package with Indicators for calculating standard, Fibonacci and DeMark pivot points and reversals
    - **PivotPointIndicator**: new indicator for calculating the standard pivot point
        - **StandardReversalIndicator**: new indicator for calculating the standard reversals (R3,R2,R1,S1,S2,S3)
        - **FibonacciReversalIndicator**: new indicator for calculating the Fibonacci reversals (R3,R2,R1,S1,S2,S3)
    - **DeMarkPivotPointIndicator**: new indicator for calculating the DeMark pivot point
        - **DeMarkReversalIndicator**: new indicator for calculating the DeMark resistance and the DeMark support
- **IsFallingRule**: new rule that is satisfied if indicator strictly decreases within the timeFrame.
- **IsRisingRule**: new rule that is satisfied if indicator strictly increases within the timeFrame.
- **IsLowestRule**: new rule that is satisfied if indicator is the lowest within the timeFrame.
- **IsHighestRule**: new rule that is satisfied if indicator is the highest within the timeFrame.

## 0.9 (released September 7, 2017)
  - **BREAKING** drops Java 7 support
  - use `java.time` instead of `java.util.Date`
  * Added interfaces for some API basic objects
  * Cleaned whole API
  * Reordered indicators
  * Added PreviousValueIndicator
  * Fixed #162 - Added amount field into Tick constructor
  * Fixed #183 - addTrade bad calculation
  * Fixed #153, #170 - Updated StopGainRule and StopLossRule for short trades
  * Removed dependency to Joda-time
  * Dropped Java 6 and Java 7 compatibility
  * Fixed #120 - ZLEMAIndicator StackOverflowError
  * Added stochastic RSI indicator
  * Added smoothed RSI indicator
  * Fixed examples
  * Fixed #81 - Tick uses Period of 24H when it possibly means 1 Day
  * Fixed #80 - TimeSeries always iterates over all the data
  * Removed the `timePeriod` field in time series
  * Fixed #102 - RSIIndicator returns NaN when rsi == 100
  * Added periodical growth rate indicator
  * Fixed #105 - Strange calculation with Ichimoku Indicator
  * Added Random Walk Index (high/low) indicators
  * Improved performance for Williams %R indicator
  * Moved mock indicators to regular scope (renamed in Fixed*Indicator)

## 0.8 (released February 25, 2016)

  * Fixed StackOverflowErrors on recursive indicators (see #60 and #68)
  * Fixed #74 - Question on backtesting strategies with indicators calculated with enough ticks
  * Added Chande Momentum Oscillator indicator
  * Added cumulated losses/gains indicators
  * Added Range Action Verification Index indicator
  * Added MVWAP indicator
  * Added VWAP indicator
  * Added Chandelier exit indicators
  * Improved Decimal performances
  * Added Fisher indicator
  * Added KAMA indicator
  * Added Detrended Price Oscillator
  * Added Ichimoku clouds indicators
  * Added statistical indicators: Simple linear regression, Correlation coefficient, Variance, Covariance, Standard error
  * Moved standard deviation
  * Added Bollinger BandWidth and %B indicator
  * Added Keltner channel indicators
  * Added Ulcer Index and Mass Index indicators
  * Added a trailing stop-loss indicator
  * Added Coppock Curve indicator
  * Added sum indicator
  * Added candle indicators: Real body, Upper/Lower shadow, Doji, 3 black crows, 3 white soldiers, Bullish/Bearish Harami, Bullish/Bearish Engulfing
  * Added absolute indicator
  * Added Hull Moving Average indicator
  * Updated Bollinger Bands (variable multiplier, see #53)
  * Fixed #39 - Possible update for TimeSeries.run()
  * Added Chaikin Money Flow indicator
  * Improved volume indicator
  * Added Close Location Value indicator
  * Added Positive Volume Index and Negative Volume Index indicators
  * Added zero-lag EMA indicator

## 0.7 (released May 21, 2015)

  * Fixed #35 - Fix max drawdown criterion
  * Improved documentation: user's guide & contributor's guidelines
  * Fixed #37 - Update Tick.toString method
  * Fixed #36 - Missing 'Period timePeriod' in full Tick constructor
  * Updated examples
  * Improved analysis criteria (to use actual entry/exit prices instead of close prices)
  * Added price and amount to `Order`
  * Added helpers for order creation
  * Renamed `Operation` to `Order`
  * Added a record/history of a trading session (`TradingRecord`)
  * Moved the trading logic from strategies to rules
  * Refactored trade operations
  * Added a difference indicator
  * Small other API changes

## 0.6 (released February 5, 2015)

  * Added `NaN` to Decimals
  * Renamed `TADecimal` to `Decimal`
  * Fixed #24 - Error in standard deviation calculation
  * Added moving time series (& cache: #25)
  * Refactored time series and ticks
  * Added entry-pass filter and exit-pass filter strategies
  * Replaced `JustBuyOnceStrategy` and `CombinedBuyAndSellStrategy` by `JustEnterOnceStrategy` and `CombinedEntryAndExitStrategy` respectively
  * Added examples
  * Added operation type helpers
  * Added strategy execution traces through SLF4J
  * Removed `.summarize(...)` methods and `Decision` (analysis)
  * Improved performance of some indicators and strategies
  * Generalized cache to all indicators (#20)
  * Removed AssertJ dependency
  * Fixed #16 - Division by zero in updated WalkForward example

## 0.5 (released October 22, 2014)

  * Switched doubles for TADecimals (BigDecimals) in indicators
  * Semantic improvement for IndicatorOverIndicatorStrategy
  * Fixed #11 - UnknownFormatConversionException when using toString() for 4 strategies
  * Added a maximum value starter strategy
  * Added linear transaction cost (analysis criterion)
  * Removed evaluators (replaced by `.chooseBest(...)` and `.betterThan(...)` methods)
  * Added triple EMA indicator
  * Added double EMA indicator
  * Removed slicers (replaced by `.split(...)` methods)
  * Removed runner (replaced by `.run(...)` methods)
  * Added more tests
  * Removed `ConstrainedTimeSeries` (replaced by `.subseries(...)` methods)
  * Added/refactored examples (including walk-forward and candlestick chart)

## 0.4 (released May 28, 2014)

  * Fixed #2 - Tests failing in JDK8
  * Added indicators: Mean deviation, Commodity channel index, Percentage price oscillator (tests)
  * Added distance between indicator and constant
  * Added opposite strategy
  * Removed some runners
  * Added strategy runs on whole series
  * Refactored slicers
  * Removed log4j dependency
  * Added examples

## 0.3 (released March 11, 2014)

  * First public release
  * 100% Pure Java - works on any Java Platform version 6 or later
  * More than 40 technical indicators (Aroon, ATR, moving averages, parabolic SAR, RSI, etc.)
  * A powerful engine for building custom trading strategies
  * Utilities to run and compare strategies
  * Minimal 3rd party dependencies
  * MIT license<|MERGE_RESOLUTION|>--- conflicted
+++ resolved
@@ -4,17 +4,14 @@
 
 ### Breaking
 - **VersusBuyAndHoldCriterion** renamed to **`VersusEnterAndHoldCriterion`**
-<<<<<<< HEAD
 - **LosingPositionsRatioCriterion** replaced by **`PositionsRatioCriterion`**
 - **WinningPositionsRatioCriterion** replaced by **`PositionsRatioCriterion`**
-=======
 
 ### Fixed
 -  **Fixed** **ParabolicSarIndicator** fixed calculation for sporadic indices
 
 ### Changed
 - **BarSeriesManager** consider finishIndex when running backtest
->>>>>>> 6e961d13
 
 ### Removed/Deprecated
 
