--- conflicted
+++ resolved
@@ -23,13 +23,10 @@
 ### Changed
 - Use `NetReturnCriterion` in `AverageReturnPerBarCriterion`, `EnterAndHoldCriterion` and `ReturnOverMaxDrawdownCriterion` to avoid optimistic bias of `GrossReturnCriterion`
 - `ReturnOverMaxDrawdownCriterion` now returns 0 instead of `NaN` for strategies that never operate, and returns the net profit instead of `NaN` for strategies with no drawdown
-<<<<<<< HEAD
 - Improved `ChainRule` logic:
     - Now `InitialRule` is optional
     - Added optional `CurrentRule` (to test a rule at the current index)
-=======
 - Changed snapshot distribution to Maven Central after OSSRH end-of-life
->>>>>>> 4ea96a3a
 
 ### Removed/Deprecated
 - TransformIndicator and CombineIndicator
