--- conflicted
+++ resolved
@@ -19,13 +19,10 @@
 ### Changed
 - Updated **jfreechart** dependency in **ta4j-examples** project from 1.5.3 to 1.5.5 to resolve [CVE-2023-52070](https://ossindex.sonatype.org/vulnerability/CVE-2023-6481?component-type=maven&component-name=ch.qos.logback%2Flogback-core)
 - Updated **logback-classic** 1.4.12 > 1.5.6 to resolve [CVE-2023-6481](https://ossindex.sonatype.org/vulnerability/CVE-2023-6481?component-type=maven&component-name=ch.qos.logback%2Flogback-core)
-<<<<<<< HEAD
-- Allowed JUnit5 for new tests. Old remain as is.
-=======
 - Cleaned code by using new java syntax `text blocks`
 - Faster test execution by using `String.lines()` instead of `String` concatenation
 - Improve Javadoc for `DecimalNum`and `DoubleNum`
->>>>>>> d695b0a3
+- Allowed JUnit5 for new tests. Old remain as is.
 
 ### Removed/Deprecated
 
