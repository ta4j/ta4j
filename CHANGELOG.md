--- conflicted
+++ resolved
@@ -36,8 +36,6 @@
 - **CachedIndicator** synchronize on getValue()
 - **BaseBar** defaults to **`DecimalNum`** type in all constructors
 - **TRIndicator** improved calculation
-<<<<<<< HEAD
-=======
 - **WMAIndicator** improved calculation
 - **KSTIndicator** improved calculation
 - **RSIIndicator** simplify calculation
@@ -51,7 +49,6 @@
 - **SqnCriterion** improved calculation
 - **NumberOfBreakEvenPositionsCriterion** shorten code
 - **AverageReturnPerBarCriterion** improved calculation
->>>>>>> 68872531
 - **ZLEMAIndicator** improved calculation
 - **InPipeRule** improved calculation
 - updated pom.xml: slf4j-api to 2.0.7
