Changelog for `ta4j`, roughly following [keepachangelog.com](http://keepachangelog.com/en/1.0.0/) from version 0.9 onwards.

## 0.16 (unreleased)

### Breaking
- **Upgraded to Java 11**
- **VersusBuyAndHoldCriterion** renamed to **`VersusEnterAndHoldCriterion`**
- **BarSeries** constructors use any instance of Num instead of Num-Function
- **GrossReturnCriterion** renamed to **`ReturnCriterion`**
- **NetProfitCriterion** and **GrossProfitCriterion** replaced by **`ProfitCriterion`**
- **NetLossCriterion** and **GrossLossCriterion** replaced by **`LossCriterion`**
- **LosingPositionsRatioCriterion** replaced by **`PositionsRatioCriterion`**
- **WinningPositionsRatioCriterion** replaced by **`PositionsRatioCriterion`**
- **Strategy#unstablePeriod** renamed to **`Strategy#unstableBars*`**
- **DateTimeIndicator** moved to package **`indicators/helpers`**
- **UnstableIndicator** moved to package **`indicators/helpers`**

### Fixed
-  **Fixed** **ParabolicSarIndicator** fixed calculation for sporadic indices
- **ExpectancyCriterion** fixed calculation
- **ProfitCriterion** fixed excludeCosts functionality as it was reversed
- **LossCriterion** fixed excludeCosts functionality as it was reversed
- **PerformanceReportGenerator** fixed netProfit and netLoss calculations to include costs

### Changed
- **BarSeriesManager** consider finishIndex when running backtest
- **BarSeriesManager** add **`holdingTransaction`**
- **BacktestExecutor** evaluates strategies in parallel when possible
- **CachedIndicator** synchronize on getValue()
- **BaseBar** defaults to **`DecimalNum`** type in all constructors
- **TRIndicator** improved calculation
- updated pom.xml: slf4j-api to 2.0.7
- updated pom.xml: org.apache.poi to 5.2.3
- updated pom.xml: maven-jar-plugin to 3.3.0
- add `final` to properties where possible
- improved javadoc
- **SuperTrendIndicator**,**SuperTrendUpperIndicator**,**SuperTrendLowerIndicator**: optimized calculation
- **SuperTrendIndicator**, **SuperTrendLowerBandIndicator**, **SuperTrendUpperBandIndicator**: `multiplier` changed to from `Integer` to `Double`
- add missing `@Override` annotation

### Removed/Deprecated
- removed **Serializable** from `CostModel`
<<<<<<< HEAD
- removed `@Deprecated Bar#addTrade(double tradeVolume, double tradePrice, Function<Number, Num> numFunction)`; use `Bar#addTrade(Num tradeVolume, Num tradePrice)` instead.
- removed `@Deprecated Bar#addTrade(String tradeVolume, String tradePrice, Function<Number, Num> numFunction)`; use `Bar#addTrade(Num tradeVolume, Num tradePrice)` instead.
=======
- delete `.travis.yml` as this project is managed by "Github actions"
>>>>>>> feff0641

### Added
- added `TradingRecord.getStartIndex()` and `TradingRecord.getEndIndex()` to track start and end of the recording
- added **SuperTrendIndicator**
- added **SuperTrendUpperBandIndicator**
- added **SuperTrendLowerBandIndicator**
- added **Donchian Channel indicators (Upper, Lower, and Middle)**
- added `Indicator.getUnstableBars()`
- added `TransformIndicator.pow()`
- added `BarSeriesManager.getHoldingCostModel()` and `BarSeriesManager.getTransactionCostModel()`  to allow extending BarSeriesManager and reimplementing `run()`
- added `MovingAverageCrossOverRangeBacktest.java` and `ETH-USD-PT5M-2023-3-13_2023-3-15.json` test data file to demonstrate parallel strategy evaluation
- added javadoc improvements for percentage criteria
- added "lessIsBetter"-property for **AverageCriterion**
- added "lessIsBetter"-property for **RelativeStandardDeviation**
- added "lessIsBetter"-property for **StandardDeviationCriterion**
- added "lessIsBetter"-property for **StandardErrorCriterion**
- added "lessIsBetter"-property for **VarianceCriterion**
- added "lessIsBetter"-property for **NumberOfPositionsCriterion**
- added "addBase"-property for **ReturnCriterion** to include or exclude the base percentage of 1
- added **NumIndicator** to calculate any `Num`-value for a `Bar`

### Fixed
- **Fixed** **CashFlow** fixed calculation with custom startIndex and endIndex
- **Fixed** **Returns** fixed calculation with custom startIndex and endIndex
- **Fixed** **ExpectedShortfallCriterion** fixed calculation with custom startIndex and endIndex
- **Fixed** **MaximumDrawDownCriterion** fixed calculation with custom startIndex and endIndex
- **Fixed** **EnterAndHoldReturnCriterion** fixed calculation with custom startIndex and endIndex
- **Fixed** **VersusEnterAndHoldCriterion** fixed calculation with custom startIndex and endIndex
- **Fixed** **BarSeriesManager** consider finishIndex when running backtest

## 0.15 (released September 11, 2022)

### Breaking
- **NumberOfConsecutiveWinningPositions** renamed to **`NumberOfConsecutivePositions`**
- **DifferencePercentage** renamed to **`DifferencePercentageIndicator`**
- **BuyAndHoldCriterion** renamed to **`EnterAndHoldCriterion`**
- **DXIndicator** moved to adx-package
- **PlusDMIndicator** moved to adx-package
- **MinusDMIndicator** moved to adx-package
- `analysis/criterion`-package moved to root
- `cost`-package moved to `analysis/cost`-package
- **AroonXXX** indicators moved to aroon package

### Fixed
- **LosingPositionsRatioCriterion** correct betterThan
- **VersusBuyAndHoldCriterionTest** NaN-Error.
- **Fixed** **`ChaikinOscillatorIndicatorTest`**
- **DecimalNum#remainder()** adds NaN-check
- **Fixed** **ParabolicSarIndicatorTest** fixed openPrice always 0 and highPrice lower than lowPrice
- **UlcerIndexIndicator** using the max price of current period instead of the highest value of last n bars
- **DurationBarAggregator** fixed aggregation of bars with gaps


### Changed
- **KeltnerChannelMiddleIndicator** changed superclass to AbstractIndicator; add GetBarCount() and toString()
- **KeltnerChannelUpperIndicator** add constructor to accept pre-constructed ATR; add GetBarCount() and toString()
- **KeltnerChannelLowerIndicator** add constructor to accept pre-constructed ATR; add GetBarCount() and toString()
- **BarSeriesManager** removed empty args constructor
- **Open|High|Low|Close** do not cache price values anymore
- **DifferenceIndicator(i1,i2)** replaced by the more flexible CombineIndicator.minus(i1,i2)
- **DoubleNum** replace redundant `toString()` call in `DoubleNum.valueOf(Number i)` with `i.doubleValue()`
- **ZeroCostModel** now extends from `FixedTransactionCostModel`

### Removed/Deprecated
- **Num** removed Serializable
- **PriceIndicator** removed

### Added
- **NumericIndicator** new class providing a fluent and lightweight api for indicator creation
- **AroonFacade**, **BollingerBandFacade**, **KeltnerChannelFacade** new classes providing a facade for indicator groups by using lightweight `NumericIndicators`
- **AbstractEMAIndicator** added getBarCount() to support future enhancements
- **ATRIndicator** "uncached" by changing superclass to AbstractIndicator; added constructor to accept TRIndicator and getter for same; added toString(); added getBarCount() to support future enhancements
- :tada: **Enhancement** added possibility to use CostModels when backtesting with the BacktestExecutor
- :tada: **Enhancement** added Num#zero, Num#one, Num#hundred
- :tada: **Enhancement** added possibility to use CostModels when backtesting with the BacktestExecutor
- :tada: **Enhancement** added Indicator#stream() method
- :tada: **Enhancement** added a new CombineIndicator, which can combine the values of two Num Indicators with a given combine-function
- **Example** added a json serialization and deserialization example of BarSeries using google-gson library
- **EnterAndHoldCriterion** added constructor with TradeType to begin with buy or sell
- :tada: **Enhancement** added Position#getStartingType() method
- :tada: **Enhancement** added **`SqnCriterion`**
- :tada: **Enhancement** added **`StandardDeviationCriterion`**
- :tada: **Enhancement** added **`RelativeStandardDeviationCriterion`**
- :tada: **Enhancement** added **`StandardErrorCriterion`**
- :tada: **Enhancement** added **`VarianceCriterion`**
- :tada: **Enhancement** added **`AverageCriterion`**
- :tada: **Enhancement** added javadoc for all rules to make clear which rule makes use of a TradingRecord
- **Enhancement** prevent Object[] allocation for varargs log.trace and log.debug calls by wrapping them in `if` blocks
- :tada: **Enhancement** added **`FixedTransactionCostModel`**
- :tada: **Enhancement** added **`AnalysisCriterion.PositionFilter`** to handle both sides within one Criterion.

## 0.14 (released April 25, 2021)

### Breaking
- **Breaking:** **`PrecisionNum`** renamed to **`DecimalNum`**
- **Breaking:** **`AverageProfitableTradesCriterion`** renamed to **`WinningTradesRatioCriterion`**
- **Breaking:** **`AverageProfitCriterion`** renamed to **`AverageReturnPerBarCriterion`**
- **Breaking:** **`BuyAndHoldCriterion`** renamed to **`BuyAndHoldReturnCriterion`**
- **Breaking:** **`RewardRiskRatioCriterion`** renamed to **`ReturnOverMaxDrawdownCriterion`**
- **Breaking:** **`ProfitLossCriterion`** moved to PnL-Package
- **Breaking:** **`ProfitLossPercentageCriterion`** moved to PnL-Package
- **Breaking:** **`TotalProfitCriterion`** renamed to **`GrossReturnCriterion`** and moved to PnL-Package.
- **Breaking:** **`TotalProfit2Criterion`** renamed to **`GrossProfitCriterion`** and moved to PnL-Package.
- **Breaking:** **`TotalLossCriterion`** renamed to **`NetLossCriterion`** and moved to PnL-Package.
- **Breaking:** package "tradereports" renamed to "reports"
- **Breaking:** **`NumberOfTradesCriterion`** renamed to **`NumberOfPositionsCriterion`**
- **Breaking:** **`NumberOfLosingTradesCriterion`** renamed to **`NumberOfLosingPositionsCriterion`**
- **Breaking:** **`NumberOfWinningTradesCriterion`** renamed to **`NumberOfWinningPositionsCriterion`**
- **Breaking:** **`NumberOfBreakEvenTradesCriterion`** renamed to **`NumberOfBreakEvenPositionsCriterion`**
- **Breaking:** **`WinningTradesRatioCriterion`** renamed to **`WinningPositionsRatioCriterion`**
- **Breaking:** **`TradeStatsReport`** renamed to **`PositionStatsReport`**
- **Breaking:** **`TradeStatsReportGenerator`** renamed to **`PositionStatsReportGenerator`**
- **Breaking:** **`TradeOpenedMinimumBarCountRule`** renamed to **`OpenedPositionMinimumBarCountRule`**
- **Breaking:** **`Trade.class`** renamed to **`Position.class`**
- **Breaking:** **`Order.class`** renamed to **`Trade.class`**
- **Breaking:** package "tradereports" renamed to "reports"
- **Breaking:** package "trading/rules" renamed to "rules"
- **Breaking:** remove Serializable from all indicators
- **Breaking:** Bar#trades: changed type from int to long


### Fixed
- **Fixed `Trade`**: problem with profit calculations on short trades.
- **Fixed `TotalLossCriterion`**: problem with profit calculations on short trades.
- **Fixed `BarSeriesBuilder`**: removed the Serializable interface
- **Fixed `ParabolicSarIndicator`**: problem with calculating in special cases
- **Fixed `BaseTimeSeries`**: can now be serialized
- **Fixed `ProfitLossPercentageCriterion`**: use entryPrice#getValue() instead of entryPrice#getPricePerAsset()

### Changed
- **Trade**: Changed the way Nums are created.
- **WinningTradesRatioCriterion** (previously AverageProfitableTradesCriterion): Changed to calculate trade profits using Trade's getProfit().
- **BuyAndHoldReturnCriterion** (previously BuyAndHoldCriterion): Changed to calculate trade profits using Trade's getProfit().
- **ExpectedShortfallCriterion**: Removed unnecessary primitive boxing.
- **NumberOfBreakEvenTradesCriterion**: Changed to calculate trade profits using Trade's getProfit().
- **NumberOfLosingTradesCriterion**: Changed to calculate trade profits using Trade's getProfit().
- **NumberOfWinningTradesCriterion**: Changed to calculate trade profits using Trade's getProfit().
- **ProfitLossPercentageCriterion**: Changed to calculate trade profits using Trade's entry and exit prices.
- **TotalLossCriterion**: Changed to calculate trade profits using Trade's getProfit().
- **TotalReturnCriterion** (previously TotalProfitCriterion): Changed to calculate trade profits using Trade's getProfit().
- **WMAIndicator**: reduced complexity of WMAIndicator implementation

### Removed/Deprecated
- **MultiplierIndicator**: replaced by TransformIndicator.
- **AbsoluteIndicator**: replaced by TransformIndicator.

### Added
- **Enhancement** Improvements on gitignore
- **Enhancement** Added TradeOpenedMinimumBarCountRule - rule to specify minimum bar count for opened trade.
- **Enhancement** Added DateTimeIndicator a new Indicator for dates.
- **Enhancement** Added DayOfWeekRule for specifying days of the week to trade.
- **Enhancement** Added TimeRangeRule for trading within time ranges.
- **Enhancement** Added floor() and ceil() to Num.class
- **Enhancement** Added getters getLow() and getUp() in CrossedDownIndicatorRule
- **Enhancement** Added BarSeriesUtils: common helpers and shortcuts for BarSeries methods.
- **Enhancement** Improvements for PreviousValueIndicator: more descriptive toString() method, validation of n-th previous bars in
- **Enhancement** Added Percentage Volume Oscillator Indicator, PVOIndicator.
- **Enhancement** Added Distance From Moving Average Indicator, DistanceFromMAIndicator.
- **Enhancement** Added Know Sure Thing Indicator, KSTIndicator.
 constructor of PreviousValueIndicator
- :tada: **Enhancement** added getGrossProfit() and getGrossProfit(BarSeries) on Trade.
- :tada: **Enhancement** added getPricePerAsset(BarSeries) on Order.
- :tada: **Enhancement** added convertBarSeries(BarSeries, conversionFunction) to BarSeriesUtils.
- :tada: **Enhancement** added UnstableIndicator.
- :tada: **Enhancement** added Chainrule.
- :tada: **Enhancement** added BarSeriesUtils#sortBars.
- :tada: **Enhancement** added BarSeriesUtils#addBars.
- :tada: **Enhancement** added Num.negate() to negate a Num value.
- :tada: **Enhancement** added **`GrossLossCriterion.class`**.
- :tada: **Enhancement** added **`NetProfitCriterion.class`**.
- :tada: **Enhancement** added chooseBest() method with parameter tradeType in AnalysisCriterion.
- :tada: **Enhancement** added **`AverageLossCriterion.class`**.
- :tada: **Enhancement** added **`AverageProfitCriterion.class`**.
- :tada: **Enhancement** added **`ProfitLossRatioCriterion.class`**.
- :tada: **Enhancement** added **`ExpectancyCriterion.class`**.
- :tada: **Enhancement** added **`ConsecutiveWinningPositionsCriterion.class`**.
- :tada: **Enhancement** added **`LosingPositionsRatioCriterion.class`**
- :tada: **Enhancement** added Position#hasProfit.
- :tada: **Enhancement** added Position#hasLoss.
- :tada: **Enhancement** exposed both EMAs in MACD indicator


## 0.13 (released November 5, 2019)

### Breaking
- **Breaking** Refactored from Max/Min to High/Low in Bar class
- **Breaking** Removed redundant constructors from BaseBar class
- **Breaking** Renamed `TimeSeries` to `BarSeries`

### Fixed
- **Fixed `BaseBarSeries`**: problem with getSubList for series with specified `maximumBarCount`.
- **Fixed return `BigDecimal` instead of `Number` in**: `PrecisionNum.getDelegate`.
- **Fixed `java.lang.ClassCastException` in**: `PrecisionNum.equals()`.
- **Fixed `java.lang.ClassCastException` in**: `DoubleNum.equals()`.
- **Fixed `java.lang.NullPointerException` in**: `NumberOfBarsCriterion.calculate(TimeSeries, Trade)` for opened trade.
- **Fixed `java.lang.NullPointerException` in**: `AverageProfitableTradesCriterion.calculate(TimeSeries, Trade)` for opened trade.
- **StopGainRule**: now correctly handles stops for sell orders
- **StopLossRule**: now correctly handles stops for sell orders
- **ProfitLossCriterion**: fixed to work properly for short trades
- **PivotPointIndicator**: fixed possible npe if first bar is not in same period
- **`IchimokuChikouSpanIndicator`**: fixed calculations - applied correct formula.
- **CloseLocationValueIndicator**: fixed special case, return zero instead of NaN if high price == low price

### Changed
- **PrecisionNum**: improve performance for methods isZero/isPositive/isPositiveOrZero/isNegative/isNegativeOrZero.
- **BaseTimeSeriesBuilder** moved from inner class to own class
- **TrailingStopLossRule** added ability to look back the last x bars for calculating the trailing stop loss

### Added
- **Enhancement** Added getters for AroonDownIndicator and AroonUpIndicator in AroonOscillatorIndicator
- **Enhancement** Added common constructors in BaseBar for BigDecimal, Double and String values
- **Enhancement** Added constructor in BaseBar with trades property
- **Enhancement** Added BaseBarBuilder and ConvertibleBaseBarBuilder - BaseBar builder classes
- **Enhancement** Added BarAggregator and TimeSeriesAggregator to allow aggregates bars and time series
- **Enhancement** Added LWMA Linearly Weighted Moving Average Indicator
- **Enhancement** Implemented trading cost models (linear transaction and borrowing cost models)
- **Enhancement** Implemented Value at Risk Analysis Criterion
- **Enhancement** Implemented Expected Shortfall Analysis Criterion
- **Enhancement** Implemented Returns class to analyze the time series of return rates. Supports logarithmic and arithmetic returns
- **Enhancement** Implemented a way to find the best result for multiple strategies by submitting a range of numbers while backtesting
- **Enhancement** Implemented NumberOfBreakEvenTradesCriterion for counting break even trades
- **Enhancement** Implemented NumberOfLosingTradesCriterion for counting losing trades
- **Enhancement** Implemented NumberOfWinningTradesCriterion for counting winning trades
- **Enhancement** Implemented NumberOfWinningTradesCriterion for counting winning trades
- **Enhancement** Implemented ProfitLossPercentageCriterion for calculating the total performance percentage of your trades
- **Enhancement** Implemented TotalProfit2Criterion for calculating the total profit of your trades
- **Enhancement** Implemented TotalLossCriterion for calculating the total loss of your trades
- **Enhancement** Added ADX indicator based strategy to ta4j-examples
- **Enhancement** TrailingStopLossRule: added possibility of calculations of TrailingStopLossRule also for open, high, low price. Added getter
for currentStopLossLimitActivation
- **Enhancement** Add constructors with parameters to allow custom implementation of ReportGenerators in BacktestExecutor
- **Enhancement** Added license checker goal on CI's pipeline
- **Enhancement** Added source format checker goal on CI's pipeline

### Removed/Deprecated

## 0.12 (released September 10, 2018)

### Breaking:
   - `Decimal` class has been replaced by new `Num` interface. Enables using `Double`, `BigDecimal` and custom data types for calculations.
   - Big changes in `TimeSeries` and `BaseTimeSeries`. Multiple new `addBar(..)` functions in `TimeSeries` allow to add data directly to the series


### Fixed
- **TradingBotOnMovingTimeSeries**: fixed calculations and ArithmeticException Overflow
- **Fixed wrong indexing in**: `Indicator.toDouble()`.
- **PrecisionNum.sqrt()**: using DecimalFormat.parse().
- **RandomWalk[High|Low]Indicator**: fixed formula (max/min of formula with n iterating from 2 to barCount)

### Changed
- **ALL INDICATORS**: `Decimal` replaced by `Num`.
- **ALL CRITERION**: Calculations modified to use `Num`.
- **AbstractIndicator**: new `AbstractIndicator#numOf(Number n)` function as counterpart of dropped `Decimal.valueOf(double|int|..)`
- **TimeSeries | Bar**: preferred way to add bar data to a `TimeSeries` is directly to the series via new `TimeSeries#addBar(time,open,high,..)` functions. It ensures to use the correct `Num` implementation of the series
- **XlsTestsUtils**: now processes xls with one or more days between data rows (daily, weekly, monthly, etc).  Also handle xls #DIV/0! calculated cells (imported as NaN.NaN)
- **CachedIndicator**: Last bar is not cached to support real time indicators
- **TimeSeries | Bar **: added new `#addPrice(price)` function that adds price to (last) bar.
- Parameter **timeFrame** renamed to **barCount**.
- **Various Rules**: added constructor that provides `Number` parameters
- **AroonUpIndicator**: redundant TimeSeries call was removed from constructor
- **AroonDownIndicator**: redundant TimeSeries call was removed from constructor
- **BaseTimeSeries**: added setDefaultFunction() to SeriesBuilder for setting the default Num type function for all new TimeSeries built by that SeriesBuilder, updated BuildTimeSeries example
- **<various>CriterionTest**: changed from explicit constructor calls to `AbstractCriterionTest.getCriterion()` calls.
- **ChopIndicator**: transparent fixes
- **StochasticRSIIndicator**: comments and params names changes to reduce confusion
- **ConvergenceDivergenceIndicator**: remove unused method
- **ChopIndicatorTest**: spelling, TODO: add better tests
- **Various Indicators**: remove double math operations, change `Math.sqrt(double)` to `Num.sqrt()`, other small improvements
- **RandomWalk[High|Low]Indicator**: renamed to `RWI[High|Low]Indicator`

### Added
- **BaseTimeSeries.SeriesBuilder**: simplifies creation of BaseTimeSeries.
- **Num**: Extracted interface of dropped `Decimal` class
- **DoubleNum**: `Num` implementation to support calculations based on `double` primitive
- **BigDecimalNum**: Default `Num` implementation of `BaseTimeSeries`
- **DifferencePercentageIndicator**: New indicator to get the difference in percentage from last value
- **PrecisionNum**: `Num` implementation to support arbitrary precision
- **TestUtils**: removed convenience methods for permuted parameters, fixed all unit tests
- **TestUtils**: added parameterized abstract test classes to allow two test runs with `DoubleNum` and `BigDecimalNum`
- **ChopIndicator** new common indicator of market choppiness (low volatility), and related 'ChopIndicatorTest' JUnit test and 'CandlestickChartWithChopIndicator' example
- **BollingerBandWidthIndicator**: added missing constructor documentation.
- **BollingerBandsLowerIndicator**: added missing constructor documentation.
- **BollingerBandsMiddleIndicator**: added missing constructor documentation.
- **TrailingStopLossRule**: new rule that is satisfied if trailing stop loss is reached
- **Num**: added Num sqrt(int) and Num sqrt()
- **pom.xml**: added support to generate ta4j-core OSGi artifact.

### Removed/Deprecated
- **Decimal**: _removed_. Replaced by `Num` interface
- **TimeSeries#addBar(Bar bar)**: _deprecated_. Use `TimeSeries#addBar(Time, open, high, low, ...)`
- **BaseTimeSeries**: _Constructor_ `BaseTimeSeries(TimeSeries defaultSeries, int seriesBeginIndex, int seriesEndIndex)` _removed_. Use `TimeSeries.getSubseries(int i, int i)` instead
- **FisherIndicator**: commented constructor removed.
- **TestUtils**: removed convenience methods for permuted parameters, fixed all unit tests
- **BaseTimeSeries**: _Constructor_ `BaseTimeSeries(TimeSeries defaultSeries, int seriesBeginIndex, int seriesEndIndex)` _removed_. Use `TimeSeries.getSubseries(int i, int i)` instead
- **BigDecimalNum**: _removed_.  Replaced by `PrecisionNum`
- **AbstractCriterionTest**: removed constructor `AbstractCriterionTest(Function<Number, Num)`.  Use `AbstractCriterionTest(CriterionFactory, Function<Number, Num>)`.
- **<various>Indicator**: removed redundant `private TimeSeries`

## 0.11 (released January 25, 2018)

- **BREAKING**: Tick has been renamed to **Bar**

### Fixed
- **ATRIndicator**: fixed calculations
- **PlusDI, MinusDI, ADX**: fixed calculations
- **LinearTransactionCostCriterion**: fixed calculations, added xls file and unit tests
- **FisherIndicator**: fixed calculations
- **ConvergenceDivergenceIndicator**: fixed NPE of optional "minStrenght"-property

### Changed
- **TotalProfitCriterion**: If not `NaN` the criterion uses the price of the `Order` and not just the close price of underlying `TimeSeries`
- **Order**: Now constructors and static `sell/buyAt(..)` functions need a price and amount parameter to satisfy correct be
behaviour of criterions (entry/exit prices can differ from corresponding close prices in `Order`)
- **JustOnceRule**: now it is possible to add another rule so that this rule is satisfied if the inner rule is satisfied for the first time
- **MeanDeviationIndicator**: moved to statistics package
- **Decimal**: use `BigDecimal::valueof` instead of instantiating a new BigDecimal for double, int and long
    - now `Decimal` extends `Number`
- **Strategy:** can now have a optional parameter "name".
- **Tick:** `Tick` has been renamed to **`Bar`** for a more appropriate description of the price movement over a set period of time.
- **MMAIndicator**: restructured and moved from `helpers` to `indicators` package
- **AverageTrueRangeIndicator**: renamed to **ATRIndicator**
- **AverageDirectionalMovementDownIndicator**: renamed to **ADXIndicator**
-  **ADXIndicator**: added new two argument constructor
- **DirectionalMovementPlusIndicator** and **DirectionalMovementPlusIndicator**: renamed to **PlusDIIndicator** and **MinusDIIndicator**
- **XlsTestsUtils**: rewritten to provide getSeries(), getIndicator(), getFinalCriterionValue(), and getTradingRecord() in support of XLSCriterionTest and XLSIndicatorTest.
- **IndicatorFactory**: made generic and renamed createIndicator() to getIndicator()
- **RSIIndicatorTest**: example showing usage of new generic unit testing of indicators
- **LinearTransactionCostCriterionTest**: example showing usage of new generic unit testing of criteria

## Added
- **ConvergenceDivergenceIndicator**: new Indicator for positive/negative convergence and divergence.
- **BooleanTransformIndicator**: new indicator to transform any decimal indicator to a boolean indicator by using logical operations.
- **DecimalTransformIndicator**: new indicator to transforms any indicator by using common math operations.
- **Decimal**: added functions `Decimal valueOf(BigDecimal)` and `BigDecimal getDelegate()`
- **AbstractEMAIndicator**: new abstract indicator for ema based indicators like MMAIndicator
- **PearsonCorrelationIndicator**: new statistic indicator with pearson correlation
- **TimeSeries**: new method `getSubSeries(int, int)` to create a sub series of the TimeSeries that stores bars exclusively between `startIndex` and `endIndex` parameters
- **IIIIndicator**: Intraday Intensity Index
- **CriterionFactory**: new functional interface to support CriterionTest
- **IndicatorTest**: new class for storing an indicator factory, allows for generic calls like getIndicator(D data, P... params) after the factory is set once in the constructor call.  Facilitates standardization across unit tests.
- **CriterionTest**: new class for storing a criterion factory, allows for generic calls like getCriterion(P... params) after the factory is set once in the constructor call.  Facilitates standardization across unit tests.
- **ExternalIndicatorTest**: new interface for fetching indicators and time series from external sources
- **ExternalCriterionTest**: new interface for fetching criteria, trading records, and time series from external sources
- **XLSIndicatorTest**: new class implementing ExternalIndicatorTest for XLS files, for use in XLS unit tests
- **XLSCriterionTest**: new class implementing ExternalCriterionTest for XLS files, for use in XLS unit tests

## Removed
- **TraillingStopLossIndicator**: no need for this as indicator. No further calculations possible after price falls below stop loss. Use `StopLossRule` or `DifferenceIndicator`

## Deprecated
- **BaseTimeSeries**: Constructor: `BaseTimeSeries(TimeSeries defaultSeries, int seriesBeginIndex, int seriesEndIndex)` use `getSubSeries(int, int)`
- **Decimal**: Method `toDouble()` use `doubleValue()`

## 0.10 (released October 30, 2017)

### VERY Important note!!!!

with the release 0.10 we have changed the previous java package definition to org.ta4j or to be more specific to org.ta4j.core (the new organisation). You have to reorganize all your refernces to the new packages!
In eclipse you can do this easily by selecting your sources and run "Organize imports"
_Changed ownership of the ta4j repository_: from mdeverdelhan/ta4j (stopped the maintenance) to ta4j/ta4j (new organization)

### Fixed
- **ParabolicSarIndicator**: wrong calculation fixed
- **KAMAIndicator**: stack overflow bug fixed
- **AroonUpIndicator and AroonDownIndicator**: wrong calculations fixed and can handle NaN values now

### Changed
- **BREAKING**: **new package structure**: change eu.verdelhan.ta4j to org.ta4j.ta4j-core
- **new package adx**: new location of AverageDirectionalMovementIndicator and DMI+/DMI-
- **Ownership of the ta4j repository**: from mdeverdelhan/ta4j (stopped the maintenance) to ta4j/ta4j (new organization)
- **ParabolicSarIndicator**: old constructor removed (there was no need for time frame parameter after big fix). Three new constructors for default and custom parameters.
- **HighestValueIndicator and LowestValueIndicator:** ignore also NaN values if they are at the current index


## Added
- **AroonOscillatorIndicator**: new indicator based on AroonUp/DownIndicator
- **AroonUpIndicator** and **AroonDownIndicator**: New constructor with parameter for custom indicator for min price and max price calculation
- **ROCVIndicator**: rate of Change of Volume
- **DirectionalMovementPlusIndicator**: new indicator for Directional Movement System (DMI+)
- **DirectionalMovementDownIndicator**: new indicator for Directional Movement System (DMI-)
- **ChaikinOscillatorIndicator**: new indicator.
- **InSlopeRule**: new rule that is satisfied if the slope of two indicators are within a boundary
- **IsEqualRule**: new rule that is satisfied if two indicators are equal
- **AroonUpIndicator** and **AroonDownIndicator**: new constructor with parameter for custom indicator for min price and max price calculation
- **Pivot Point Indicators Package**: new package with Indicators for calculating standard, Fibonacci and DeMark pivot points and reversals
    - **PivotPointIndicator**: new indicator for calculating the standard pivot point
        - **StandardReversalIndicator**: new indicator for calculating the standard reversals (R3,R2,R1,S1,S2,S3)
        - **FibonacciReversalIndicator**: new indicator for calculating the Fibonacci reversals (R3,R2,R1,S1,S2,S3)
    - **DeMarkPivotPointIndicator**: new indicator for calculating the DeMark pivot point
        - **DeMarkReversalIndicator**: new indicator for calculating the DeMark resistance and the DeMark support
- **IsFallingRule**: new rule that is satisfied if indicator strictly decreases within the timeFrame.
- **IsRisingRule**: new rule that is satisfied if indicator strictly increases within the timeFrame.
- **IsLowestRule**: new rule that is satisfied if indicator is the lowest within the timeFrame.
- **IsHighestRule**: new rule that is satisfied if indicator is the highest within the timeFrame.

## 0.9 (released September 7, 2017)
  - **BREAKING** drops Java 7 support
  - use `java.time` instead of `java.util.Date`
  * Added interfaces for some API basic objects
  * Cleaned whole API
  * Reordered indicators
  * Added PreviousValueIndicator
  * Fixed #162 - Added amount field into Tick constructor
  * Fixed #183 - addTrade bad calculation
  * Fixed #153, #170 - Updated StopGainRule and StopLossRule for short trades
  * Removed dependency to Joda-time
  * Dropped Java 6 and Java 7 compatibility
  * Fixed #120 - ZLEMAIndicator StackOverflowError
  * Added stochastic RSI indicator
  * Added smoothed RSI indicator
  * Fixed examples
  * Fixed #81 - Tick uses Period of 24H when it possibly means 1 Day
  * Fixed #80 - TimeSeries always iterates over all the data
  * Removed the `timePeriod` field in time series
  * Fixed #102 - RSIIndicator returns NaN when rsi == 100
  * Added periodical growth rate indicator
  * Fixed #105 - Strange calculation with Ichimoku Indicator
  * Added Random Walk Index (high/low) indicators
  * Improved performance for Williams %R indicator
  * Moved mock indicators to regular scope (renamed in Fixed*Indicator)

## 0.8 (released February 25, 2016)

  * Fixed StackOverflowErrors on recursive indicators (see #60 and #68)
  * Fixed #74 - Question on backtesting strategies with indicators calculated with enough ticks
  * Added Chande Momentum Oscillator indicator
  * Added cumulated losses/gains indicators
  * Added Range Action Verification Index indicator
  * Added MVWAP indicator
  * Added VWAP indicator
  * Added Chandelier exit indicators
  * Improved Decimal performances
  * Added Fisher indicator
  * Added KAMA indicator
  * Added Detrended Price Oscillator
  * Added Ichimoku clouds indicators
  * Added statistical indicators: Simple linear regression, Correlation coefficient, Variance, Covariance, Standard error
  * Moved standard deviation
  * Added Bollinger BandWidth and %B indicator
  * Added Keltner channel indicators
  * Added Ulcer Index and Mass Index indicators
  * Added a trailing stop-loss indicator
  * Added Coppock Curve indicator
  * Added sum indicator
  * Added candle indicators: Real body, Upper/Lower shadow, Doji, 3 black crows, 3 white soldiers, Bullish/Bearish Harami, Bullish/Bearish Engulfing
  * Added absolute indicator
  * Added Hull Moving Average indicator
  * Updated Bollinger Bands (variable multiplier, see #53)
  * Fixed #39 - Possible update for TimeSeries.run()
  * Added Chaikin Money Flow indicator
  * Improved volume indicator
  * Added Close Location Value indicator
  * Added Positive Volume Index and Negative Volume Index indicators
  * Added zero-lag EMA indicator

## 0.7 (released May 21, 2015)

  * Fixed #35 - Fix max drawdown criterion
  * Improved documentation: user's guide & contributor's guidelines
  * Fixed #37 - Update Tick.toString method
  * Fixed #36 - Missing 'Period timePeriod' in full Tick constructor
  * Updated examples
  * Improved analysis criteria (to use actual entry/exit prices instead of close prices)
  * Added price and amount to `Order`
  * Added helpers for order creation
  * Renamed `Operation` to `Order`
  * Added a record/history of a trading session (`TradingRecord`)
  * Moved the trading logic from strategies to rules
  * Refactored trade operations
  * Added a difference indicator
  * Small other API changes

## 0.6 (released February 5, 2015)

  * Added `NaN` to Decimals
  * Renamed `TADecimal` to `Decimal`
  * Fixed #24 - Error in standard deviation calculation
  * Added moving time series (& cache: #25)
  * Refactored time series and ticks
  * Added entry-pass filter and exit-pass filter strategies
  * Replaced `JustBuyOnceStrategy` and `CombinedBuyAndSellStrategy` by `JustEnterOnceStrategy` and `CombinedEntryAndExitStrategy` respectively
  * Added examples
  * Added operation type helpers
  * Added strategy execution traces through SLF4J
  * Removed `.summarize(...)` methods and `Decision` (analysis)
  * Improved performance of some indicators and strategies
  * Generalized cache to all indicators (#20)
  * Removed AssertJ dependency
  * Fixed #16 - Division by zero in updated WalkForward example

## 0.5 (released October 22, 2014)

  * Switched doubles for TADecimals (BigDecimals) in indicators
  * Semantic improvement for IndicatorOverIndicatorStrategy
  * Fixed #11 - UnknownFormatConversionException when using toString() for 4 strategies
  * Added a maximum value starter strategy
  * Added linear transaction cost (analysis criterion)
  * Removed evaluators (replaced by `.chooseBest(...)` and `.betterThan(...)` methods)
  * Added triple EMA indicator
  * Added double EMA indicator
  * Removed slicers (replaced by `.split(...)` methods)
  * Removed runner (replaced by `.run(...)` methods)
  * Added more tests
  * Removed `ConstrainedTimeSeries` (replaced by `.subseries(...)` methods)
  * Added/refactored examples (including walk-forward and candlestick chart)

## 0.4 (released May 28, 2014)

  * Fixed #2 - Tests failing in JDK8
  * Added indicators: Mean deviation, Commodity channel index, Percentage price oscillator (tests)
  * Added distance between indicator and constant
  * Added opposite strategy
  * Removed some runners
  * Added strategy runs on whole series
  * Refactored slicers
  * Removed log4j dependency
  * Added examples

## 0.3 (released March 11, 2014)

  * First public release
  * 100% Pure Java - works on any Java Platform version 6 or later
  * More than 40 technical indicators (Aroon, ATR, moving averages, parabolic SAR, RSI, etc.)
  * A powerful engine for building custom trading strategies
  * Utilities to run and compare strategies
  * Minimal 3rd party dependencies
  * MIT license<|MERGE_RESOLUTION|>--- conflicted
+++ resolved
@@ -40,12 +40,9 @@
 
 ### Removed/Deprecated
 - removed **Serializable** from `CostModel`
-<<<<<<< HEAD
 - removed `@Deprecated Bar#addTrade(double tradeVolume, double tradePrice, Function<Number, Num> numFunction)`; use `Bar#addTrade(Num tradeVolume, Num tradePrice)` instead.
 - removed `@Deprecated Bar#addTrade(String tradeVolume, String tradePrice, Function<Number, Num> numFunction)`; use `Bar#addTrade(Num tradeVolume, Num tradePrice)` instead.
-=======
 - delete `.travis.yml` as this project is managed by "Github actions"
->>>>>>> feff0641
 
 ### Added
 - added `TradingRecord.getStartIndex()` and `TradingRecord.getEndIndex()` to track start and end of the recording
