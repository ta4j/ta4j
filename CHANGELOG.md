--- conflicted
+++ resolved
@@ -29,17 +29,13 @@
 - :tada: **Enhancement** added Indicator#stream() method
 - :tada: **Enhancement** added a new CombineIndicator, which can combine the values of two Num Indicators with a given combine-function
 - **Example** added a json serialization and deserialization example of BarSeries using google-gson library
-<<<<<<< HEAD
-- :tada: **Enhancement** added Position#getStartingType()
-=======
+- :tada: **Enhancement** added Position#getStartingType() method
 - :tada: **Enhancement** added **`SqnCriterion`**
 - :tada: **Enhancement** added **`StandardDeviationCriterion`**
 - :tada: **Enhancement** added **`RelativeStandardDeviationCriterion`**
 - :tada: **Enhancement** added **`StandardErrorCriterion`**
 - :tada: **Enhancement** added **`VarianceCriterion`**
 - :tada: **Enhancement** added **`AverageCriterion`**
-
->>>>>>> db38aa3d
 
 ## 0.14 (released April 25, 2021)
 
