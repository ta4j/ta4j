--- conflicted
+++ resolved
@@ -27,15 +27,11 @@
 
 ### Added
 - Bars can now be built by `beginTime` instead of `endTime`
-<<<<<<< HEAD
 - Added `BarSeries#copy(String name, int maximumBarCount)`
 - Added `BarSeries#addLastBar(Bar bar)`
 - Added `BarSeries#getSeriesPeriod(ChronoUnit unit)`
 - Added `BarSeriesUtils#replaceBarsIfChanged(BarSeries barSeries, List<Bar> newBars)`
-
-=======
 - Added `AmountBarBuilder` to `bars`-package to aggregate bars after a fixed number of amount have been traded
->>>>>>> 5ecafb41
 
 ## 0.18 (released May 15, 2025)
 
