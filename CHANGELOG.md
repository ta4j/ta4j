Changelog for `ta4j`, roughly following [keepachangelog.com](http://keepachangelog.com/en/1.0.0/) from version 0.9 onwards.

## 0.19

### Breaking
- Refactored `ProfitLossCriterion`, `ProfitCriterion`, `LossCriterion`, `AverageProfitCriterion`, `AverageLossCriterion`, `ReturnCriterion`, `ProfitLossRatioCriterion` and `ProfitLossPercentageCriterion` criteria into their net and gross concrete classes
- [#1266](https://github.com/ta4j/ta4j/issues/1266) Consolidated BinaryOperation, UnaryOperation, TransformIndicator and CombineIndicator
- Moved `criteria/MaximumDrawdownCriterion.java` and `criteria/ReturnOverMaxDrawdownCriterion.java` to `criteria/drawdown/` sub-package

### Fixed
- Updated Github test workflow to cache dependencies for quicker builds
- Updated test status badge on README
- Fixed EnterAndHoldCriterion to keep track of transaction and hold costs
- Clarify PnL criterion comments about trading costs
- Refactor ProfitLossPercentageCriterion to calculate aggregated return
- Fixed strict rules of `ConvergenceDivergenceIndicator`
- Fixed calculation of `ReturnOverMaxDrawdownCriterion`
- swapped parameter naming in  `BaseBarSeries#addTrade(final Number tradeVolume, final Number tradePrice)`
- Aggregation of amount and trades in `VolumeBarBuilder` and `TickBarBuilder`

### Changed
- Use `NetReturnCriterion` in `AverageReturnPerBarCriterion`, `EnterAndHoldCriterion` and `ReturnOverMaxDrawdownCriterion` to avoid optimistic bias of `GrossReturnCriterion`
- `ReturnOverMaxDrawdownCriterion` now returns 0 instead of `NaN` for strategies that never operate, and returns the net profit instead of `NaN` for strategies with no drawdown
- Changed snapshot distribution to Maven Central after OSSRH end-of-life
- `StopGainRule` and `StopLossRule` now accept any price `Indicator` instead of only `ClosePriceIndicator`

### Removed/Deprecated
- TransformIndicator and CombineIndicator

### Added
- Bars can now be built by `beginTime` instead of `endTime`
<<<<<<< HEAD
- Added `DurationBarBuilder` to aggregate Bars after a fixed duration.
=======
- Added tests for `DoubleNumFactory` and `DecimalNumFactory`
>>>>>>> 759c392b
- Added `AmountBarBuilder` to `bars`-package to aggregate bars after a fixed number of amount have been traded
- Added `CumulativePnL` and `MaximumAbsoluteDrawdownCriterion` to calculate the max drawdown absolute value, and `MaximumDrawdownBarLengthCriterion` to calculate its length
- Added `MonteCarloMaximumDrawdownCriterion` to estimate drawdown risk distribution by simulating different trade orders

## 0.18 (released May 15, 2025)

### Breaking
- Updated project Java JDK from 11 > 21
- Updated Github workflows to use JDK 21
- Extracted NumFactory as source of numbers with defined precision
- Replaced `ZonedDateTime` with `Instant`
- Renamed `FixedDecimalIndicator` with `FixedNumIndicator`
- Moved `BaseBarBuilder` and `BaseBarBuilderFactory` to `bars`-package and renamed to `TimeBarBuilder` and `TimeBarBuilderFactory`
- Renamed `BaseBarConvertibleBuilderTest` to `BaseBarSeriesBuilderTest`
- Renamed  `Indicator.getUnstableBars` to  `Indicator.getCountOfUnstableBars`
- Moved `indicators/AbstractEMAIndicator` to `indicators/averages`-package
- Moved `indicators/DoubleEMAIndicator` to `indicators/averages`-package
- Moved `indicators/EMAIndicator` to `indicators/averages`-package
- Moved `indicators/HMAIndicator` to `indicators/averages`-package
- Moved `indicators/KAMAIndicator` to `indicators/averages`-package
- Moved `indicators/LWMAIndicator` to `indicators/averages`-package
- Moved `indicators/MMAIndicator` to `indicators/averages`-package
- Moved `indicators/SMAIndicator` to `indicators/averages`-package
- Moved `indicators/TripleEMAIndicator` to `indicators/averages`-package
- Moved `indicators/WMAIndicator` to `indicators/averages`-package
- Moved `indicators/ZLEMAIndicator` to `indicators/averages`-package
- Implemented sharing of `MathContext` in `DecimalNum`. For creating numbers, `NumFactory` implementations are the preferred way.

### Fixed
- Fixed `BaseBar.toString()` to avoid `NullPointerException` if any of its property is null
- Fixed `SMAIndicatorTest` to set the endTime of the next bar correctly
- Fixed `SMAIndicatorMovingSeriesTest` to set the endTime of the next bar correctly
- Use UTC TimeZone for `AroonOscillatorIndicatorTest`, `PivotPointIndicatorTest`
- Fixed `MockBarBuilder` to use `Instant.now` for beginTime
- Fixed `RecentSwingHighIndicatorTest` to create bars consistently
- Fixed `LSMAIndicator` to fix lsma calculation for incorrect values
- Fixed `RSIIndicator` getCountOfUnstableBars to return barCount value instead of 0 
- Fixed `RSIIndicator` calculate to return NaN during unstable period

### Changed
- Updated **jfreechart** dependency in **ta4j-examples** project from 1.5.3 to 1.5.5 to resolve [CVE-2023-52070](https://ossindex.sonatype.org/vulnerability/CVE-2023-6481?component-type=maven&component-name=ch.qos.logback%2Flogback-core)
- Updated **logback-classic** 1.4.12 > 1.5.6 to resolve [CVE-2023-6481](https://ossindex.sonatype.org/vulnerability/CVE-2023-6481?component-type=maven&component-name=ch.qos.logback%2Flogback-core)
- Cleaned code by using new java syntax `text blocks`
- Faster test execution by using `String.lines()` instead of `String` concatenation
- Improve Javadoc for `DecimalNum`and `DoubleNum`
- Allowed JUnit5 for new tests. Old remain as is.
- Updated `StochasticOscillatorKIndicator` constructor to use generic params
- Updated `StochasticRSIIndicator` to use `StochasticOscillatorKIndicator` instead of duplicating the logic
- Updated `TestUtils` assertIndicatorEquals and assertIndicatorNotEquals to handle NaN values

### Removed/Deprecated


### Added
- added `HeikinAshiBarAggregator`: Heikin-Ashi bar aggregator implementation
- added `HeikinAshiBarBuilder`: Heikin-Ashi bar builder implementation
- added `Bar.getZonedBeginTime`: the bar's begin time usable as ZonedDateTime
- added `Bar.getZonedEndTime`: the bar's end time usable as ZonedDateTime
- added `Bar.getSystemZonedBeginTime`: the bar's begin time converted to system time zone
- added `Bar.getSystemZonedEndTime`: the bar's end time converted to system time zone
- added `BarSeries.getSeriesPeriodDescriptionInSystemTimeZone`: with times printed in system's default time zone
- added `KRIIndicator`
- Added constructor with `amount` for  `EnterAndHoldCriterion`
- Added constructor with `amount` for  `VersusEnterAndHoldCriterion`
- Added `TickBarBuilder` to `bars`-package to aggregate bars after a fixed number of ticks
- Added `VolumeBarBuilder` to `bars`-package to  aggregate bars after a fixed number of contracts (volume)
- Added `TickBarBuilder` to `bars`-package
- Added `VolumeBarBuilder` to `bars`-package
- Added `Indicator.isStable`: is `true` if the indicator no longer produces incorrect values due to insufficient data
- Added `WildersMAIndicator` to `indicators.averages`-package: Wilder's moving average indicator
- Added `DMAIndicator` to `indicators.averages`-package: Displaced Moving Average (DMA) indicator
- Added `EDMAIndicator` to `indicators.averages`-package: Exponential Displaced Moving Average (EDMA) indicator
- Added `JMAIndicator` to `indicators.averages`-package: Jurik Moving Average (JMA) indicator
- Added `TMAIndicator` to `indicators.averages`-package: Trangular Moving Average (TMA) indicator
- Added `ATMAIndicator` to `indicators.averages`-package: Asymmetric Trangular Moving Average (TMA) indicator
- Added `MCGinleyMAIndicator` to `indicators.averages`-package: McGinley Moving Average (McGinleyMA) indicator
- Added `SMMAIndicator` to `indicators.averages`-package: Smoothed Moving Average (SMMA) indicator
- Added `SGMAIndicator` to `indicators.averages`-package: Savitzky-Golay Moving Average (SGMA) indicator
- Added `LSMAIndicator` to `indicators.averages`-package: Least Squares Moving Average (LSMA) indicator
- Added `KiJunV2Indicator` to `indicators.averages`-package: Kihon Moving Average (KiJunV2) indicator
- Added `VIDYAIndicator` to `indicators.averages`-package: Chande’s Variable Index Dynamic Moving Average (VIDYA) indicator
- Added `VWMAIndicator` to `indicators.averages`-package: Volume Weighted Moving Average (VWMA) indicator
- added `AverageIndicator`

## 0.17 (released September 9, 2024)

### Breaking
- Renamed **SMAIndicatorMovingSerieTest** to **SMAIndicatorMovingSeriesTest**

### Fixed
- Fixed **ta4jexamples** project still pointing to old (0.16) version of **ta4j-core**
- Fixed **SMAIndicatorMovingSeriesTest** test flakiness where on fast enough build machines the mock bars are created with the exact same end time
- Fixed NaN in **DXIndicator, MinusDIIndicator, PlusDIIndicator** if there is no trend
- Fixed look ahead bias in **RecentSwingHighIndicator** and **RecentSwingLowIndicator**

### Changed
- Implemented inner cache for **SMAIndicator**
- **BooleanTransformIndicator** remove enum constraint in favor of more flexible `Predicate`
- **EnterAndHoldReturnCriterion** replaced by `EnterAndHoldCriterion` to calculate the "enter and hold"-strategy of any criteria.
- **ATRIndicator** re-use tr by passing it as a constructor param when initializing averageTrueRangeIndicator

### Removed/Deprecated

### Added
- Added signal line and histogram to **MACDIndicator**
- Added getTransactionCostModel, getHoldingCostModel, getTrades in **TradingRecord**
- Added `Num.bigDecimalValue(DoubleNum)` to convert Num to a BigDecimal
- Added **AverageTrueRangeTrailingStopLossRule**
- Added **AverageTrueRangeStopLossRule**
- Added **AverageTrueRangeStopGainRule**
- Added **SqueezeProIndicator**
- Added **RecentSwingHighIndicator**
- Added **RecentSwingLowIndicator**
- Added **KalmanFilterIndicator**
- Added **HammerIndicator**
- Added **InvertedHammerIndicator**
- Added **HangingManIndicator**
- Added **ShootingStarIndicator**
- Added **DownTrendIndicator**
- Added **UpTrendIndicator**

## 0.16 (released May 15, 2024)

### Breaking
- **Upgraded to Java 11**
- **VersusBuyAndHoldCriterion** renamed to **`VersusEnterAndHoldCriterion`**
- **BarSeries** constructors use any instance of Num instead of Num-Function
- **GrossReturnCriterion** renamed to **`ReturnCriterion`**
- **NetProfitCriterion** and **GrossProfitCriterion** replaced by **`ProfitCriterion`**
- **NetLossCriterion** and **GrossLossCriterion** replaced by **`LossCriterion`**
- **LosingPositionsRatioCriterion** replaced by **`PositionsRatioCriterion`**
- **WinningPositionsRatioCriterion** replaced by **`PositionsRatioCriterion`**
- **Strategy#unstablePeriod** renamed to **`Strategy#unstableBars*`**
- **DateTimeIndicator** moved to package **`indicators/helpers`**
- **UnstableIndicator** moved to package **`indicators/helpers`**
- **ConvertableBaseBarBuilder** renamed to **`BaseBarConvertableBuilder`**
- **BarSeriesManager** updated to use **`TradeOnNextOpenModel`** by default, which opens new trades at index `t + 1` at the open price.
  - For strategies require the previous behaviour, i.e. trades seconds or minutes before the closing prices, **`TradeOnCurerentCloseModel`** can be passed to **BarSeriesManager**
    - For example:
      - `BarSeriesManager manager = new BarSeriesManager(barSeries, new TradeOnCurrentCloseModel())`
      - `BarSeriesManager manager = new BarSeriesManager(barSeries, transactionCostModel, holdingCostModel, tradeExecutionModel)`
- **BarSeriesManager** and **BacktestExecutor** moved to package **`backtest`**
- **BarSeries#getBeginIndex()** method returns correct begin index for bar series with max bar count

### Fixed
- **Fixed** **SuperTrendIndicator** fixed calculation when close price is the same as the previous Super Trend indicator value
- **Fixed** **ParabolicSarIndicator** fixed calculation for sporadic indices
- **ExpectancyCriterion** fixed calculation
- catch NumberFormatException if `DecimalNum.valueOf(Number)` is `NaN`
- **ProfitCriterion** fixed excludeCosts functionality as it was reversed
- **LossCriterion** fixed excludeCosts functionality as it was reversed
- **PerformanceReportGenerator** fixed netProfit and netLoss calculations to include costs
- **DifferencePercentageIndicator** fixed re-calculate instance variable on every iteration
- **ThreeWhiteSoldiersIndicator** fixed eliminated instance variable holding possible wrong value
- **ThreeBlackCrowsIndicator** fixed eliminated instance variable holding possible wrong value
- **TrailingStopLossRule** removed instance variable `currentStopLossLimitActivation` because it may not be always the correct (last) value
- sets `ClosePriceDifferenceIndicator#getUnstableBars` = `1`
- sets `ClosePriceRatioIndicator#getUnstableBars` = `1`
- sets `ConvergenceDivergenceIndicator#getUnstableBars` = `barCount`
- sets `GainIndicator#getUnstableBars` = `1`
- sets `HighestValueIndicator#getUnstableBars` = `barCount`
- sets `LossIndicator#getUnstableBars` = `1`
- sets `LowestValueIndicator#getUnstableBars` = `barCount`
- sets `TRIndicator#getUnstableBars` = `1`
- sets `PreviousValueIndicator#getUnstableBars` = `n` (= the n-th previous index)
- **PreviousValueIndicator** returns `NaN` if the (n-th) previous value of an indicator does not exist, i.e. if the (n-th) previous is below the first available index. 
- **EnterAndHoldReturnCriterion** fixes exception thrown when bar series was empty
- **BaseBarSeries** fixed `UnsupportedOperationException` when creating a bar series that is based on an unmodifiable collection
- **Num** implements Serializable

### Changed
- **BarSeriesManager** consider finishIndex when running backtest
- **BarSeriesManager** add **`holdingTransaction`**
- **BacktestExecutor** evaluates strategies in parallel when possible
- **CachedIndicator** synchronize on getValue()
- **BaseBar** defaults to **`DecimalNum`** type in all constructors
- **TRIndicator** improved calculation
- **WMAIndicator** improved calculation
- **KSTIndicator** improved calculation
- **RSIIndicator** simplify calculation
- **FisherIndicator** improved calculation
- **DoubleEMAIndicator** improved calculation
- **CMOIndicator** improved calculation
- **PearsonCorrelationIndicator** improved calculation
- **PivotPoint**-Indicators improved calculations
- **ValueAtRiskCriterion** improved calculation
- **ExpectedShortfallCriterion** improved calculation
- **SqnCriterion** improved calculation
- **NumberOfBreakEvenPositionsCriterion** shorten code
- **AverageReturnPerBarCriterion** improved calculation
- **ZLEMAIndicator** improved calculation
- **InPipeRule** improved calculation
- **SumIndicator** improved calculation
- updated pom.xml: slf4j-api to 2.0.7
- updated pom.xml: org.apache.poi to 5.2.3
- updated pom.xml: maven-jar-plugin to 3.3.0
- add `final` to properties where possible
- improved javadoc
- **SuperTrendIndicator**,**SuperTrendUpperIndicator**,**SuperTrendLowerIndicator**: optimized calculation
- **SuperTrendIndicator**, **SuperTrendLowerBandIndicator**, **SuperTrendUpperBandIndicator**: `multiplier` changed to from `Integer` to `Double`
- add missing `@Override` annotation
- **RecursiveCachedIndicator**: simplified code
- **LossIndicator**: optimize calculation
- **GainIndicator**: improved calculation
- **PriceVariationIndicator** renamed to **ClosePriceRatioIndicator** for consistency with new **ClosePriceDifferenceIndicator**
- made **UnaryOperation** and **BinaryOperation** public 

### Removed/Deprecated
- removed **Serializable** from `CostModel`
- removed `@Deprecated Bar#addTrade(double tradeVolume, double tradePrice, Function<Number, Num> numFunction)`; use `Bar#addTrade(Num tradeVolume, Num tradePrice)` instead.
- removed `@Deprecated Bar#addTrade(String tradeVolume, String tradePrice, Function<Number, Num> numFunction)`; use `Bar#addTrade(Num tradeVolume, Num tradePrice)` instead.
- removed `DecimalNum.valueOf(DecimalNum)`
- delete `.travis.yml` as this project is managed by "Github actions"

### Added
- added `TradingRecord.getStartIndex()` and `TradingRecord.getEndIndex()` to track start and end of the recording
- added **SuperTrendIndicator**
- added **SuperTrendUpperBandIndicator**
- added **SuperTrendLowerBandIndicator**
- added **Donchian Channel indicators (Upper, Lower, and Middle)**
- added `Indicator.getUnstableBars()`
- added `TransformIndicator.pow()`
- added `BarSeriesManager.getHoldingCostModel()` and `BarSeriesManager.getTransactionCostModel()`  to allow extending BarSeriesManager and reimplementing `run()`
- added `MovingAverageCrossOverRangeBacktest.java` and `ETH-USD-PT5M-2023-3-13_2023-3-15.json` test data file to demonstrate parallel strategy evaluation
- added javadoc improvements for percentage criteria
- added "lessIsBetter"-property for **AverageCriterion**
- added "lessIsBetter"-property for **RelativeStandardDeviation**
- added "lessIsBetter"-property for **StandardDeviationCriterion**
- added "lessIsBetter"-property for **StandardErrorCriterion**
- added "lessIsBetter"-property for **VarianceCriterion**
- added "lessIsBetter"-property for **NumberOfPositionsCriterion**
- added "addBase"-property for **ReturnCriterion** to include or exclude the base percentage of 1
- added **RelativeVolumeStandardDeviationIndicator**
- added **MoneyFlowIndexIndicator**
- added **IntraDayMomentumIndexIndicator**
- added **ClosePriceDifferenceIndicator**
- added **TimeSegmentedVolumeIndicator**
- added `DecimalNum.valueOf(DoubleNum)` to convert a DoubleNum to a DecimalNum.
- added `DoubleNum.valueOf(DecimalNum)` to convert a DecimalNum to a DoubleNum.
- added "TradeExecutionModel" to modify trade execution during backtesting
- added **NumIndicator** to calculate any `Num`-value for a `Bar`
- added **RunningTotalIndicator** to calculate a cumulative sum for a period.

### Fixed
- **Fixed** **CashFlow** fixed calculation with custom startIndex and endIndex
- **Fixed** **Returns** fixed calculation with custom startIndex and endIndex
- **Fixed** **ExpectedShortfallCriterion** fixed calculation with custom startIndex and endIndex
- **Fixed** **MaximumDrawDownCriterion** fixed calculation with custom startIndex and endIndex
- **Fixed** **EnterAndHoldReturnCriterion** fixed calculation with custom startIndex and endIndex
- **Fixed** **VersusEnterAndHoldCriterion** fixed calculation with custom startIndex and endIndex
- **Fixed** **BarSeriesManager** consider finishIndex when running backtest

## 0.15 (released September 11, 2022)

### Breaking
- **NumberOfConsecutiveWinningPositions** renamed to **`NumberOfConsecutivePositions`**
- **DifferencePercentage** renamed to **`DifferencePercentageIndicator`**
- **BuyAndHoldCriterion** renamed to **`EnterAndHoldCriterion`**
- **DXIndicator** moved to adx-package
- **PlusDMIndicator** moved to adx-package
- **MinusDMIndicator** moved to adx-package
- `analysis/criterion`-package moved to root
- `cost`-package moved to `analysis/cost`-package
- **AroonXXX** indicators moved to aroon package

### Fixed
- **LosingPositionsRatioCriterion** correct betterThan
- **VersusBuyAndHoldCriterionTest** NaN-Error.
- **Fixed** **`ChaikinOscillatorIndicatorTest`**
- **DecimalNum#remainder()** adds NaN-check
- **Fixed** **ParabolicSarIndicatorTest** fixed openPrice always 0 and highPrice lower than lowPrice
- **UlcerIndexIndicator** using the max price of current period instead of the highest value of last n bars
- **DurationBarAggregator** fixed aggregation of bars with gaps


### Changed
- **KeltnerChannelMiddleIndicator** changed superclass to AbstractIndicator; add GetBarCount() and toString()
- **KeltnerChannelUpperIndicator** add constructor to accept pre-constructed ATR; add GetBarCount() and toString()
- **KeltnerChannelLowerIndicator** add constructor to accept pre-constructed ATR; add GetBarCount() and toString()
- **BarSeriesManager** removed empty args constructor
- **Open|High|Low|Close** do not cache price values anymore
- **DifferenceIndicator(i1,i2)** replaced by the more flexible CombineIndicator.minus(i1,i2)
- **DoubleNum** replace redundant `toString()` call in `DoubleNum.valueOf(Number i)` with `i.doubleValue()`
- **ZeroCostModel** now extends from `FixedTransactionCostModel`

### Removed/Deprecated
- **Num** removed Serializable
- **PriceIndicator** removed

### Added
- **NumericIndicator** new class providing a fluent and lightweight api for indicator creation
- **AroonFacade**, **BollingerBandFacade**, **KeltnerChannelFacade** new classes providing a facade for indicator groups by using lightweight `NumericIndicators`
- **AbstractEMAIndicator** added getBarCount() to support future enhancements
- **ATRIndicator** "uncached" by changing superclass to AbstractIndicator; added constructor to accept TRIndicator and getter for same; added toString(); added getBarCount() to support future enhancements
- :tada: **Enhancement** added possibility to use CostModels when backtesting with the BacktestExecutor
- :tada: **Enhancement** added Num#zero, Num#one, Num#hundred
- :tada: **Enhancement** added possibility to use CostModels when backtesting with the BacktestExecutor
- :tada: **Enhancement** added Indicator#stream() method
- :tada: **Enhancement** added a new CombineIndicator, which can combine the values of two Num Indicators with a given combine-function
- **Example** added a json serialization and deserialization example of BarSeries using google-gson library
- **EnterAndHoldCriterion** added constructor with TradeType to begin with buy or sell
- :tada: **Enhancement** added Position#getStartingType() method
- :tada: **Enhancement** added **`SqnCriterion`**
- :tada: **Enhancement** added **`StandardDeviationCriterion`**
- :tada: **Enhancement** added **`RelativeStandardDeviationCriterion`**
- :tada: **Enhancement** added **`StandardErrorCriterion`**
- :tada: **Enhancement** added **`VarianceCriterion`**
- :tada: **Enhancement** added **`AverageCriterion`**
- :tada: **Enhancement** added javadoc for all rules to make clear which rule makes use of a TradingRecord
- **Enhancement** prevent Object[] allocation for varargs log.trace and log.debug calls by wrapping them in `if` blocks
- :tada: **Enhancement** added **`FixedTransactionCostModel`**
- :tada: **Enhancement** added **`AnalysisCriterion.PositionFilter`** to handle both sides within one Criterion.

## 0.14 (released April 25, 2021)

### Breaking
- **Breaking:** **`PrecisionNum`** renamed to **`DecimalNum`**
- **Breaking:** **`AverageProfitableTradesCriterion`** renamed to **`WinningTradesRatioCriterion`**
- **Breaking:** **`AverageProfitCriterion`** renamed to **`AverageReturnPerBarCriterion`**
- **Breaking:** **`BuyAndHoldCriterion`** renamed to **`BuyAndHoldReturnCriterion`**
- **Breaking:** **`RewardRiskRatioCriterion`** renamed to **`ReturnOverMaxDrawdownCriterion`**
- **Breaking:** **`ProfitLossCriterion`** moved to PnL-Package
- **Breaking:** **`ProfitLossPercentageCriterion`** moved to PnL-Package
- **Breaking:** **`TotalProfitCriterion`** renamed to **`GrossReturnCriterion`** and moved to PnL-Package.
- **Breaking:** **`TotalProfit2Criterion`** renamed to **`GrossProfitCriterion`** and moved to PnL-Package.
- **Breaking:** **`TotalLossCriterion`** renamed to **`NetLossCriterion`** and moved to PnL-Package.
- **Breaking:** package "tradereports" renamed to "reports"
- **Breaking:** **`NumberOfTradesCriterion`** renamed to **`NumberOfPositionsCriterion`**
- **Breaking:** **`NumberOfLosingTradesCriterion`** renamed to **`NumberOfLosingPositionsCriterion`**
- **Breaking:** **`NumberOfWinningTradesCriterion`** renamed to **`NumberOfWinningPositionsCriterion`**
- **Breaking:** **`NumberOfBreakEvenTradesCriterion`** renamed to **`NumberOfBreakEvenPositionsCriterion`**
- **Breaking:** **`WinningTradesRatioCriterion`** renamed to **`WinningPositionsRatioCriterion`**
- **Breaking:** **`TradeStatsReport`** renamed to **`PositionStatsReport`**
- **Breaking:** **`TradeStatsReportGenerator`** renamed to **`PositionStatsReportGenerator`**
- **Breaking:** **`TradeOpenedMinimumBarCountRule`** renamed to **`OpenedPositionMinimumBarCountRule`**
- **Breaking:** **`Trade.class`** renamed to **`Position.class`**
- **Breaking:** **`Order.class`** renamed to **`Trade.class`**
- **Breaking:** package "tradereports" renamed to "reports"
- **Breaking:** package "trading/rules" renamed to "rules"
- **Breaking:** remove Serializable from all indicators
- **Breaking:** Bar#trades: changed type from int to long


### Fixed
- **Fixed `Trade`**: problem with profit calculations on short trades.
- **Fixed `TotalLossCriterion`**: problem with profit calculations on short trades.
- **Fixed `BarSeriesBuilder`**: removed the Serializable interface
- **Fixed `ParabolicSarIndicator`**: problem with calculating in special cases
- **Fixed `BaseTimeSeries`**: can now be serialized
- **Fixed `ProfitLossPercentageCriterion`**: use entryPrice#getValue() instead of entryPrice#getPricePerAsset()

### Changed
- **Trade**: Changed the way Nums are created.
- **WinningTradesRatioCriterion** (previously AverageProfitableTradesCriterion): Changed to calculate trade profits using Trade's getProfit().
- **BuyAndHoldReturnCriterion** (previously BuyAndHoldCriterion): Changed to calculate trade profits using Trade's getProfit().
- **ExpectedShortfallCriterion**: Removed unnecessary primitive boxing.
- **NumberOfBreakEvenTradesCriterion**: Changed to calculate trade profits using Trade's getProfit().
- **NumberOfLosingTradesCriterion**: Changed to calculate trade profits using Trade's getProfit().
- **NumberOfWinningTradesCriterion**: Changed to calculate trade profits using Trade's getProfit().
- **ProfitLossPercentageCriterion**: Changed to calculate trade profits using Trade's entry and exit prices.
- **TotalLossCriterion**: Changed to calculate trade profits using Trade's getProfit().
- **TotalReturnCriterion** (previously TotalProfitCriterion): Changed to calculate trade profits using Trade's getProfit().
- **WMAIndicator**: reduced complexity of WMAIndicator implementation

### Removed/Deprecated
- **MultiplierIndicator**: replaced by TransformIndicator.
- **AbsoluteIndicator**: replaced by TransformIndicator.

### Added
- **Enhancement** Improvements on gitignore
- **Enhancement** Added TradeOpenedMinimumBarCountRule - rule to specify minimum bar count for opened trade.
- **Enhancement** Added DateTimeIndicator a new Indicator for dates.
- **Enhancement** Added DayOfWeekRule for specifying days of the week to trade.
- **Enhancement** Added TimeRangeRule for trading within time ranges.
- **Enhancement** Added floor() and ceil() to Num.class
- **Enhancement** Added getters getLow() and getUp() in CrossedDownIndicatorRule
- **Enhancement** Added BarSeriesUtils: common helpers and shortcuts for BarSeries methods.
- **Enhancement** Improvements for PreviousValueIndicator: more descriptive toString() method, validation of n-th previous bars in
- **Enhancement** Added Percentage Volume Oscillator Indicator, PVOIndicator.
- **Enhancement** Added Distance From Moving Average Indicator, DistanceFromMAIndicator.
- **Enhancement** Added Know Sure Thing Indicator, KSTIndicator.
 constructor of PreviousValueIndicator
- :tada: **Enhancement** added getGrossProfit() and getGrossProfit(BarSeries) on Trade.
- :tada: **Enhancement** added getPricePerAsset(BarSeries) on Order.
- :tada: **Enhancement** added convertBarSeries(BarSeries, conversionFunction) to BarSeriesUtils.
- :tada: **Enhancement** added UnstableIndicator.
- :tada: **Enhancement** added Chainrule.
- :tada: **Enhancement** added BarSeriesUtils#sortBars.
- :tada: **Enhancement** added BarSeriesUtils#addBars.
- :tada: **Enhancement** added Num.negate() to negate a Num value.
- :tada: **Enhancement** added **`GrossLossCriterion.class`**.
- :tada: **Enhancement** added **`NetProfitCriterion.class`**.
- :tada: **Enhancement** added chooseBest() method with parameter tradeType in AnalysisCriterion.
- :tada: **Enhancement** added **`AverageLossCriterion.class`**.
- :tada: **Enhancement** added **`AverageProfitCriterion.class`**.
- :tada: **Enhancement** added **`ProfitLossRatioCriterion.class`**.
- :tada: **Enhancement** added **`ExpectancyCriterion.class`**.
- :tada: **Enhancement** added **`ConsecutiveWinningPositionsCriterion.class`**.
- :tada: **Enhancement** added **`LosingPositionsRatioCriterion.class`**
- :tada: **Enhancement** added Position#hasProfit.
- :tada: **Enhancement** added Position#hasLoss.
- :tada: **Enhancement** exposed both EMAs in MACD indicator


## 0.13 (released November 5, 2019)

### Breaking
- **Breaking** Refactored from Max/Min to High/Low in Bar class
- **Breaking** Removed redundant constructors from BaseBar class
- **Breaking** Renamed `TimeSeries` to `BarSeries`

### Fixed
- **Fixed `BaseBarSeries`**: problem with getSubList for series with specified `maximumBarCount`.
- **Fixed return `BigDecimal` instead of `Number` in**: `PrecisionNum.getDelegate`.
- **Fixed `java.lang.ClassCastException` in**: `PrecisionNum.equals()`.
- **Fixed `java.lang.ClassCastException` in**: `DoubleNum.equals()`.
- **Fixed `java.lang.NullPointerException` in**: `NumberOfBarsCriterion.calculate(TimeSeries, Trade)` for opened trade.
- **Fixed `java.lang.NullPointerException` in**: `AverageProfitableTradesCriterion.calculate(TimeSeries, Trade)` for opened trade.
- **StopGainRule**: now correctly handles stops for sell orders
- **StopLossRule**: now correctly handles stops for sell orders
- **ProfitLossCriterion**: fixed to work properly for short trades
- **PivotPointIndicator**: fixed possible npe if first bar is not in same period
- **`IchimokuChikouSpanIndicator`**: fixed calculations - applied correct formula.
- **CloseLocationValueIndicator**: fixed special case, return zero instead of NaN if high price == low price

### Changed
- **PrecisionNum**: improve performance for methods isZero/isPositive/isPositiveOrZero/isNegative/isNegativeOrZero.
- **BaseTimeSeriesBuilder** moved from inner class to own class
- **TrailingStopLossRule** added ability to look back the last x bars for calculating the trailing stop loss

### Added
- **Enhancement** Added getters for AroonDownIndicator and AroonUpIndicator in AroonOscillatorIndicator
- **Enhancement** Added common constructors in BaseBar for BigDecimal, Double and String values
- **Enhancement** Added constructor in BaseBar with trades property
- **Enhancement** Added BaseBarBuilder and ConvertibleBaseBarBuilder - BaseBar builder classes
- **Enhancement** Added BarAggregator and TimeSeriesAggregator to allow aggregates bars and time series
- **Enhancement** Added LWMA Linearly Weighted Moving Average Indicator
- **Enhancement** Implemented trading cost models (linear transaction and borrowing cost models)
- **Enhancement** Implemented Value at Risk Analysis Criterion
- **Enhancement** Implemented Expected Shortfall Analysis Criterion
- **Enhancement** Implemented Returns class to analyze the time series of return rates. Supports logarithmic and arithmetic returns
- **Enhancement** Implemented a way to find the best result for multiple strategies by submitting a range of numbers while backtesting
- **Enhancement** Implemented NumberOfBreakEvenTradesCriterion for counting break even trades
- **Enhancement** Implemented NumberOfLosingTradesCriterion for counting losing trades
- **Enhancement** Implemented NumberOfWinningTradesCriterion for counting winning trades
- **Enhancement** Implemented NumberOfWinningTradesCriterion for counting winning trades
- **Enhancement** Implemented ProfitLossPercentageCriterion for calculating the total performance percentage of your trades
- **Enhancement** Implemented TotalProfit2Criterion for calculating the total profit of your trades
- **Enhancement** Implemented TotalLossCriterion for calculating the total loss of your trades
- **Enhancement** Added ADX indicator based strategy to ta4j-examples
- **Enhancement** TrailingStopLossRule: added possibility of calculations of TrailingStopLossRule also for open, high, low price. Added getter
for currentStopLossLimitActivation
- **Enhancement** Add constructors with parameters to allow custom implementation of ReportGenerators in BacktestExecutor
- **Enhancement** Added license checker goal on CI's pipeline
- **Enhancement** Added source format checker goal on CI's pipeline

### Removed/Deprecated

## 0.12 (released September 10, 2018)

### Breaking:
   - `Decimal` class has been replaced by new `Num` interface. Enables using `Double`, `BigDecimal` and custom data types for calculations.
   - Big changes in `TimeSeries` and `BaseTimeSeries`. Multiple new `addBar(..)` functions in `TimeSeries` allow to add data directly to the series


### Fixed
- **TradingBotOnMovingTimeSeries**: fixed calculations and ArithmeticException Overflow
- **Fixed wrong indexing in**: `Indicator.toDouble()`.
- **PrecisionNum.sqrt()**: using DecimalFormat.parse().
- **RandomWalk[High|Low]Indicator**: fixed formula (max/min of formula with n iterating from 2 to barCount)

### Changed
- **ALL INDICATORS**: `Decimal` replaced by `Num`.
- **ALL CRITERION**: Calculations modified to use `Num`.
- **AbstractIndicator**: new `AbstractIndicator#numOf(Number n)` function as counterpart of dropped `Decimal.valueOf(double|int|..)`
- **TimeSeries | Bar**: preferred way to add bar data to a `TimeSeries` is directly to the series via new `TimeSeries#addBar(time,open,high,..)` functions. It ensures to use the correct `Num` implementation of the series
- **XlsTestsUtils**: now processes xls with one or more days between data rows (daily, weekly, monthly, etc).  Also handle xls #DIV/0! calculated cells (imported as NaN.NaN)
- **CachedIndicator**: Last bar is not cached to support real time indicators
- **TimeSeries | Bar **: added new `#addPrice(price)` function that adds price to (last) bar.
- Parameter **timeFrame** renamed to **barCount**.
- **Various Rules**: added constructor that provides `Number` parameters
- **AroonUpIndicator**: redundant TimeSeries call was removed from constructor
- **AroonDownIndicator**: redundant TimeSeries call was removed from constructor
- **BaseTimeSeries**: added setDefaultFunction() to SeriesBuilder for setting the default Num type function for all new TimeSeries built by that SeriesBuilder, updated BuildTimeSeries example
- **<various>CriterionTest**: changed from explicit constructor calls to `AbstractCriterionTest.getCriterion()` calls.
- **ChopIndicator**: transparent fixes
- **StochasticRSIIndicator**: comments and params names changes to reduce confusion
- **ConvergenceDivergenceIndicator**: remove unused method
- **ChopIndicatorTest**: spelling, TODO: add better tests
- **Various Indicators**: remove double math operations, change `Math.sqrt(double)` to `Num.sqrt()`, other small improvements
- **RandomWalk[High|Low]Indicator**: renamed to `RWI[High|Low]Indicator`

### Added
- **BaseTimeSeries.SeriesBuilder**: simplifies creation of BaseTimeSeries.
- **Num**: Extracted interface of dropped `Decimal` class
- **DoubleNum**: `Num` implementation to support calculations based on `double` primitive
- **BigDecimalNum**: Default `Num` implementation of `BaseTimeSeries`
- **DifferencePercentageIndicator**: New indicator to get the difference in percentage from last value
- **PrecisionNum**: `Num` implementation to support arbitrary precision
- **TestUtils**: removed convenience methods for permuted parameters, fixed all unit tests
- **TestUtils**: added parameterized abstract test classes to allow two test runs with `DoubleNum` and `BigDecimalNum`
- **ChopIndicator** new common indicator of market choppiness (low volatility), and related 'ChopIndicatorTest' JUnit test and 'CandlestickChartWithChopIndicator' example
- **BollingerBandWidthIndicator**: added missing constructor documentation.
- **BollingerBandsLowerIndicator**: added missing constructor documentation.
- **BollingerBandsMiddleIndicator**: added missing constructor documentation.
- **TrailingStopLossRule**: new rule that is satisfied if trailing stop loss is reached
- **Num**: added Num sqrt(int) and Num sqrt()
- **pom.xml**: added support to generate ta4j-core OSGi artifact.

### Removed/Deprecated
- **Decimal**: _removed_. Replaced by `Num` interface
- **TimeSeries#addBar(Bar bar)**: _deprecated_. Use `TimeSeries#addBar(Time, open, high, low, ...)`
- **BaseTimeSeries**: _Constructor_ `BaseTimeSeries(TimeSeries defaultSeries, int seriesBeginIndex, int seriesEndIndex)` _removed_. Use `TimeSeries.getSubseries(int i, int i)` instead
- **FisherIndicator**: commented constructor removed.
- **TestUtils**: removed convenience methods for permuted parameters, fixed all unit tests
- **BaseTimeSeries**: _Constructor_ `BaseTimeSeries(TimeSeries defaultSeries, int seriesBeginIndex, int seriesEndIndex)` _removed_. Use `TimeSeries.getSubseries(int i, int i)` instead
- **BigDecimalNum**: _removed_.  Replaced by `PrecisionNum`
- **AbstractCriterionTest**: removed constructor `AbstractCriterionTest(Function<Number, Num)`.  Use `AbstractCriterionTest(CriterionFactory, Function<Number, Num>)`.
- **<various>Indicator**: removed redundant `private TimeSeries`

## 0.11 (released January 25, 2018)

- **BREAKING**: Tick has been renamed to **Bar**

### Fixed
- **ATRIndicator**: fixed calculations
- **PlusDI, MinusDI, ADX**: fixed calculations
- **LinearTransactionCostCriterion**: fixed calculations, added xls file and unit tests
- **FisherIndicator**: fixed calculations
- **ConvergenceDivergenceIndicator**: fixed NPE of optional "minStrenght"-property

### Changed
- **TotalProfitCriterion**: If not `NaN` the criterion uses the price of the `Order` and not just the close price of underlying `TimeSeries`
- **Order**: Now constructors and static `sell/buyAt(..)` functions need a price and amount parameter to satisfy correct be
behaviour of criterions (entry/exit prices can differ from corresponding close prices in `Order`)
- **JustOnceRule**: now it is possible to add another rule so that this rule is satisfied if the inner rule is satisfied for the first time
- **MeanDeviationIndicator**: moved to statistics package
- **Decimal**: use `BigDecimal::valueof` instead of instantiating a new BigDecimal for double, int and long
    - now `Decimal` extends `Number`
- **Strategy:** can now have a optional parameter "name".
- **Tick:** `Tick` has been renamed to **`Bar`** for a more appropriate description of the price movement over a set period of time.
- **MMAIndicator**: restructured and moved from `helpers` to `indicators` package
- **AverageTrueRangeIndicator**: renamed to **ATRIndicator**
- **AverageDirectionalMovementDownIndicator**: renamed to **ADXIndicator**
-  **ADXIndicator**: added new two argument constructor
- **DirectionalMovementPlusIndicator** and **DirectionalMovementPlusIndicator**: renamed to **PlusDIIndicator** and **MinusDIIndicator**
- **XlsTestsUtils**: rewritten to provide getSeries(), getIndicator(), getFinalCriterionValue(), and getTradingRecord() in support of XLSCriterionTest and XLSIndicatorTest.
- **IndicatorFactory**: made generic and renamed createIndicator() to getIndicator()
- **RSIIndicatorTest**: example showing usage of new generic unit testing of indicators
- **LinearTransactionCostCriterionTest**: example showing usage of new generic unit testing of criteria

## Added
- **ConvergenceDivergenceIndicator**: new Indicator for positive/negative convergence and divergence.
- **BooleanTransformIndicator**: new indicator to transform any decimal indicator to a boolean indicator by using logical operations.
- **DecimalTransformIndicator**: new indicator to transforms any indicator by using common math operations.
- **Decimal**: added functions `Decimal valueOf(BigDecimal)` and `BigDecimal getDelegate()`
- **AbstractEMAIndicator**: new abstract indicator for ema based indicators like MMAIndicator
- **PearsonCorrelationIndicator**: new statistic indicator with pearson correlation
- **TimeSeries**: new method `getSubSeries(int, int)` to create a sub series of the TimeSeries that stores bars exclusively between `startIndex` and `endIndex` parameters
- **IIIIndicator**: Intraday Intensity Index
- **CriterionFactory**: new functional interface to support CriterionTest
- **IndicatorTest**: new class for storing an indicator factory, allows for generic calls like getIndicator(D data, P... params) after the factory is set once in the constructor call.  Facilitates standardization across unit tests.
- **CriterionTest**: new class for storing a criterion factory, allows for generic calls like getCriterion(P... params) after the factory is set once in the constructor call.  Facilitates standardization across unit tests.
- **ExternalIndicatorTest**: new interface for fetching indicators and time series from external sources
- **ExternalCriterionTest**: new interface for fetching criteria, trading records, and time series from external sources
- **XLSIndicatorTest**: new class implementing ExternalIndicatorTest for XLS files, for use in XLS unit tests
- **XLSCriterionTest**: new class implementing ExternalCriterionTest for XLS files, for use in XLS unit tests

## Removed
- **TraillingStopLossIndicator**: no need for this as indicator. No further calculations possible after price falls below stop loss. Use `StopLossRule` or `DifferenceIndicator`

## Deprecated
- **BaseTimeSeries**: Constructor: `BaseTimeSeries(TimeSeries defaultSeries, int seriesBeginIndex, int seriesEndIndex)` use `getSubSeries(int, int)`
- **Decimal**: Method `toDouble()` use `doubleValue()`

## 0.10 (released October 30, 2017)

### VERY Important note!!!!

with the release 0.10 we have changed the previous java package definition to org.ta4j or to be more specific to org.ta4j.core (the new organisation). You have to reorganize all your references to the new packages!
In eclipse you can do this easily by selecting your sources and run "Organize imports"
_Changed ownership of the ta4j repository_: from mdeverdelhan/ta4j (stopped the maintenance) to ta4j/ta4j (new organization)

### Fixed
- **ParabolicSarIndicator**: wrong calculation fixed
- **KAMAIndicator**: stack overflow bug fixed
- **AroonUpIndicator and AroonDownIndicator**: wrong calculations fixed and can handle NaN values now

### Changed
- **BREAKING**: **new package structure**: change eu.verdelhan.ta4j to org.ta4j.ta4j-core
- **new package adx**: new location of AverageDirectionalMovementIndicator and DMI+/DMI-
- **Ownership of the ta4j repository**: from mdeverdelhan/ta4j (stopped the maintenance) to ta4j/ta4j (new organization)
- **ParabolicSarIndicator**: old constructor removed (there was no need for time frame parameter after big fix). Three new constructors for default and custom parameters.
- **HighestValueIndicator and LowestValueIndicator:** ignore also NaN values if they are at the current index


## Added
- **AroonOscillatorIndicator**: new indicator based on AroonUp/DownIndicator
- **AroonUpIndicator** and **AroonDownIndicator**: New constructor with parameter for custom indicator for min price and max price calculation
- **ROCVIndicator**: rate of Change of Volume
- **DirectionalMovementPlusIndicator**: new indicator for Directional Movement System (DMI+)
- **DirectionalMovementDownIndicator**: new indicator for Directional Movement System (DMI-)
- **ChaikinOscillatorIndicator**: new indicator.
- **InSlopeRule**: new rule that is satisfied if the slope of two indicators are within a boundary
- **IsEqualRule**: new rule that is satisfied if two indicators are equal
- **AroonUpIndicator** and **AroonDownIndicator**: new constructor with parameter for custom indicator for min price and max price calculation
- **Pivot Point Indicators Package**: new package with Indicators for calculating standard, Fibonacci and DeMark pivot points and reversals
    - **PivotPointIndicator**: new indicator for calculating the standard pivot point
        - **StandardReversalIndicator**: new indicator for calculating the standard reversals (R3,R2,R1,S1,S2,S3)
        - **FibonacciReversalIndicator**: new indicator for calculating the Fibonacci reversals (R3,R2,R1,S1,S2,S3)
    - **DeMarkPivotPointIndicator**: new indicator for calculating the DeMark pivot point
        - **DeMarkReversalIndicator**: new indicator for calculating the DeMark resistance and the DeMark support
- **IsFallingRule**: new rule that is satisfied if indicator strictly decreases within the timeFrame.
- **IsRisingRule**: new rule that is satisfied if indicator strictly increases within the timeFrame.
- **IsLowestRule**: new rule that is satisfied if indicator is the lowest within the timeFrame.
- **IsHighestRule**: new rule that is satisfied if indicator is the highest within the timeFrame.

## 0.9 (released September 7, 2017)
  - **BREAKING** drops Java 7 support
  - use `java.time` instead of `java.util.Date`
  * Added interfaces for some API basic objects
  * Cleaned whole API
  * Reordered indicators
  * Added PreviousValueIndicator
  * Fixed #162 - Added amount field into Tick constructor
  * Fixed #183 - addTrade bad calculation
  * Fixed #153, #170 - Updated StopGainRule and StopLossRule for short trades
  * Removed dependency to Joda-time
  * Dropped Java 6 and Java 7 compatibility
  * Fixed #120 - ZLEMAIndicator StackOverflowError
  * Added stochastic RSI indicator
  * Added smoothed RSI indicator
  * Fixed examples
  * Fixed #81 - Tick uses Period of 24H when it possibly means 1 Day
  * Fixed #80 - TimeSeries always iterates over all the data
  * Removed the `timePeriod` field in time series
  * Fixed #102 - RSIIndicator returns NaN when rsi == 100
  * Added periodical growth rate indicator
  * Fixed #105 - Strange calculation with Ichimoku Indicator
  * Added Random Walk Index (high/low) indicators
  * Improved performance for Williams %R indicator
  * Moved mock indicators to regular scope (renamed in Fixed*Indicator)

## 0.8 (released February 25, 2016)

  * Fixed StackOverflowErrors on recursive indicators (see #60 and #68)
  * Fixed #74 - Question on backtesting strategies with indicators calculated with enough ticks
  * Added Chande Momentum Oscillator indicator
  * Added cumulated losses/gains indicators
  * Added Range Action Verification Index indicator
  * Added MVWAP indicator
  * Added VWAP indicator
  * Added Chandelier exit indicators
  * Improved Decimal performances
  * Added Fisher indicator
  * Added KAMA indicator
  * Added Detrended Price Oscillator
  * Added Ichimoku clouds indicators
  * Added statistical indicators: Simple linear regression, Correlation coefficient, Variance, Covariance, Standard error
  * Moved standard deviation
  * Added Bollinger BandWidth and %B indicator
  * Added Keltner channel indicators
  * Added Ulcer Index and Mass Index indicators
  * Added a trailing stop-loss indicator
  * Added Coppock Curve indicator
  * Added sum indicator
  * Added candle indicators: Real body, Upper/Lower shadow, Doji, 3 black crows, 3 white soldiers, Bullish/Bearish Harami, Bullish/Bearish Engulfing
  * Added absolute indicator
  * Added Hull Moving Average indicator
  * Updated Bollinger Bands (variable multiplier, see #53)
  * Fixed #39 - Possible update for TimeSeries.run()
  * Added Chaikin Money Flow indicator
  * Improved volume indicator
  * Added Close Location Value indicator
  * Added Positive Volume Index and Negative Volume Index indicators
  * Added zero-lag EMA indicator

## 0.7 (released May 21, 2015)

  * Fixed #35 - Fix max drawdown criterion
  * Improved documentation: user's guide & contributor's guidelines
  * Fixed #37 - Update Tick.toString method
  * Fixed #36 - Missing 'Period timePeriod' in full Tick constructor
  * Updated examples
  * Improved analysis criteria (to use actual entry/exit prices instead of close prices)
  * Added price and amount to `Order`
  * Added helpers for order creation
  * Renamed `Operation` to `Order`
  * Added a record/history of a trading session (`TradingRecord`)
  * Moved the trading logic from strategies to rules
  * Refactored trade operations
  * Added a difference indicator
  * Small other API changes

## 0.6 (released February 5, 2015)

  * Added `NaN` to Decimals
  * Renamed `TADecimal` to `Decimal`
  * Fixed #24 - Error in standard deviation calculation
  * Added moving time series (& cache: #25)
  * Refactored time series and ticks
  * Added entry-pass filter and exit-pass filter strategies
  * Replaced `JustBuyOnceStrategy` and `CombinedBuyAndSellStrategy` by `JustEnterOnceStrategy` and `CombinedEntryAndExitStrategy` respectively
  * Added examples
  * Added operation type helpers
  * Added strategy execution traces through SLF4J
  * Removed `.summarize(...)` methods and `Decision` (analysis)
  * Improved performance of some indicators and strategies
  * Generalized cache to all indicators (#20)
  * Removed AssertJ dependency
  * Fixed #16 - Division by zero in updated WalkForward example

## 0.5 (released October 22, 2014)

  * Switched doubles for TADecimals (BigDecimals) in indicators
  * Semantic improvement for IndicatorOverIndicatorStrategy
  * Fixed #11 - UnknownFormatConversionException when using toString() for 4 strategies
  * Added a maximum value starter strategy
  * Added linear transaction cost (analysis criterion)
  * Removed evaluators (replaced by `.chooseBest(...)` and `.betterThan(...)` methods)
  * Added triple EMA indicator
  * Added double EMA indicator
  * Removed slicers (replaced by `.split(...)` methods)
  * Removed runner (replaced by `.run(...)` methods)
  * Added more tests
  * Removed `ConstrainedTimeSeries` (replaced by `.subseries(...)` methods)
  * Added/refactored examples (including walk-forward and candlestick chart)

## 0.4 (released May 28, 2014)

  * Fixed #2 - Tests failing in JDK8
  * Added indicators: Mean deviation, Commodity channel index, Percentage price oscillator (tests)
  * Added distance between indicator and constant
  * Added opposite strategy
  * Removed some runners
  * Added strategy runs on whole series
  * Refactored slicers
  * Removed log4j dependency
  * Added examples

## 0.3 (released March 11, 2014)

  * First public release
  * 100% Pure Java - works on any Java Platform version 6 or later
  * More than 40 technical indicators (Aroon, ATR, moving averages, parabolic SAR, RSI, etc.)
  * A powerful engine for building custom trading strategies
  * Utilities to run and compare strategies
  * Minimal 3rd party dependencies
  * MIT license<|MERGE_RESOLUTION|>--- conflicted
+++ resolved
@@ -29,11 +29,8 @@
 
 ### Added
 - Bars can now be built by `beginTime` instead of `endTime`
-<<<<<<< HEAD
 - Added `DurationBarBuilder` to aggregate Bars after a fixed duration.
-=======
 - Added tests for `DoubleNumFactory` and `DecimalNumFactory`
->>>>>>> 759c392b
 - Added `AmountBarBuilder` to `bars`-package to aggregate bars after a fixed number of amount have been traded
 - Added `CumulativePnL` and `MaximumAbsoluteDrawdownCriterion` to calculate the max drawdown absolute value, and `MaximumDrawdownBarLengthCriterion` to calculate its length
 - Added `MonteCarloMaximumDrawdownCriterion` to estimate drawdown risk distribution by simulating different trade orders
