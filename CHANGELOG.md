Changelog for `ta4j`, roughly following [keepachangelog.com](http://keepachangelog.com/en/1.0.0/) from version 0.9 onwards.

## 0.15 (unreleased)

### Breaking
- **NumberOfConsecutiveWinningPositions** renamed to **`NumberOfConsecutivePositions`**
- **DifferencePercentage** renamed to **`DifferencePercentageIndicator`**
- **BuyAndHoldCriterion** renamed to **`EnterAndHoldCriterion`**
- **DXIndicator** moved to adx-package
- **PlusDMIndicator** moved to adx-package
- **MinusDMIndicator** moved to adx-package
- `analysis/criterion`-package moved to root
- `cost`-package moved to `analysis/cost`-package
- **AroonXXX** indicators moved to aroon package

### Fixed
- **LosingPositionsRatioCriterion** correct betterThan
- **VersusBuyAndHoldCriterionTest** NaN-Error.
- **Fixed** **`ChaikinOscillatorIndicatorTest`**
- **DecimalNum#remainder()** adds NaN-check 
- **Fixed** **ParabolicSarIndicatorTest** fixed openPrice always 0 and highPrice lower than lowPrice
- **UlcerIndexIndicator** using the max price of current period instead of the highest value of last n bars
- **DurationBarAggregator** fixed aggregation of bars with gaps

### Changed
- **KeltnerChannelMiddleIndicator** changed superclass to AbstractIndicator; add GetBarCount() and toString()
- **KeltnerChannelUpperIndicator** add constructor to accept pre-constructed ATR; add GetBarCount() and toString()
- **KeltnerChannelLowerIndicator** add constructor to accept pre-constructed ATR; add GetBarCount() and toString()
- **BarSeriesManager** removed empty args constructor
- **Open|High|Low|Close** do not cache price values anymore
- **DifferenceIndicator(i1,i2)** replaced by the more flexible CombineIndicator.minus(i1,i2)
- **DoubleNum** replace redundant `toString()` call in `DoubleNum.valueOf(Number i)` with `i.doubleValue()`
- **ZeroCostModel** now extends from `FixedTransactionCostModel`

### Removed/Deprecated
- **Num** removed Serializable
- **PriceIndicator** removed

### Added
- **NumericIndicator** new class providing a fluent and lightweight api for indicator creation
- **AroonFacade**, **BollingerBandFacade**, **KeltnerChannelFacade** new classes providing a facade for indicator groups by using lightweight `NumericIndicators`
- **AbstractEMAIndicator** added getBarCount() to support future enhancements 
- **ATRIndicator** "uncached" by changing superclass to AbstractIndicator; added constructor to accept TRIndicator and getter for same; added toString(); added getBarCount() to support future enhancements
- :tada: **Enhancement** added possibility to use CostModels when backtesting with the BacktestExecutor
- :tada: **Enhancement** added Num#zero, Num#one, Num#hundred
- :tada: **Enhancement** added possibility to use CostModels when backtesting with the BacktestExecutor
- :tada: **Enhancement** added Indicator#stream() method
- :tada: **Enhancement** added a new CombineIndicator, which can combine the values of two Num Indicators with a given combine-function
- **Example** added a json serialization and deserialization example of BarSeries using google-gson library
- **EnterAndHoldCriterion** added constructor with TradeType to begin with buy or sell
- :tada: **Enhancement** added Position#getStartingType() method
- :tada: **Enhancement** added **`SqnCriterion`**
- :tada: **Enhancement** added **`StandardDeviationCriterion`**
- :tada: **Enhancement** added **`RelativeStandardDeviationCriterion`**
- :tada: **Enhancement** added **`StandardErrorCriterion`**
- :tada: **Enhancement** added **`VarianceCriterion`**
- :tada: **Enhancement** added **`AverageCriterion`**
- :tada: **Enhancement** added javadoc for all rules to make clear which rule makes use of a TradingRecord
- **Enhancement** prevent Object[] allocation for varargs log.trace and log.debug calls by wrapping them in `if` blocks
- :tada: **Enhancement** added **`FixedTransactionCostModel`**
<<<<<<< HEAD
- :tada: **Enhancement** added **`WaitForRule#noWaitIfNoTradeExists`** no need to wait if no trade exists
=======
- :tada: **Enhancement** added **`AnalysisCriterion.PositionFilter`** to handle both sides within one Criterion.
>>>>>>> 6fbe09eb

## 0.14 (released April 25, 2021)

### Breaking
- **Breaking:** **`PrecisionNum`** renamed to **`DecimalNum`**
- **Breaking:** **`AverageProfitableTradesCriterion`** renamed to **`WinningTradesRatioCriterion`**
- **Breaking:** **`AverageProfitCriterion`** renamed to **`AverageReturnPerBarCriterion`**
- **Breaking:** **`BuyAndHoldCriterion`** renamed to **`BuyAndHoldReturnCriterion`**
- **Breaking:** **`RewardRiskRatioCriterion`** renamed to **`ReturnOverMaxDrawdownCriterion`**
- **Breaking:** **`ProfitLossCriterion`** moved to PnL-Package
- **Breaking:** **`ProfitLossPercentageCriterion`** moved to PnL-Package
- **Breaking:** **`TotalProfitCriterion`** renamed to **`GrossReturnCriterion`** and moved to PnL-Package.
- **Breaking:** **`TotalProfit2Criterion`** renamed to **`GrossProfitCriterion`** and moved to PnL-Package.
- **Breaking:** **`TotalLossCriterion`** renamed to **`NetLossCriterion`** and moved to PnL-Package.
- **Breaking:** package "tradereports" renamed to "reports"
- **Breaking:** **`NumberOfTradesCriterion`** renamed to **`NumberOfPositionsCriterion`**
- **Breaking:** **`NumberOfLosingTradesCriterion`** renamed to **`NumberOfLosingPositionsCriterion`**
- **Breaking:** **`NumberOfWinningTradesCriterion`** renamed to **`NumberOfWinningPositionsCriterion`**
- **Breaking:** **`NumberOfBreakEvenTradesCriterion`** renamed to **`NumberOfBreakEvenPositionsCriterion`**
- **Breaking:** **`WinningTradesRatioCriterion`** renamed to **`WinningPositionsRatioCriterion`**
- **Breaking:** **`TradeStatsReport`** renamed to **`PositionStatsReport`**
- **Breaking:** **`TradeStatsReportGenerator`** renamed to **`PositionStatsReportGenerator`**
- **Breaking:** **`TradeOpenedMinimumBarCountRule`** renamed to **`OpenedPositionMinimumBarCountRule`**
- **Breaking:** **`Trade.class`** renamed to **`Position.class`**
- **Breaking:** **`Order.class`** renamed to **`Trade.class`**
- **Breaking:** package "tradereports" renamed to "reports"
- **Breaking:** package "trading/rules" renamed to "rules"
- **Breaking:** remove Serializable from all indicators
- **Breaking:** Bar#trades: changed type from int to long


### Fixed
- **Fixed `Trade`**: problem with profit calculations on short trades.
- **Fixed `TotalLossCriterion`**: problem with profit calculations on short trades.
- **Fixed `BarSeriesBuilder`**: removed the Serializable interface
- **Fixed `ParabolicSarIndicator`**: problem with calculating in special cases
- **Fixed `BaseTimeSeries`**: can now be serialized
- **Fixed `ProfitLossPercentageCriterion`**: use entryPrice#getValue() instead of entryPrice#getPricePerAsset()

### Changed
- **Trade**: Changed the way Nums are created.
- **WinningTradesRatioCriterion** (previously AverageProfitableTradesCriterion): Changed to calculate trade profits using Trade's getProfit().
- **BuyAndHoldReturnCriterion** (previously BuyAndHoldCriterion): Changed to calculate trade profits using Trade's getProfit().
- **ExpectedShortfallCriterion**: Removed unnecessary primitive boxing.
- **NumberOfBreakEvenTradesCriterion**: Changed to calculate trade profits using Trade's getProfit().
- **NumberOfLosingTradesCriterion**: Changed to calculate trade profits using Trade's getProfit().
- **NumberOfWinningTradesCriterion**: Changed to calculate trade profits using Trade's getProfit().
- **ProfitLossPercentageCriterion**: Changed to calculate trade profits using Trade's entry and exit prices.
- **TotalLossCriterion**: Changed to calculate trade profits using Trade's getProfit().
- **TotalReturnCriterion** (previously TotalProfitCriterion): Changed to calculate trade profits using Trade's getProfit().
- **WMAIndicator**: reduced complexity of WMAIndicator implementation

### Removed/Deprecated
- **MultiplierIndicator**: replaced by TransformIndicator.
- **AbsoluteIndicator**: replaced by TransformIndicator.

### Added
- **Enhancement** Improvements on gitignore
- **Enhancement** Added TradeOpenedMinimumBarCountRule - rule to specify minimum bar count for opened trade.
- **Enhancement** Added DateTimeIndicator a new Indicator for dates.
- **Enhancement** Added DayOfWeekRule for specifying days of the week to trade.
- **Enhancement** Added TimeRangeRule for trading within time ranges.
- **Enhancement** Added floor() and ceil() to Num.class
- **Enhancement** Added getters getLow() and getUp() in CrossedDownIndicatorRule
- **Enhancement** Added BarSeriesUtils: common helpers and shortcuts for BarSeries methods.
- **Enhancement** Improvements for PreviousValueIndicator: more descriptive toString() method, validation of n-th previous bars in
- **Enhancement** Added Percentage Volume Oscillator Indicator, PVOIndicator.
- **Enhancement** Added Distance From Moving Average Indicator, DistanceFromMAIndicator.
- **Enhancement** Added Know Sure Thing Indicator, KSTIndicator.
 constructor of PreviousValueIndicator 
- :tada: **Enhancement** added getGrossProfit() and getGrossProfit(BarSeries) on Trade.
- :tada: **Enhancement** added getPricePerAsset(BarSeries) on Order.
- :tada: **Enhancement** added convertBarSeries(BarSeries, conversionFunction) to BarSeriesUtils.
- :tada: **Enhancement** added UnstableIndicator.
- :tada: **Enhancement** added Chainrule.
- :tada: **Enhancement** added BarSeriesUtils#sortBars.
- :tada: **Enhancement** added BarSeriesUtils#addBars.
- :tada: **Enhancement** added Num.negate() to negate a Num value.
- :tada: **Enhancement** added **`GrossLossCriterion.class`**.
- :tada: **Enhancement** added **`NetProfitCriterion.class`**.
- :tada: **Enhancement** added chooseBest() method with parameter tradeType in AnalysisCriterion.
- :tada: **Enhancement** added **`AverageLossCriterion.class`**.
- :tada: **Enhancement** added **`AverageProfitCriterion.class`**.
- :tada: **Enhancement** added **`ProfitLossRatioCriterion.class`**.
- :tada: **Enhancement** added **`ExpectancyCriterion.class`**.
- :tada: **Enhancement** added **`ConsecutiveWinningPositionsCriterion.class`**.
- :tada: **Enhancement** added **`LosingPositionsRatioCriterion.class`**
- :tada: **Enhancement** added Position#hasProfit.
- :tada: **Enhancement** added Position#hasLoss.
- :tada: **Enhancement** exposed both EMAs in MACD indicator


## 0.13 (released November 5, 2019)

### Breaking
- **Breaking** Refactored from Max/Min to High/Low in Bar class
- **Breaking** Removed redundant constructors from BaseBar class
- **Breaking** Renamed `TimeSeries` to `BarSeries`

### Fixed
- **Fixed `BaseBarSeries`**: problem with getSubList for series with specified `maximumBarCount`.
- **Fixed return `BigDecimal` instead of `Number` in**: `PrecisionNum.getDelegate`.
- **Fixed `java.lang.ClassCastException` in**: `PrecisionNum.equals()`.
- **Fixed `java.lang.ClassCastException` in**: `DoubleNum.equals()`.
- **Fixed `java.lang.NullPointerException` in**: `NumberOfBarsCriterion.calculate(TimeSeries, Trade)` for opened trade.
- **Fixed `java.lang.NullPointerException` in**: `AverageProfitableTradesCriterion.calculate(TimeSeries, Trade)` for opened trade.
- **StopGainRule**: now correctly handles stops for sell orders
- **StopLossRule**: now correctly handles stops for sell orders
- **ProfitLossCriterion**: fixed to work properly for short trades
- **PivotPointIndicator**: fixed possible npe if first bar is not in same period
- **`IchimokuChikouSpanIndicator`**: fixed calculations - applied correct formula.
- **CloseLocationValueIndicator**: fixed special case, return zero instead of NaN if high price == low price

### Changed
- **PrecisionNum**: improve performance for methods isZero/isPositive/isPositiveOrZero/isNegative/isNegativeOrZero.
- **BaseTimeSeriesBuilder** moved from inner class to own class
- **TrailingStopLossRule** added ability to look back the last x bars for calculating the trailing stop loss

### Added
- **Enhancement** Added getters for AroonDownIndicator and AroonUpIndicator in AroonOscillatorIndicator
- **Enhancement** Added common constructors in BaseBar for BigDecimal, Double and String values
- **Enhancement** Added constructor in BaseBar with trades property
- **Enhancement** Added BaseBarBuilder and ConvertibleBaseBarBuilder - BaseBar builder classes
- **Enhancement** Added BarAggregator and TimeSeriesAggregator to allow aggregates bars and time series 
- **Enhancement** Added LWMA Linearly Weighted Moving Average Indicator
- **Enhancement** Implemented trading cost models (linear transaction and borrowing cost models)
- **Enhancement** Implemented Value at Risk Analysis Criterion
- **Enhancement** Implemented Expected Shortfall Analysis Criterion
- **Enhancement** Implemented Returns class to analyze the time series of return rates. Supports logarithmic and arithmetic returns
- **Enhancement** Implemented a way to find the best result for multiple strategies by submitting a range of numbers while backtesting
- **Enhancement** Implemented NumberOfBreakEvenTradesCriterion for counting break even trades 
- **Enhancement** Implemented NumberOfLosingTradesCriterion for counting losing trades
- **Enhancement** Implemented NumberOfWinningTradesCriterion for counting winning trades 
- **Enhancement** Implemented NumberOfWinningTradesCriterion for counting winning trades 
- **Enhancement** Implemented ProfitLossPercentageCriterion for calculating the total performance percentage of your trades 
- **Enhancement** Implemented TotalProfit2Criterion for calculating the total profit of your trades 
- **Enhancement** Implemented TotalLossCriterion for calculating the total loss of your trades
- **Enhancement** Added ADX indicator based strategy to ta4j-examples  
- **Enhancement** TrailingStopLossRule: added possibility of calculations of TrailingStopLossRule also for open, high, low price. Added getter 
for currentStopLossLimitActivation
- **Enhancement** Add constructors with parameters to allow custom implementation of ReportGenerators in BacktestExecutor
- **Enhancement** Added license checker goal on CI's pipeline
- **Enhancement** Added source format checker goal on CI's pipeline

### Removed/Deprecated

## 0.12 (released September 10, 2018)

### Breaking: 
   - `Decimal` class has been replaced by new `Num` interface. Enables using `Double`, `BigDecimal` and custom data types for calculations. 
   - Big changes in `TimeSeries` and `BaseTimeSeries`. Multiple new `addBar(..)` functions in `TimeSeries` allow to add data directly to the series


### Fixed
- **TradingBotOnMovingTimeSeries**: fixed calculations and ArithmeticException Overflow
- **Fixed wrong indexing in**: `Indicator.toDouble()`.
- **PrecisionNum.sqrt()**: using DecimalFormat.parse().
- **RandomWalk[High|Low]Indicator**: fixed formula (max/min of formula with n iterating from 2 to barCount)

### Changed
- **ALL INDICATORS**: `Decimal` replaced by `Num`.
- **ALL CRITERION**: Calculations modified to use `Num`.
- **AbstractIndicator**: new `AbstractIndicator#numOf(Number n)` function as counterpart of dropped `Decimal.valueOf(double|int|..)`
- **TimeSeries | Bar**: preferred way to add bar data to a `TimeSeries` is directly to the series via new `TimeSeries#addBar(time,open,high,..)` functions. It ensures to use the correct `Num` implementation of the series
- **XlsTestsUtils**: now processes xls with one or more days between data rows (daily, weekly, monthly, etc).  Also handle xls #DIV/0! calculated cells (imported as NaN.NaN)
- **CachedIndicator**: Last bar is not cached to support real time indicators
- **TimeSeries | Bar **: added new `#addPrice(price)` function that adds price to (last) bar.
- Parameter **timeFrame** renamed to **barCount**.
- **Various Rules**: added constructor that provides `Number` parameters
- **AroonUpIndicator**: redundant TimeSeries call was removed from constructor
- **AroonDownIndicator**: redundant TimeSeries call was removed from constructor
- **BaseTimeSeries**: added setDefaultFunction() to SeriesBuilder for setting the default Num type function for all new TimeSeries built by that SeriesBuilder, updated BuildTimeSeries example
- **<various>CriterionTest**: changed from explicit constructor calls to `AbstractCriterionTest.getCriterion()` calls.
- **ChopIndicator**: transparent fixes
- **StochasticRSIIndicator**: comments and params names changes to reduce confusion
- **ConvergenceDivergenceIndicator**: remove unused method
- **ChopIndicatorTest**: spelling, TODO: add better tests
- **Various Indicators**: remove double math operations, change `Math.sqrt(double)` to `Num.sqrt()`, other small improvements
- **RandomWalk[High|Low]Indicator**: renamed to `RWI[High|Low]Indicator`

### Added
- **BaseTimeSeries.SeriesBuilder**: simplifies creation of BaseTimeSeries.
- **Num**: Extracted interface of dropped `Decimal` class
- **DoubleNum**: `Num` implementation to support calculations based on `double` primitive
- **BigDecimalNum**: Default `Num` implementation of `BaseTimeSeries`
- **DifferencePercentageIndicator**: New indicator to get the difference in percentage from last value
- **PrecisionNum**: `Num` implementation to support arbitrary precision
- **TestUtils**: removed convenience methods for permuted parameters, fixed all unit tests
- **TestUtils**: added parameterized abstract test classes to allow two test runs with `DoubleNum` and `BigDecimalNum`
- **ChopIndicator** new common indicator of market choppiness (low volatility), and related 'ChopIndicatorTest' JUnit test and 'CandlestickChartWithChopIndicator' example
- **BollingerBandWidthIndicator**: added missing constructor documentation.
- **BollingerBandsLowerIndicator**: added missing constructor documentation.
- **BollingerBandsMiddleIndicator**: added missing constructor documentation.
- **TrailingStopLossRule**: new rule that is satisfied if trailing stop loss is reached
- **Num**: added Num sqrt(int) and Num sqrt()
- **pom.xml**: added support to generate ta4j-core OSGi artifact.

### Removed/Deprecated
- **Decimal**: _removed_. Replaced by `Num` interface
- **TimeSeries#addBar(Bar bar)**: _deprecated_. Use `TimeSeries#addBar(Time, open, high, low, ...)`
- **BaseTimeSeries**: _Constructor_ `BaseTimeSeries(TimeSeries defaultSeries, int seriesBeginIndex, int seriesEndIndex)` _removed_. Use `TimeSeries.getSubseries(int i, int i)` instead
- **FisherIndicator**: commented constructor removed.
- **TestUtils**: removed convenience methods for permuted parameters, fixed all unit tests
- **BaseTimeSeries**: _Constructor_ `BaseTimeSeries(TimeSeries defaultSeries, int seriesBeginIndex, int seriesEndIndex)` _removed_. Use `TimeSeries.getSubseries(int i, int i)` instead
- **BigDecimalNum**: _removed_.  Replaced by `PrecisionNum`
- **AbstractCriterionTest**: removed constructor `AbstractCriterionTest(Function<Number, Num)`.  Use `AbstractCriterionTest(CriterionFactory, Function<Number, Num>)`.
- **<various>Indicator**: removed redundant `private TimeSeries`

## 0.11 (released January 25, 2018)

- **BREAKING**: Tick has been renamed to **Bar**

### Fixed
- **ATRIndicator**: fixed calculations
- **PlusDI, MinusDI, ADX**: fixed calculations
- **LinearTransactionCostCriterion**: fixed calculations, added xls file and unit tests
- **FisherIndicator**: fixed calculations
- **ConvergenceDivergenceIndicator**: fixed NPE of optional "minStrenght"-property

### Changed
- **TotalProfitCriterion**: If not `NaN` the criterion uses the price of the `Order` and not just the close price of underlying `TimeSeries`
- **Order**: Now constructors and static `sell/buyAt(..)` functions need a price and amount parameter to satisfy correct be
behaviour of criterions (entry/exit prices can differ from corresponding close prices in `Order`)
- **JustOnceRule**: now it is possible to add another rule so that this rule is satisfied if the inner rule is satisfied for the first time
- **MeanDeviationIndicator**: moved to statistics package
- **Decimal**: use `BigDecimal::valueof` instead of instantiating a new BigDecimal for double, int and long
    - now `Decimal` extends `Number`
- **Strategy:** can now have a optional parameter "name".
- **Tick:** `Tick` has been renamed to **`Bar`** for a more appropriate description of the price movement over a set period of time.
- **MMAIndicator**: restructured and moved from `helpers` to `indicators` package
- **AverageTrueRangeIndicator**: renamed to **ATRIndicator**
- **AverageDirectionalMovementDownIndicator**: renamed to **ADXIndicator**
-  **ADXIndicator**: added new two argument constructor
- **DirectionalMovementPlusIndicator** and **DirectionalMovementPlusIndicator**: renamed to **PlusDIIndicator** and **MinusDIIndicator**
- **XlsTestsUtils**: rewritten to provide getSeries(), getIndicator(), getFinalCriterionValue(), and getTradingRecord() in support of XLSCriterionTest and XLSIndicatorTest.
- **IndicatorFactory**: made generic and renamed createIndicator() to getIndicator()
- **RSIIndicatorTest**: example showing usage of new generic unit testing of indicators
- **LinearTransactionCostCriterionTest**: example showing usage of new generic unit testing of criteria

## Added
- **ConvergenceDivergenceIndicator**: new Indicator for positive/negative convergence and divergence.
- **BooleanTransformIndicator**: new indicator to transform any decimal indicator to a boolean indicator by using logical operations.
- **DecimalTransformIndicator**: new indicator to transforms any indicator by using common math operations.
- **Decimal**: added functions `Decimal valueOf(BigDecimal)` and `BigDecimal getDelegate()`
- **AbstractEMAIndicator**: new abstract indicator for ema based indicators like MMAIndicator
- **PearsonCorrelationIndicator**: new statistic indicator with pearson correlation
- **TimeSeries**: new method `getSubSeries(int, int)` to create a sub series of the TimeSeries that stores bars exclusively between `startIndex` and `endIndex` parameters
- **IIIIndicator**: Intraday Intensity Index
- **CriterionFactory**: new functional interface to support CriterionTest
- **IndicatorTest**: new class for storing an indicator factory, allows for generic calls like getIndicator(D data, P... params) after the factory is set once in the constructor call.  Facilitates standardization across unit tests.
- **CriterionTest**: new class for storing a criterion factory, allows for generic calls like getCriterion(P... params) after the factory is set once in the constructor call.  Facilitates standardization across unit tests.
- **ExternalIndicatorTest**: new interface for fetching indicators and time series from external sources
- **ExternalCriterionTest**: new interface for fetching criteria, trading records, and time series from external sources
- **XLSIndicatorTest**: new class implementing ExternalIndicatorTest for XLS files, for use in XLS unit tests
- **XLSCriterionTest**: new class implementing ExternalCriterionTest for XLS files, for use in XLS unit tests

## Removed
- **TraillingStopLossIndicator**: no need for this as indicator. No further calculations possible after price falls below stop loss. Use `StopLossRule` or `DifferenceIndicator`

## Deprecated
- **BaseTimeSeries**: Constructor: `BaseTimeSeries(TimeSeries defaultSeries, int seriesBeginIndex, int seriesEndIndex)` use `getSubSeries(int, int)`
- **Decimal**: Method `toDouble()` use `doubleValue()`

## 0.10 (released October 30, 2017)

### VERY Important note!!!!

with the release 0.10 we have changed the previous java package definition to org.ta4j or to be more specific to org.ta4j.core (the new organisation). You have to reorganize all your refernces to the new packages!
In eclipse you can do this easily by selecting your sources and run "Organize imports"
_Changed ownership of the ta4j repository_: from mdeverdelhan/ta4j (stopped the maintenance) to ta4j/ta4j (new organization)

### Fixed
- **ParabolicSarIndicator**: wrong calculation fixed
- **KAMAIndicator**: stack overflow bug fixed
- **AroonUpIndicator and AroonDownIndicator**: wrong calculations fixed and can handle NaN values now

### Changed
- **BREAKING**: **new package structure**: change eu.verdelhan.ta4j to org.ta4j.ta4j-core
- **new package adx**: new location of AverageDirectionalMovementIndicator and DMI+/DMI-
- **Ownership of the ta4j repository**: from mdeverdelhan/ta4j (stopped the maintenance) to ta4j/ta4j (new organization)
- **ParabolicSarIndicator**: old constructor removed (there was no need for time frame parameter after big fix). Three new constructors for default and custom parameters.
- **HighestValueIndicator and LowestValueIndicator:** ignore also NaN values if they are at the current index


## Added
- **AroonOscillatorIndicator**: new indicator based on AroonUp/DownIndicator
- **AroonUpIndicator** and **AroonDownIndicator**: New constructor with parameter for custom indicator for min price and max price calculation
- **ROCVIndicator**: rate of Change of Volume
- **DirectionalMovementPlusIndicator**: new indicator for Directional Movement System (DMI+)
- **DirectionalMovementDownIndicator**: new indicator for Directional Movement System (DMI-)
- **ChaikinOscillatorIndicator**: new indicator.
- **InSlopeRule**: new rule that is satisfied if the slope of two indicators are within a boundary
- **IsEqualRule**: new rule that is satisfied if two indicators are equal
- **AroonUpIndicator** and **AroonDownIndicator**: new constructor with parameter for custom indicator for min price and max price calculation
- **Pivot Point Indicators Package**: new package with Indicators for calculating standard, Fibonacci and DeMark pivot points and reversals
    - **PivotPointIndicator**: new indicator for calculating the standard pivot point
        - **StandardReversalIndicator**: new indicator for calculating the standard reversals (R3,R2,R1,S1,S2,S3)
        - **FibonacciReversalIndicator**: new indicator for calculating the Fibonacci reversals (R3,R2,R1,S1,S2,S3)
    - **DeMarkPivotPointIndicator**: new indicator for calculating the DeMark pivot point
        - **DeMarkReversalIndicator**: new indicator for calculating the DeMark resistance and the DeMark support
- **IsFallingRule**: new rule that is satisfied if indicator strictly decreases within the timeFrame.
- **IsRisingRule**: new rule that is satisfied if indicator strictly increases within the timeFrame.
- **IsLowestRule**: new rule that is satisfied if indicator is the lowest within the timeFrame.
- **IsHighestRule**: new rule that is satisfied if indicator is the highest within the timeFrame.

## 0.9 (released September 7, 2017)
  - **BREAKING** drops Java 7 support
  - use `java.time` instead of `java.util.Date`
  * Added interfaces for some API basic objects
  * Cleaned whole API
  * Reordered indicators
  * Added PreviousValueIndicator
  * Fixed #162 - Added amount field into Tick constructor
  * Fixed #183 - addTrade bad calculation
  * Fixed #153, #170 - Updated StopGainRule and StopLossRule for short trades
  * Removed dependency to Joda-time
  * Dropped Java 6 and Java 7 compatibility
  * Fixed #120 - ZLEMAIndicator StackOverflowError
  * Added stochastic RSI indicator
  * Added smoothed RSI indicator
  * Fixed examples
  * Fixed #81 - Tick uses Period of 24H when it possibly means 1 Day
  * Fixed #80 - TimeSeries always iterates over all the data
  * Removed the `timePeriod` field in time series
  * Fixed #102 - RSIIndicator returns NaN when rsi == 100
  * Added periodical growth rate indicator
  * Fixed #105 - Strange calculation with Ichimoku Indicator
  * Added Random Walk Index (high/low) indicators
  * Improved performance for Williams %R indicator
  * Moved mock indicators to regular scope (renamed in Fixed*Indicator)

## 0.8 (released February 25, 2016)

  * Fixed StackOverflowErrors on recursive indicators (see #60 and #68)
  * Fixed #74 - Question on backtesting strategies with indicators calculated with enough ticks
  * Added Chande Momentum Oscillator indicator
  * Added cumulated losses/gains indicators
  * Added Range Action Verification Index indicator
  * Added MVWAP indicator
  * Added VWAP indicator
  * Added Chandelier exit indicators
  * Improved Decimal performances
  * Added Fisher indicator
  * Added KAMA indicator
  * Added Detrended Price Oscillator
  * Added Ichimoku clouds indicators
  * Added statistical indicators: Simple linear regression, Correlation coefficient, Variance, Covariance, Standard error
  * Moved standard deviation
  * Added Bollinger BandWidth and %B indicator
  * Added Keltner channel indicators
  * Added Ulcer Index and Mass Index indicators
  * Added a trailing stop-loss indicator
  * Added Coppock Curve indicator
  * Added sum indicator
  * Added candle indicators: Real body, Upper/Lower shadow, Doji, 3 black crows, 3 white soldiers, Bullish/Bearish Harami, Bullish/Bearish Engulfing
  * Added absolute indicator
  * Added Hull Moving Average indicator
  * Updated Bollinger Bands (variable multiplier, see #53)
  * Fixed #39 - Possible update for TimeSeries.run()
  * Added Chaikin Money Flow indicator
  * Improved volume indicator
  * Added Close Location Value indicator
  * Added Positive Volume Index and Negative Volume Index indicators
  * Added zero-lag EMA indicator

## 0.7 (released May 21, 2015)

  * Fixed #35 - Fix max drawdown criterion
  * Improved documentation: user's guide & contributor's guidelines
  * Fixed #37 - Update Tick.toString method
  * Fixed #36 - Missing 'Period timePeriod' in full Tick constructor
  * Updated examples
  * Improved analysis criteria (to use actual entry/exit prices instead of close prices)
  * Added price and amount to `Order`
  * Added helpers for order creation
  * Renamed `Operation` to `Order`
  * Added a record/history of a trading session (`TradingRecord`)
  * Moved the trading logic from strategies to rules
  * Refactored trade operations
  * Added a difference indicator
  * Small other API changes

## 0.6 (released February 5, 2015)

  * Added `NaN` to Decimals
  * Renamed `TADecimal` to `Decimal`
  * Fixed #24 - Error in standard deviation calculation
  * Added moving time series (& cache: #25)
  * Refactored time series and ticks
  * Added entry-pass filter and exit-pass filter strategies
  * Replaced `JustBuyOnceStrategy` and `CombinedBuyAndSellStrategy` by `JustEnterOnceStrategy` and `CombinedEntryAndExitStrategy` respectively
  * Added examples
  * Added operation type helpers
  * Added strategy execution traces through SLF4J
  * Removed `.summarize(...)` methods and `Decision` (analysis)
  * Improved performance of some indicators and strategies
  * Generalized cache to all indicators (#20)
  * Removed AssertJ dependency
  * Fixed #16 - Division by zero in updated WalkForward example

## 0.5 (released October 22, 2014)

  * Switched doubles for TADecimals (BigDecimals) in indicators
  * Semantic improvement for IndicatorOverIndicatorStrategy
  * Fixed #11 - UnknownFormatConversionException when using toString() for 4 strategies
  * Added a maximum value starter strategy
  * Added linear transaction cost (analysis criterion)
  * Removed evaluators (replaced by `.chooseBest(...)` and `.betterThan(...)` methods)
  * Added triple EMA indicator
  * Added double EMA indicator
  * Removed slicers (replaced by `.split(...)` methods)
  * Removed runner (replaced by `.run(...)` methods)
  * Added more tests
  * Removed `ConstrainedTimeSeries` (replaced by `.subseries(...)` methods)
  * Added/refactored examples (including walk-forward and candlestick chart)

## 0.4 (released May 28, 2014)

  * Fixed #2 - Tests failing in JDK8
  * Added indicators: Mean deviation, Commodity channel index, Percentage price oscillator (tests)
  * Added distance between indicator and constant
  * Added opposite strategy
  * Removed some runners
  * Added strategy runs on whole series
  * Refactored slicers
  * Removed log4j dependency
  * Added examples

## 0.3 (released March 11, 2014)

  * First public release
  * 100% Pure Java - works on any Java Platform version 6 or later
  * More than 40 technical indicators (Aroon, ATR, moving averages, parabolic SAR, RSI, etc.)
  * A powerful engine for building custom trading strategies
  * Utilities to run and compare strategies
  * Minimal 3rd party dependencies
  * MIT license<|MERGE_RESOLUTION|>--- conflicted
+++ resolved
@@ -58,11 +58,8 @@
 - :tada: **Enhancement** added javadoc for all rules to make clear which rule makes use of a TradingRecord
 - **Enhancement** prevent Object[] allocation for varargs log.trace and log.debug calls by wrapping them in `if` blocks
 - :tada: **Enhancement** added **`FixedTransactionCostModel`**
-<<<<<<< HEAD
 - :tada: **Enhancement** added **`WaitForRule#noWaitIfNoTradeExists`** no need to wait if no trade exists
-=======
 - :tada: **Enhancement** added **`AnalysisCriterion.PositionFilter`** to handle both sides within one Criterion.
->>>>>>> 6fbe09eb
 
 ## 0.14 (released April 25, 2021)
 
