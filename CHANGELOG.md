Changelog for `ta4j`, roughly following [keepachangelog.com](http://keepachangelog.com/en/1.0.0/) from version 0.9 onwards.

## 0.15 (unreleased)

### Breaking
- **DifferencePercentage** renamed to **`DifferencePercentageIndicator`**

### Fixed
- :tada: **Fixed** **`ChaikinOscillatorIndicatorTest`**

### Changed
- **BarSeriesManager** removed empty args constructor
- **Open|High|Low|Close** do not cache price values anymore
- **DifferenceIndicator(i1,i2)** replaced by the more flexible CombineIndicator.minus(i1,i2)

### Removed/Deprecated
- **Num** removed Serializable
<<<<<<< HEAD
- **`NumberOfConsecutiveWinningPositionsCriterion`** removed in favour of **`NumberOfConsecutivePositionsCriterion`**
=======
- **PriceIndicator** removed
>>>>>>> 762a3ac7

### Added
- :tada: **Enhancement** added possibility to use CostModels when backtesting with the BacktestExecutor
- :tada: **Enhancement** added Num#zero, Num#one, Num#hundred
<<<<<<< HEAD
- :tada: **Example** added a json serialization and deserialization example of BarSeries using google-gson library
- :tada: **Enhancement** added **`NumberOfConsecutivePositionsCriterion`**
=======
- :tada: **Enhancement** added possibility to use CostModels when backtesting with the BacktestExecutor
- :tada: **Enhancement** added Indicator#stream() method
- :tada: **Enhancement** added a new CombineIndicator, which can combine the values of two Num Indicators with a given combine-function
- **Example** added a json serialization and deserialization example of BarSeries using google-gson library
>>>>>>> 762a3ac7

## 0.14 (released April 25, 2021)

### Breaking
- **Breaking:** **`PrecisionNum`** renamed to **`DecimalNum`**
- **Breaking:** **`AverageProfitableTradesCriterion`** renamed to **`WinningTradesRatioCriterion`**
- **Breaking:** **`AverageProfitCriterion`** renamed to **`AverageReturnPerBarCriterion`**
- **Breaking:** **`BuyAndHoldCriterion`** renamed to **`BuyAndHoldReturnCriterion`**
- **Breaking:** **`RewardRiskRatioCriterion`** renamed to **`ReturnOverMaxDrawdownCriterion`**
- **Breaking:** **`ProfitLossCriterion`** moved to PnL-Package
- **Breaking:** **`ProfitLossPercentageCriterion`** moved to PnL-Package
- **Breaking:** **`TotalProfitCriterion`** renamed to **`GrossReturnCriterion`** and moved to PnL-Package.
- **Breaking:** **`TotalProfit2Criterion`** renamed to **`GrossProfitCriterion`** and moved to PnL-Package.
- **Breaking:** **`TotalLossCriterion`** renamed to **`NetLossCriterion`** and moved to PnL-Package.
- **Breaking:** package "tradereports" renamed to "reports"
- **Breaking:** **`NumberOfTradesCriterion`** renamed to **`NumberOfPositionsCriterion`**
- **Breaking:** **`NumberOfLosingTradesCriterion`** renamed to **`NumberOfLosingPositionsCriterion`**
- **Breaking:** **`NumberOfWinningTradesCriterion`** renamed to **`NumberOfWinningPositionsCriterion`**
- **Breaking:** **`NumberOfBreakEvenTradesCriterion`** renamed to **`NumberOfBreakEvenPositionsCriterion`**
- **Breaking:** **`WinningTradesRatioCriterion`** renamed to **`WinningPositionsRatioCriterion`**
- **Breaking:** **`TradeStatsReport`** renamed to **`PositionStatsReport`**
- **Breaking:** **`TradeStatsReportGenerator`** renamed to **`PositionStatsReportGenerator`**
- **Breaking:** **`TradeOpenedMinimumBarCountRule`** renamed to **`OpenedPositionMinimumBarCountRule`**
- **Breaking:** **`Trade.class`** renamed to **`Position.class`**
- **Breaking:** **`Order.class`** renamed to **`Trade.class`**
- **Breaking:** package "tradereports" renamed to "reports"
- **Breaking:** package "trading/rules" renamed to "rules"
- **Breaking:** remove Serializable from all indicators
- **Breaking:** Bar#trades: changed type from int to long


### Fixed
- **Fixed `Trade`**: problem with profit calculations on short trades.
- **Fixed `TotalLossCriterion`**: problem with profit calculations on short trades.
- **Fixed `BarSeriesBuilder`**: removed the Serializable interface
- **Fixed `ParabolicSarIndicator`**: problem with calculating in special cases
- **Fixed `BaseTimeSeries`**: can now be serialized
- **Fixed `ProfitLossPercentageCriterion`**: use entryPrice#getValue() instead of entryPrice#getPricePerAsset()

### Changed
- **Trade**: Changed the way Nums are created.
- **WinningTradesRatioCriterion** (previously AverageProfitableTradesCriterion): Changed to calculate trade profits using Trade's getProfit().
- **BuyAndHoldReturnCriterion** (previously BuyAndHoldCriterion): Changed to calculate trade profits using Trade's getProfit().
- **ExpectedShortfallCriterion**: Removed unnecessary primitive boxing.
- **NumberOfBreakEvenTradesCriterion**: Changed to calculate trade profits using Trade's getProfit().
- **NumberOfLosingTradesCriterion**: Changed to calculate trade profits using Trade's getProfit().
- **NumberOfWinningTradesCriterion**: Changed to calculate trade profits using Trade's getProfit().
- **ProfitLossPercentageCriterion**: Changed to calculate trade profits using Trade's entry and exit prices.
- **TotalLossCriterion**: Changed to calculate trade profits using Trade's getProfit().
- **TotalReturnCriterion** (previously TotalProfitCriterion): Changed to calculate trade profits using Trade's getProfit().
- **WMAIndicator**: reduced complexity of WMAIndicator implementation

### Removed/Deprecated
- **MultiplierIndicator**: replaced by TransformIndicator.
- **AbsoluteIndicator**: replaced by TransformIndicator.

### Added
- **Enhancement** Improvements on gitignore
- **Enhancement** Added TradeOpenedMinimumBarCountRule - rule to specify minimum bar count for opened trade.
- **Enhancement** Added DateTimeIndicator a new Indicator for dates.
- **Enhancement** Added DayOfWeekRule for specifying days of the week to trade.
- **Enhancement** Added TimeRangeRule for trading within time ranges.
- **Enhancement** Added floor() and ceil() to Num.class
- **Enhancement** Added getters getLow() and getUp() in CrossedDownIndicatorRule
- **Enhancement** Added BarSeriesUtils: common helpers and shortcuts for BarSeries methods.
- **Enhancement** Improvements for PreviousValueIndicator: more descriptive toString() method, validation of n-th previous bars in
- **Enhancement** Added Percentage Volume Oscillator Indicator, PVOIndicator.
- **Enhancement** Added Distance From Moving Average Indicator, DistanceFromMAIndicator.
- **Enhancement** Added Know Sure Thing Indicator, KSTIndicator.
 constructor of PreviousValueIndicator 
- :tada: **Enhancement** added getGrossProfit() and getGrossProfit(BarSeries) on Trade.
- :tada: **Enhancement** added getPricePerAsset(BarSeries) on Order.
- :tada: **Enhancement** added convertBarSeries(BarSeries, conversionFunction) to BarSeriesUtils.
- :tada: **Enhancement** added UnstableIndicator.
- :tada: **Enhancement** added Chainrule.
- :tada: **Enhancement** added BarSeriesUtils#sortBars.
- :tada: **Enhancement** added BarSeriesUtils#addBars.
- :tada: **Enhancement** added Num.negate() to negate a Num value.
- :tada: **Enhancement** added **`GrossLossCriterion.class`**.
- :tada: **Enhancement** added **`NetProfitCriterion.class`**.
- :tada: **Enhancement** added chooseBest() method with parameter tradeType in AnalysisCriterion.
- :tada: **Enhancement** added **`AverageLossCriterion.class`**.
- :tada: **Enhancement** added **`AverageProfitCriterion.class`**.
- :tada: **Enhancement** added **`ProfitLossRatioCriterion.class`**.
- :tada: **Enhancement** added **`ExpectancyCriterion.class`**.
- :tada: **Enhancement** added **`ConsecutiveWinningPositionsCriterion.class`**.
- :tada: **Enhancement** added **`LosingPositionsRatioCriterion.class`**
- :tada: **Enhancement** added Position#hasProfit.
- :tada: **Enhancement** added Position#hasLoss.
- :tada: **Enhancement** exposed both EMAs in MACD indicator


## 0.13 (released November 5, 2019)

### Breaking
- **Breaking** Refactored from Max/Min to High/Low in Bar class
- **Breaking** Removed redundant constructors from BaseBar class
- **Breaking** Renamed `TimeSeries` to `BarSeries`

### Fixed
- **Fixed `BaseBarSeries`**: problem with getSubList for series with specified `maximumBarCount`.
- **Fixed return `BigDecimal` instead of `Number` in**: `PrecisionNum.getDelegate`.
- **Fixed `java.lang.ClassCastException` in**: `PrecisionNum.equals()`.
- **Fixed `java.lang.ClassCastException` in**: `DoubleNum.equals()`.
- **Fixed `java.lang.NullPointerException` in**: `NumberOfBarsCriterion.calculate(TimeSeries, Trade)` for opened trade.
- **Fixed `java.lang.NullPointerException` in**: `AverageProfitableTradesCriterion.calculate(TimeSeries, Trade)` for opened trade.
- **StopGainRule**: now correctly handles stops for sell orders
- **StopLossRule**: now correctly handles stops for sell orders
- **ProfitLossCriterion**: fixed to work properly for short trades
- **PivotPointIndicator**: fixed possible npe if first bar is not in same period
- **`IchimokuChikouSpanIndicator`**: fixed calculations - applied correct formula.
- **CloseLocationValueIndicator**: fixed special case, return zero instead of NaN if high price == low price

### Changed
- **PrecisionNum**: improve performance for methods isZero/isPositive/isPositiveOrZero/isNegative/isNegativeOrZero.
- **BaseTimeSeriesBuilder** moved from inner class to own class
- **TrailingStopLossRule** added ability to look back the last x bars for calculating the trailing stop loss

### Added
- **Enhancement** Added getters for AroonDownIndicator and AroonUpIndicator in AroonOscillatorIndicator
- **Enhancement** Added common constructors in BaseBar for BigDecimal, Double and String values
- **Enhancement** Added constructor in BaseBar with trades property
- **Enhancement** Added BaseBarBuilder and ConvertibleBaseBarBuilder - BaseBar builder classes
- **Enhancement** Added BarAggregator and TimeSeriesAggregator to allow aggregates bars and time series 
- **Enhancement** Added LWMA Linearly Weighted Moving Average Indicator
- **Enhancement** Implemented trading cost models (linear transaction and borrowing cost models)
- **Enhancement** Implemented Value at Risk Analysis Criterion
- **Enhancement** Implemented Expected Shortfall Analysis Criterion
- **Enhancement** Implemented Returns class to analyze the time series of return rates. Supports logarithmic and arithmetic returns
- **Enhancement** Implemented a way to find the best result for multiple strategies by submitting a range of numbers while backtesting
- **Enhancement** Implemented NumberOfBreakEvenTradesCriterion for counting break even trades 
- **Enhancement** Implemented NumberOfLosingTradesCriterion for counting losing trades
- **Enhancement** Implemented NumberOfWinningTradesCriterion for counting winning trades 
- **Enhancement** Implemented NumberOfWinningTradesCriterion for counting winning trades 
- **Enhancement** Implemented ProfitLossPercentageCriterion for calculating the total performance percentage of your trades 
- **Enhancement** Implemented TotalProfit2Criterion for calculating the total profit of your trades 
- **Enhancement** Implemented TotalLossCriterion for calculating the total loss of your trades
- **Enhancement** Added ADX indicator based strategy to ta4j-examples  
- **Enhancement** TrailingStopLossRule: added possibility of calculations of TrailingStopLossRule also for open, high, low price. Added getter 
for currentStopLossLimitActivation
- **Enhancement** Add constructors with parameters to allow custom implementation of ReportGenerators in BacktestExecutor
- **Enhancement** Added license checker goal on CI's pipeline
- **Enhancement** Added source format checker goal on CI's pipeline

### Removed/Deprecated

## 0.12 (released September 10, 2018)

### Breaking: 
   - `Decimal` class has been replaced by new `Num` interface. Enables using `Double`, `BigDecimal` and custom data types for calculations. 
   - Big changes in `TimeSeries` and `BaseTimeSeries`. Multiple new `addBar(..)` functions in `TimeSeries` allow to add data directly to the series


### Fixed
- **TradingBotOnMovingTimeSeries**: fixed calculations and ArithmeticException Overflow
- **Fixed wrong indexing in**: `Indicator.toDouble()`.
- **PrecisionNum.sqrt()**: using DecimalFormat.parse().
- **RandomWalk[High|Low]Indicator**: fixed formula (max/min of formula with n iterating from 2 to barCount)

### Changed
- **ALL INDICATORS**: `Decimal` replaced by `Num`.
- **ALL CRITERION**: Calculations modified to use `Num`.
- **AbstractIndicator**: new `AbstractIndicator#numOf(Number n)` function as counterpart of dropped `Decimal.valueOf(double|int|..)`
- **TimeSeries | Bar**: preferred way to add bar data to a `TimeSeries` is directly to the series via new `TimeSeries#addBar(time,open,high,..)` functions. It ensures to use the correct `Num` implementation of the series
- **XlsTestsUtils**: now processes xls with one or more days between data rows (daily, weekly, monthly, etc).  Also handle xls #DIV/0! calculated cells (imported as NaN.NaN)
- **CachedIndicator**: Last bar is not cached to support real time indicators
- **TimeSeries | Bar **: added new `#addPrice(price)` function that adds price to (last) bar.
- Parameter **timeFrame** renamed to **barCount**.
- **Various Rules**: added constructor that provides `Number` parameters
- **AroonUpIndicator**: redundant TimeSeries call was removed from constructor
- **AroonDownIndicator**: redundant TimeSeries call was removed from constructor
- **BaseTimeSeries**: added setDefaultFunction() to SeriesBuilder for setting the default Num type function for all new TimeSeries built by that SeriesBuilder, updated BuildTimeSeries example
- **<various>CriterionTest**: changed from explicit constructor calls to `AbstractCriterionTest.getCriterion()` calls.
- **ChopIndicator**: transparent fixes
- **StochasticRSIIndicator**: comments and params names changes to reduce confusion
- **ConvergenceDivergenceIndicator**: remove unused method
- **ChopIndicatorTest**: spelling, TODO: add better tests
- **Various Indicators**: remove double math operations, change `Math.sqrt(double)` to `Num.sqrt()`, other small improvements
- **RandomWalk[High|Low]Indicator**: renamed to `RWI[High|Low]Indicator`

### Added
- **BaseTimeSeries.SeriesBuilder**: simplifies creation of BaseTimeSeries.
- **Num**: Extracted interface of dropped `Decimal` class
- **DoubleNum**: `Num` implementation to support calculations based on `double` primitive
- **BigDecimalNum**: Default `Num` implementation of `BaseTimeSeries`
- **DifferencePercentageIndicator**: New indicator to get the difference in percentage from last value
- **PrecisionNum**: `Num` implementation to support arbitrary precision
- **TestUtils**: removed convenience methods for permuted parameters, fixed all unit tests
- **TestUtils**: added parameterized abstract test classes to allow two test runs with `DoubleNum` and `BigDecimalNum`
- **ChopIndicator** new common indicator of market choppiness (low volatility), and related 'ChopIndicatorTest' JUnit test and 'CandlestickChartWithChopIndicator' example
- **BollingerBandWidthIndicator**: added missing constructor documentation.
- **BollingerBandsLowerIndicator**: added missing constructor documentation.
- **BollingerBandsMiddleIndicator**: added missing constructor documentation.
- **TrailingStopLossRule**: new rule that is satisfied if trailing stop loss is reached
- **Num**: added Num sqrt(int) and Num sqrt()
- **pom.xml**: added support to generate ta4j-core OSGi artifact.

### Removed/Deprecated
- **Decimal**: _removed_. Replaced by `Num` interface
- **TimeSeries#addBar(Bar bar)**: _deprecated_. Use `TimeSeries#addBar(Time, open, high, low, ...)`
- **BaseTimeSeries**: _Constructor_ `BaseTimeSeries(TimeSeries defaultSeries, int seriesBeginIndex, int seriesEndIndex)` _removed_. Use `TimeSeries.getSubseries(int i, int i)` instead
- **FisherIndicator**: commented constructor removed.
- **TestUtils**: removed convenience methods for permuted parameters, fixed all unit tests
- **BaseTimeSeries**: _Constructor_ `BaseTimeSeries(TimeSeries defaultSeries, int seriesBeginIndex, int seriesEndIndex)` _removed_. Use `TimeSeries.getSubseries(int i, int i)` instead
- **BigDecimalNum**: _removed_.  Replaced by `PrecisionNum`
- **AbstractCriterionTest**: removed constructor `AbstractCriterionTest(Function<Number, Num)`.  Use `AbstractCriterionTest(CriterionFactory, Function<Number, Num>)`.
- **<various>Indicator**: removed redundant `private TimeSeries`

## 0.11 (released January 25, 2018)

- **BREAKING**: Tick has been renamed to **Bar**

### Fixed
- **ATRIndicator**: fixed calculations
- **PlusDI, MinusDI, ADX**: fixed calculations
- **LinearTransactionCostCriterion**: fixed calculations, added xls file and unit tests
- **FisherIndicator**: fixed calculations
- **ConvergenceDivergenceIndicator**: fixed NPE of optional "minStrenght"-property

### Changed
- **TotalProfitCriterion**: If not `NaN` the criterion uses the price of the `Order` and not just the close price of underlying `TimeSeries`
- **Order**: Now constructors and static `sell/buyAt(..)` functions need a price and amount parameter to satisfy correct be
behaviour of criterions (entry/exit prices can differ from corresponding close prices in `Order`)
- **JustOnceRule**: now it is possible to add another rule so that this rule is satisfied if the inner rule is satisfied for the first time
- **MeanDeviationIndicator**: moved to statistics package
- **Decimal**: use `BigDecimal::valueof` instead of instantiating a new BigDecimal for double, int and long
    - now `Decimal` extends `Number`
- **Strategy:** can now have a optional parameter "name".
- **Tick:** `Tick` has been renamed to **`Bar`** for a more appropriate description of the price movement over a set period of time.
- **MMAIndicator**: restructured and moved from `helpers` to `indicators` package
- **AverageTrueRangeIndicator**: renamed to **ATRIndicator**
- **AverageDirectionalMovementDownIndicator**: renamed to **ADXIndicator**
-  **ADXIndicator**: added new two argument constructor
- **DirectionalMovementPlusIndicator** and **DirectionalMovementPlusIndicator**: renamed to **PlusDIIndicator** and **MinusDIIndicator**
- **XlsTestsUtils**: rewritten to provide getSeries(), getIndicator(), getFinalCriterionValue(), and getTradingRecord() in support of XLSCriterionTest and XLSIndicatorTest.
- **IndicatorFactory**: made generic and renamed createIndicator() to getIndicator()
- **RSIIndicatorTest**: example showing usage of new generic unit testing of indicators
- **LinearTransactionCostCriterionTest**: example showing usage of new generic unit testing of criteria

## Added
- **ConvergenceDivergenceIndicator**: new Indicator for positive/negative convergence and divergence.
- **BooleanTransformIndicator**: new indicator to transform any decimal indicator to a boolean indicator by using logical operations.
- **DecimalTransformIndicator**: new indicator to transforms any indicator by using common math operations.
- **Decimal**: added functions `Decimal valueOf(BigDecimal)` and `BigDecimal getDelegate()`
- **AbstractEMAIndicator**: new abstract indicator for ema based indicators like MMAIndicator
- **PearsonCorrelationIndicator**: new statistic indicator with pearson correlation
- **TimeSeries**: new method `getSubSeries(int, int)` to create a sub series of the TimeSeries that stores bars exclusively between `startIndex` and `endIndex` parameters
- **IIIIndicator**: Intraday Intensity Index
- **CriterionFactory**: new functional interface to support CriterionTest
- **IndicatorTest**: new class for storing an indicator factory, allows for generic calls like getIndicator(D data, P... params) after the factory is set once in the constructor call.  Facilitates standardization across unit tests.
- **CriterionTest**: new class for storing a criterion factory, allows for generic calls like getCriterion(P... params) after the factory is set once in the constructor call.  Facilitates standardization across unit tests.
- **ExternalIndicatorTest**: new interface for fetching indicators and time series from external sources
- **ExternalCriterionTest**: new interface for fetching criteria, trading records, and time series from external sources
- **XLSIndicatorTest**: new class implementing ExternalIndicatorTest for XLS files, for use in XLS unit tests
- **XLSCriterionTest**: new class implementing ExternalCriterionTest for XLS files, for use in XLS unit tests

## Removed
- **TraillingStopLossIndicator**: no need for this as indicator. No further calculations possible after price falls below stop loss. Use `StopLossRule` or `DifferenceIndicator`

## Deprecated
- **BaseTimeSeries**: Constructor: `BaseTimeSeries(TimeSeries defaultSeries, int seriesBeginIndex, int seriesEndIndex)` use `getSubSeries(int, int)`
- **Decimal**: Method `toDouble()` use `doubleValue()`

## 0.10 (released October 30, 2017)

### VERY Important note!!!!

with the release 0.10 we have changed the previous java package definition to org.ta4j or to be more specific to org.ta4j.core (the new organisation). You have to reorganize all your refernces to the new packages!
In eclipse you can do this easily by selecting your sources and run "Organize imports"
_Changed ownership of the ta4j repository_: from mdeverdelhan/ta4j (stopped the maintenance) to ta4j/ta4j (new organization)

### Fixed
- **ParabolicSarIndicator**: wrong calculation fixed
- **KAMAIndicator**: stack overflow bug fixed
- **AroonUpIndicator and AroonDownIndicator**: wrong calculations fixed and can handle NaN values now

### Changed
- **BREAKING**: **new package structure**: change eu.verdelhan.ta4j to org.ta4j.ta4j-core
- **new package adx**: new location of AverageDirectionalMovementIndicator and DMI+/DMI-
- **Ownership of the ta4j repository**: from mdeverdelhan/ta4j (stopped the maintenance) to ta4j/ta4j (new organization)
- **ParabolicSarIndicator**: old constructor removed (there was no need for time frame parameter after big fix). Three new constructors for default and custom parameters.
- **HighestValueIndicator and LowestValueIndicator:** ignore also NaN values if they are at the current index


## Added
- **AroonOscillatorIndicator**: new indicator based on AroonUp/DownIndicator
- **AroonUpIndicator** and **AroonDownIndicator**: New constructor with parameter for custom indicator for min price and max price calculation
- **ROCVIndicator**: rate of Change of Volume
- **DirectionalMovementPlusIndicator**: new indicator for Directional Movement System (DMI+)
- **DirectionalMovementDownIndicator**: new indicator for Directional Movement System (DMI-)
- **ChaikinOscillatorIndicator**: new indicator.
- **InSlopeRule**: new rule that is satisfied if the slope of two indicators are within a boundary
- **IsEqualRule**: new rule that is satisfied if two indicators are equal
- **AroonUpIndicator** and **AroonDownIndicator**: new constructor with parameter for custom indicator for min price and max price calculation
- **Pivot Point Indicators Package**: new package with Indicators for calculating standard, Fibonacci and DeMark pivot points and reversals
    - **PivotPointIndicator**: new indicator for calculating the standard pivot point
        - **StandardReversalIndicator**: new indicator for calculating the standard reversals (R3,R2,R1,S1,S2,S3)
        - **FibonacciReversalIndicator**: new indicator for calculating the Fibonacci reversals (R3,R2,R1,S1,S2,S3)
    - **DeMarkPivotPointIndicator**: new indicator for calculating the DeMark pivot point
        - **DeMarkReversalIndicator**: new indicator for calculating the DeMark resistance and the DeMark support
- **IsFallingRule**: new rule that is satisfied if indicator strictly decreases within the timeFrame.
- **IsRisingRule**: new rule that is satisfied if indicator strictly increases within the timeFrame.
- **IsLowestRule**: new rule that is satisfied if indicator is the lowest within the timeFrame.
- **IsHighestRule**: new rule that is satisfied if indicator is the highest within the timeFrame.

## 0.9 (released September 7, 2017)
  - **BREAKING** drops Java 7 support
  - use `java.time` instead of `java.util.Date`
  * Added interfaces for some API basic objects
  * Cleaned whole API
  * Reordered indicators
  * Added PreviousValueIndicator
  * Fixed #162 - Added amount field into Tick constructor
  * Fixed #183 - addTrade bad calculation
  * Fixed #153, #170 - Updated StopGainRule and StopLossRule for short trades
  * Removed dependency to Joda-time
  * Dropped Java 6 and Java 7 compatibility
  * Fixed #120 - ZLEMAIndicator StackOverflowError
  * Added stochastic RSI indicator
  * Added smoothed RSI indicator
  * Fixed examples
  * Fixed #81 - Tick uses Period of 24H when it possibly means 1 Day
  * Fixed #80 - TimeSeries always iterates over all the data
  * Removed the `timePeriod` field in time series
  * Fixed #102 - RSIIndicator returns NaN when rsi == 100
  * Added periodical growth rate indicator
  * Fixed #105 - Strange calculation with Ichimoku Indicator
  * Added Random Walk Index (high/low) indicators
  * Improved performance for Williams %R indicator
  * Moved mock indicators to regular scope (renamed in Fixed*Indicator)

## 0.8 (released February 25, 2016)

  * Fixed StackOverflowErrors on recursive indicators (see #60 and #68)
  * Fixed #74 - Question on backtesting strategies with indicators calculated with enough ticks
  * Added Chande Momentum Oscillator indicator
  * Added cumulated losses/gains indicators
  * Added Range Action Verification Index indicator
  * Added MVWAP indicator
  * Added VWAP indicator
  * Added Chandelier exit indicators
  * Improved Decimal performances
  * Added Fisher indicator
  * Added KAMA indicator
  * Added Detrended Price Oscillator
  * Added Ichimoku clouds indicators
  * Added statistical indicators: Simple linear regression, Correlation coefficient, Variance, Covariance, Standard error
  * Moved standard deviation
  * Added Bollinger BandWidth and %B indicator
  * Added Keltner channel indicators
  * Added Ulcer Index and Mass Index indicators
  * Added a trailing stop-loss indicator
  * Added Coppock Curve indicator
  * Added sum indicator
  * Added candle indicators: Real body, Upper/Lower shadow, Doji, 3 black crows, 3 white soldiers, Bullish/Bearish Harami, Bullish/Bearish Engulfing
  * Added absolute indicator
  * Added Hull Moving Average indicator
  * Updated Bollinger Bands (variable multiplier, see #53)
  * Fixed #39 - Possible update for TimeSeries.run()
  * Added Chaikin Money Flow indicator
  * Improved volume indicator
  * Added Close Location Value indicator
  * Added Positive Volume Index and Negative Volume Index indicators
  * Added zero-lag EMA indicator

## 0.7 (released May 21, 2015)

  * Fixed #35 - Fix max drawdown criterion
  * Improved documentation: user's guide & contributor's guidelines
  * Fixed #37 - Update Tick.toString method
  * Fixed #36 - Missing 'Period timePeriod' in full Tick constructor
  * Updated examples
  * Improved analysis criteria (to use actual entry/exit prices instead of close prices)
  * Added price and amount to `Order`
  * Added helpers for order creation
  * Renamed `Operation` to `Order`
  * Added a record/history of a trading session (`TradingRecord`)
  * Moved the trading logic from strategies to rules
  * Refactored trade operations
  * Added a difference indicator
  * Small other API changes

## 0.6 (released February 5, 2015)

  * Added `NaN` to Decimals
  * Renamed `TADecimal` to `Decimal`
  * Fixed #24 - Error in standard deviation calculation
  * Added moving time series (& cache: #25)
  * Refactored time series and ticks
  * Added entry-pass filter and exit-pass filter strategies
  * Replaced `JustBuyOnceStrategy` and `CombinedBuyAndSellStrategy` by `JustEnterOnceStrategy` and `CombinedEntryAndExitStrategy` respectively
  * Added examples
  * Added operation type helpers
  * Added strategy execution traces through SLF4J
  * Removed `.summarize(...)` methods and `Decision` (analysis)
  * Improved performance of some indicators and strategies
  * Generalized cache to all indicators (#20)
  * Removed AssertJ dependency
  * Fixed #16 - Division by zero in updated WalkForward example

## 0.5 (released October 22, 2014)

  * Switched doubles for TADecimals (BigDecimals) in indicators
  * Semantic improvement for IndicatorOverIndicatorStrategy
  * Fixed #11 - UnknownFormatConversionException when using toString() for 4 strategies
  * Added a maximum value starter strategy
  * Added linear transaction cost (analysis criterion)
  * Removed evaluators (replaced by `.chooseBest(...)` and `.betterThan(...)` methods)
  * Added triple EMA indicator
  * Added double EMA indicator
  * Removed slicers (replaced by `.split(...)` methods)
  * Removed runner (replaced by `.run(...)` methods)
  * Added more tests
  * Removed `ConstrainedTimeSeries` (replaced by `.subseries(...)` methods)
  * Added/refactored examples (including walk-forward and candlestick chart)

## 0.4 (released May 28, 2014)

  * Fixed #2 - Tests failing in JDK8
  * Added indicators: Mean deviation, Commodity channel index, Percentage price oscillator (tests)
  * Added distance between indicator and constant
  * Added opposite strategy
  * Removed some runners
  * Added strategy runs on whole series
  * Refactored slicers
  * Removed log4j dependency
  * Added examples

## 0.3 (released March 11, 2014)

  * First public release
  * 100% Pure Java - works on any Java Platform version 6 or later
  * More than 40 technical indicators (Aroon, ATR, moving averages, parabolic SAR, RSI, etc.)
  * A powerful engine for building custom trading strategies
  * Utilities to run and compare strategies
  * Minimal 3rd party dependencies
  * MIT license<|MERGE_RESOLUTION|>--- conflicted
+++ resolved
@@ -15,24 +15,18 @@
 
 ### Removed/Deprecated
 - **Num** removed Serializable
-<<<<<<< HEAD
 - **`NumberOfConsecutiveWinningPositionsCriterion`** removed in favour of **`NumberOfConsecutivePositionsCriterion`**
-=======
 - **PriceIndicator** removed
->>>>>>> 762a3ac7
 
 ### Added
 - :tada: **Enhancement** added possibility to use CostModels when backtesting with the BacktestExecutor
 - :tada: **Enhancement** added Num#zero, Num#one, Num#hundred
-<<<<<<< HEAD
 - :tada: **Example** added a json serialization and deserialization example of BarSeries using google-gson library
 - :tada: **Enhancement** added **`NumberOfConsecutivePositionsCriterion`**
-=======
 - :tada: **Enhancement** added possibility to use CostModels when backtesting with the BacktestExecutor
 - :tada: **Enhancement** added Indicator#stream() method
 - :tada: **Enhancement** added a new CombineIndicator, which can combine the values of two Num Indicators with a given combine-function
 - **Example** added a json serialization and deserialization example of BarSeries using google-gson library
->>>>>>> 762a3ac7
 
 ## 0.14 (released April 25, 2021)
 
