--- conflicted
+++ resolved
@@ -36,9 +36,7 @@
 - **CachedIndicator** synchronize on getValue()
 - **BaseBar** defaults to **`DecimalNum`** type in all constructors
 - **TRIndicator** improved calculation
-<<<<<<< HEAD
 - **FisherIndicator** improved calculation
-=======
 - **CMOIndicator** improved calculation
 - **PearsonCorrelationIndicator** improved calculation
 - **PivotPoint**-Indicators improved calculations
@@ -48,7 +46,6 @@
 - **NumberOfBreakEvenPositionsCriterion** shorten code
 - **AverageReturnPerBarCriterion** improved calculation
 - **ZLEMAIndicator** improved calculation
->>>>>>> e29a2712
 - **InPipeRule** improved calculation
 - updated pom.xml: slf4j-api to 2.0.7
 - updated pom.xml: org.apache.poi to 5.2.3
