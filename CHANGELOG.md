Changelog for `ta4j`, roughly following [keepachangelog.com](http://keepachangelog.com/en/1.0.0/) from version 0.9 onwards.

## 0.16 (unreleased)

### Breaking
- **Upgraded to Java 11**
- **VersusBuyAndHoldCriterion** renamed to **`VersusEnterAndHoldCriterion`**
- **BarSeries** constructors use any instance of Num instead of Num-Function
- **GrossReturnCriterion** renamed to **`ReturnCriterion`**
- **NetProfitCriterion** and **GrossProfitCriterion** replaced by **`ProfitCriterion`**
- **NetLossCriterion** and **GrossLossCriterion** replaced by **`LossCriterion`**
- **LosingPositionsRatioCriterion** replaced by **`PositionsRatioCriterion`**
- **WinningPositionsRatioCriterion** replaced by **`PositionsRatioCriterion`**
- **Strategy#unstablePeriod** renamed to **`Strategy#unstableBars*`**
- **DateTimeIndicator** moved to package **`indicators/helpers`**
- **UnstableIndicator** moved to package **`indicators/helpers`**

### Fixed
-  **Fixed** **ParabolicSarIndicator** fixed calculation for sporadic indices
- **ExpectancyCriterion** fixed calculation

### Changed
- **BarSeriesManager** consider finishIndex when running backtest
- **BarSeriesManager** add **`holdingTransaction`**
- **BacktestExecutor** evaluates strategies in parallel when possible
- **CachedIndicator** synchronize on getValue()
- **BaseBar** defaults to **`DecimalNum`** type in all constructors
<<<<<<< HEAD
- **TRIndicator** improved calculation
=======
- improved javadoc
>>>>>>> a4dc788d

### Removed/Deprecated

### Added
- added `TradingRecord.getStartIndex()` and `TradingRecord.getEndIndex()` to track start and end of the recording
- added **SuperTrendIndicator**
- added **SuperTrendUpperBandIndicator**
- added **SuperTrendLowerBandIndicator**
- added **Donchian Channel indicators (Upper, Lower, and Middle)**
- added `Indicator.getUnstableBars()`
- added `TransformIndicator.pow()`
- added `BarSeriesManager.getHoldingCostModel()` and `BarSeriesManager.getTransactionCostModel()`  to allow extending BarSeriesManager and reimplementing `run()`
- added `MovingAverageCrossOverRangeBacktest.java` and `ETH-USD-PT5M-2023-3-13_2023-3-15.json` test data file to demonstrate parallel strategy evaluation
- added javadoc improvements for percentage criteria
- added "lessIsBetter"-property for **AverageCriterion**
- added "lessIsBetter"-property for **RelativeStandardDeviation**
- added "lessIsBetter"-property for **StandardDeviationCriterion**
- added "lessIsBetter"-property for **StandardErrorCriterion**
- added "lessIsBetter"-property for **VarianceCriterion**
- added "lessIsBetter"-property for **NumberOfPositionsCriterion**
- added "addBase"-property for **ReturnCriterion** to include or exclude the base percentage of 1

### Fixed
- **Fixed** **CashFlow** fixed calculation with custom startIndex and endIndex
- **Fixed** **Returns** fixed calculation with custom startIndex and endIndex
- **Fixed** **ExpectedShortfallCriterion** fixed calculation with custom startIndex and endIndex
- **Fixed** **MaximumDrawDownCriterion** fixed calculation with custom startIndex and endIndex
- **Fixed** **EnterAndHoldReturnCriterion** fixed calculation with custom startIndex and endIndex
- **Fixed** **VersusEnterAndHoldCriterion** fixed calculation with custom startIndex and endIndex
- **Fixed** **BarSeriesManager** consider finishIndex when running backtest

## 0.15 (released September 11, 2022)

### Breaking
- **NumberOfConsecutiveWinningPositions** renamed to **`NumberOfConsecutivePositions`**
- **DifferencePercentage** renamed to **`DifferencePercentageIndicator`**
- **BuyAndHoldCriterion** renamed to **`EnterAndHoldCriterion`**
- **DXIndicator** moved to adx-package
- **PlusDMIndicator** moved to adx-package
- **MinusDMIndicator** moved to adx-package
- `analysis/criterion`-package moved to root
- `cost`-package moved to `analysis/cost`-package
- **AroonXXX** indicators moved to aroon package

### Fixed
- **LosingPositionsRatioCriterion** correct betterThan
- **VersusBuyAndHoldCriterionTest** NaN-Error.
- **Fixed** **`ChaikinOscillatorIndicatorTest`**
- **DecimalNum#remainder()** adds NaN-check
- **Fixed** **ParabolicSarIndicatorTest** fixed openPrice always 0 and highPrice lower than lowPrice
- **UlcerIndexIndicator** using the max price of current period instead of the highest value of last n bars
- **DurationBarAggregator** fixed aggregation of bars with gaps


### Changed
- **KeltnerChannelMiddleIndicator** changed superclass to AbstractIndicator; add GetBarCount() and toString()
- **KeltnerChannelUpperIndicator** add constructor to accept pre-constructed ATR; add GetBarCount() and toString()
- **KeltnerChannelLowerIndicator** add constructor to accept pre-constructed ATR; add GetBarCount() and toString()
- **BarSeriesManager** removed empty args constructor
- **Open|High|Low|Close** do not cache price values anymore
- **DifferenceIndicator(i1,i2)** replaced by the more flexible CombineIndicator.minus(i1,i2)
- **DoubleNum** replace redundant `toString()` call in `DoubleNum.valueOf(Number i)` with `i.doubleValue()`
- **ZeroCostModel** now extends from `FixedTransactionCostModel`

### Removed/Deprecated
- **Num** removed Serializable
- **PriceIndicator** removed

### Added
- **NumericIndicator** new class providing a fluent and lightweight api for indicator creation
- **AroonFacade**, **BollingerBandFacade**, **KeltnerChannelFacade** new classes providing a facade for indicator groups by using lightweight `NumericIndicators`
- **AbstractEMAIndicator** added getBarCount() to support future enhancements
- **ATRIndicator** "uncached" by changing superclass to AbstractIndicator; added constructor to accept TRIndicator and getter for same; added toString(); added getBarCount() to support future enhancements
- :tada: **Enhancement** added possibility to use CostModels when backtesting with the BacktestExecutor
- :tada: **Enhancement** added Num#zero, Num#one, Num#hundred
- :tada: **Enhancement** added possibility to use CostModels when backtesting with the BacktestExecutor
- :tada: **Enhancement** added Indicator#stream() method
- :tada: **Enhancement** added a new CombineIndicator, which can combine the values of two Num Indicators with a given combine-function
- **Example** added a json serialization and deserialization example of BarSeries using google-gson library
- **EnterAndHoldCriterion** added constructor with TradeType to begin with buy or sell
- :tada: **Enhancement** added Position#getStartingType() method
- :tada: **Enhancement** added **`SqnCriterion`**
- :tada: **Enhancement** added **`StandardDeviationCriterion`**
- :tada: **Enhancement** added **`RelativeStandardDeviationCriterion`**
- :tada: **Enhancement** added **`StandardErrorCriterion`**
- :tada: **Enhancement** added **`VarianceCriterion`**
- :tada: **Enhancement** added **`AverageCriterion`**
- :tada: **Enhancement** added javadoc for all rules to make clear which rule makes use of a TradingRecord
- **Enhancement** prevent Object[] allocation for varargs log.trace and log.debug calls by wrapping them in `if` blocks
- :tada: **Enhancement** added **`FixedTransactionCostModel`**
- :tada: **Enhancement** added **`AnalysisCriterion.PositionFilter`** to handle both sides within one Criterion.

## 0.14 (released April 25, 2021)

### Breaking
- **Breaking:** **`PrecisionNum`** renamed to **`DecimalNum`**
- **Breaking:** **`AverageProfitableTradesCriterion`** renamed to **`WinningTradesRatioCriterion`**
- **Breaking:** **`AverageProfitCriterion`** renamed to **`AverageReturnPerBarCriterion`**
- **Breaking:** **`BuyAndHoldCriterion`** renamed to **`BuyAndHoldReturnCriterion`**
- **Breaking:** **`RewardRiskRatioCriterion`** renamed to **`ReturnOverMaxDrawdownCriterion`**
- **Breaking:** **`ProfitLossCriterion`** moved to PnL-Package
- **Breaking:** **`ProfitLossPercentageCriterion`** moved to PnL-Package
- **Breaking:** **`TotalProfitCriterion`** renamed to **`GrossReturnCriterion`** and moved to PnL-Package.
- **Breaking:** **`TotalProfit2Criterion`** renamed to **`GrossProfitCriterion`** and moved to PnL-Package.
- **Breaking:** **`TotalLossCriterion`** renamed to **`NetLossCriterion`** and moved to PnL-Package.
- **Breaking:** package "tradereports" renamed to "reports"
- **Breaking:** **`NumberOfTradesCriterion`** renamed to **`NumberOfPositionsCriterion`**
- **Breaking:** **`NumberOfLosingTradesCriterion`** renamed to **`NumberOfLosingPositionsCriterion`**
- **Breaking:** **`NumberOfWinningTradesCriterion`** renamed to **`NumberOfWinningPositionsCriterion`**
- **Breaking:** **`NumberOfBreakEvenTradesCriterion`** renamed to **`NumberOfBreakEvenPositionsCriterion`**
- **Breaking:** **`WinningTradesRatioCriterion`** renamed to **`WinningPositionsRatioCriterion`**
- **Breaking:** **`TradeStatsReport`** renamed to **`PositionStatsReport`**
- **Breaking:** **`TradeStatsReportGenerator`** renamed to **`PositionStatsReportGenerator`**
- **Breaking:** **`TradeOpenedMinimumBarCountRule`** renamed to **`OpenedPositionMinimumBarCountRule`**
- **Breaking:** **`Trade.class`** renamed to **`Position.class`**
- **Breaking:** **`Order.class`** renamed to **`Trade.class`**
- **Breaking:** package "tradereports" renamed to "reports"
- **Breaking:** package "trading/rules" renamed to "rules"
- **Breaking:** remove Serializable from all indicators
- **Breaking:** Bar#trades: changed type from int to long


### Fixed
- **Fixed `Trade`**: problem with profit calculations on short trades.
- **Fixed `TotalLossCriterion`**: problem with profit calculations on short trades.
- **Fixed `BarSeriesBuilder`**: removed the Serializable interface
- **Fixed `ParabolicSarIndicator`**: problem with calculating in special cases
- **Fixed `BaseTimeSeries`**: can now be serialized
- **Fixed `ProfitLossPercentageCriterion`**: use entryPrice#getValue() instead of entryPrice#getPricePerAsset()

### Changed
- **Trade**: Changed the way Nums are created.
- **WinningTradesRatioCriterion** (previously AverageProfitableTradesCriterion): Changed to calculate trade profits using Trade's getProfit().
- **BuyAndHoldReturnCriterion** (previously BuyAndHoldCriterion): Changed to calculate trade profits using Trade's getProfit().
- **ExpectedShortfallCriterion**: Removed unnecessary primitive boxing.
- **NumberOfBreakEvenTradesCriterion**: Changed to calculate trade profits using Trade's getProfit().
- **NumberOfLosingTradesCriterion**: Changed to calculate trade profits using Trade's getProfit().
- **NumberOfWinningTradesCriterion**: Changed to calculate trade profits using Trade's getProfit().
- **ProfitLossPercentageCriterion**: Changed to calculate trade profits using Trade's entry and exit prices.
- **TotalLossCriterion**: Changed to calculate trade profits using Trade's getProfit().
- **TotalReturnCriterion** (previously TotalProfitCriterion): Changed to calculate trade profits using Trade's getProfit().
- **WMAIndicator**: reduced complexity of WMAIndicator implementation

### Removed/Deprecated
- **MultiplierIndicator**: replaced by TransformIndicator.
- **AbsoluteIndicator**: replaced by TransformIndicator.

### Added
- **Enhancement** Improvements on gitignore
- **Enhancement** Added TradeOpenedMinimumBarCountRule - rule to specify minimum bar count for opened trade.
- **Enhancement** Added DateTimeIndicator a new Indicator for dates.
- **Enhancement** Added DayOfWeekRule for specifying days of the week to trade.
- **Enhancement** Added TimeRangeRule for trading within time ranges.
- **Enhancement** Added floor() and ceil() to Num.class
- **Enhancement** Added getters getLow() and getUp() in CrossedDownIndicatorRule
- **Enhancement** Added BarSeriesUtils: common helpers and shortcuts for BarSeries methods.
- **Enhancement** Improvements for PreviousValueIndicator: more descriptive toString() method, validation of n-th previous bars in
- **Enhancement** Added Percentage Volume Oscillator Indicator, PVOIndicator.
- **Enhancement** Added Distance From Moving Average Indicator, DistanceFromMAIndicator.
- **Enhancement** Added Know Sure Thing Indicator, KSTIndicator.
 constructor of PreviousValueIndicator
- :tada: **Enhancement** added getGrossProfit() and getGrossProfit(BarSeries) on Trade.
- :tada: **Enhancement** added getPricePerAsset(BarSeries) on Order.
- :tada: **Enhancement** added convertBarSeries(BarSeries, conversionFunction) to BarSeriesUtils.
- :tada: **Enhancement** added UnstableIndicator.
- :tada: **Enhancement** added Chainrule.
- :tada: **Enhancement** added BarSeriesUtils#sortBars.
- :tada: **Enhancement** added BarSeriesUtils#addBars.
- :tada: **Enhancement** added Num.negate() to negate a Num value.
- :tada: **Enhancement** added **`GrossLossCriterion.class`**.
- :tada: **Enhancement** added **`NetProfitCriterion.class`**.
- :tada: **Enhancement** added chooseBest() method with parameter tradeType in AnalysisCriterion.
- :tada: **Enhancement** added **`AverageLossCriterion.class`**.
- :tada: **Enhancement** added **`AverageProfitCriterion.class`**.
- :tada: **Enhancement** added **`ProfitLossRatioCriterion.class`**.
- :tada: **Enhancement** added **`ExpectancyCriterion.class`**.
- :tada: **Enhancement** added **`ConsecutiveWinningPositionsCriterion.class`**.
- :tada: **Enhancement** added **`LosingPositionsRatioCriterion.class`**
- :tada: **Enhancement** added Position#hasProfit.
- :tada: **Enhancement** added Position#hasLoss.
- :tada: **Enhancement** exposed both EMAs in MACD indicator


## 0.13 (released November 5, 2019)

### Breaking
- **Breaking** Refactored from Max/Min to High/Low in Bar class
- **Breaking** Removed redundant constructors from BaseBar class
- **Breaking** Renamed `TimeSeries` to `BarSeries`

### Fixed
- **Fixed `BaseBarSeries`**: problem with getSubList for series with specified `maximumBarCount`.
- **Fixed return `BigDecimal` instead of `Number` in**: `PrecisionNum.getDelegate`.
- **Fixed `java.lang.ClassCastException` in**: `PrecisionNum.equals()`.
- **Fixed `java.lang.ClassCastException` in**: `DoubleNum.equals()`.
- **Fixed `java.lang.NullPointerException` in**: `NumberOfBarsCriterion.calculate(TimeSeries, Trade)` for opened trade.
- **Fixed `java.lang.NullPointerException` in**: `AverageProfitableTradesCriterion.calculate(TimeSeries, Trade)` for opened trade.
- **StopGainRule**: now correctly handles stops for sell orders
- **StopLossRule**: now correctly handles stops for sell orders
- **ProfitLossCriterion**: fixed to work properly for short trades
- **PivotPointIndicator**: fixed possible npe if first bar is not in same period
- **`IchimokuChikouSpanIndicator`**: fixed calculations - applied correct formula.
- **CloseLocationValueIndicator**: fixed special case, return zero instead of NaN if high price == low price

### Changed
- **PrecisionNum**: improve performance for methods isZero/isPositive/isPositiveOrZero/isNegative/isNegativeOrZero.
- **BaseTimeSeriesBuilder** moved from inner class to own class
- **TrailingStopLossRule** added ability to look back the last x bars for calculating the trailing stop loss

### Added
- **Enhancement** Added getters for AroonDownIndicator and AroonUpIndicator in AroonOscillatorIndicator
- **Enhancement** Added common constructors in BaseBar for BigDecimal, Double and String values
- **Enhancement** Added constructor in BaseBar with trades property
- **Enhancement** Added BaseBarBuilder and ConvertibleBaseBarBuilder - BaseBar builder classes
- **Enhancement** Added BarAggregator and TimeSeriesAggregator to allow aggregates bars and time series
- **Enhancement** Added LWMA Linearly Weighted Moving Average Indicator
- **Enhancement** Implemented trading cost models (linear transaction and borrowing cost models)
- **Enhancement** Implemented Value at Risk Analysis Criterion
- **Enhancement** Implemented Expected Shortfall Analysis Criterion
- **Enhancement** Implemented Returns class to analyze the time series of return rates. Supports logarithmic and arithmetic returns
- **Enhancement** Implemented a way to find the best result for multiple strategies by submitting a range of numbers while backtesting
- **Enhancement** Implemented NumberOfBreakEvenTradesCriterion for counting break even trades
- **Enhancement** Implemented NumberOfLosingTradesCriterion for counting losing trades
- **Enhancement** Implemented NumberOfWinningTradesCriterion for counting winning trades
- **Enhancement** Implemented NumberOfWinningTradesCriterion for counting winning trades
- **Enhancement** Implemented ProfitLossPercentageCriterion for calculating the total performance percentage of your trades
- **Enhancement** Implemented TotalProfit2Criterion for calculating the total profit of your trades
- **Enhancement** Implemented TotalLossCriterion for calculating the total loss of your trades
- **Enhancement** Added ADX indicator based strategy to ta4j-examples
- **Enhancement** TrailingStopLossRule: added possibility of calculations of TrailingStopLossRule also for open, high, low price. Added getter
for currentStopLossLimitActivation
- **Enhancement** Add constructors with parameters to allow custom implementation of ReportGenerators in BacktestExecutor
- **Enhancement** Added license checker goal on CI's pipeline
- **Enhancement** Added source format checker goal on CI's pipeline

### Removed/Deprecated

## 0.12 (released September 10, 2018)

### Breaking:
   - `Decimal` class has been replaced by new `Num` interface. Enables using `Double`, `BigDecimal` and custom data types for calculations.
   - Big changes in `TimeSeries` and `BaseTimeSeries`. Multiple new `addBar(..)` functions in `TimeSeries` allow to add data directly to the series


### Fixed
- **TradingBotOnMovingTimeSeries**: fixed calculations and ArithmeticException Overflow
- **Fixed wrong indexing in**: `Indicator.toDouble()`.
- **PrecisionNum.sqrt()**: using DecimalFormat.parse().
- **RandomWalk[High|Low]Indicator**: fixed formula (max/min of formula with n iterating from 2 to barCount)

### Changed
- **ALL INDICATORS**: `Decimal` replaced by `Num`.
- **ALL CRITERION**: Calculations modified to use `Num`.
- **AbstractIndicator**: new `AbstractIndicator#numOf(Number n)` function as counterpart of dropped `Decimal.valueOf(double|int|..)`
- **TimeSeries | Bar**: preferred way to add bar data to a `TimeSeries` is directly to the series via new `TimeSeries#addBar(time,open,high,..)` functions. It ensures to use the correct `Num` implementation of the series
- **XlsTestsUtils**: now processes xls with one or more days between data rows (daily, weekly, monthly, etc).  Also handle xls #DIV/0! calculated cells (imported as NaN.NaN)
- **CachedIndicator**: Last bar is not cached to support real time indicators
- **TimeSeries | Bar **: added new `#addPrice(price)` function that adds price to (last) bar.
- Parameter **timeFrame** renamed to **barCount**.
- **Various Rules**: added constructor that provides `Number` parameters
- **AroonUpIndicator**: redundant TimeSeries call was removed from constructor
- **AroonDownIndicator**: redundant TimeSeries call was removed from constructor
- **BaseTimeSeries**: added setDefaultFunction() to SeriesBuilder for setting the default Num type function for all new TimeSeries built by that SeriesBuilder, updated BuildTimeSeries example
- **<various>CriterionTest**: changed from explicit constructor calls to `AbstractCriterionTest.getCriterion()` calls.
- **ChopIndicator**: transparent fixes
- **StochasticRSIIndicator**: comments and params names changes to reduce confusion
- **ConvergenceDivergenceIndicator**: remove unused method
- **ChopIndicatorTest**: spelling, TODO: add better tests
- **Various Indicators**: remove double math operations, change `Math.sqrt(double)` to `Num.sqrt()`, other small improvements
- **RandomWalk[High|Low]Indicator**: renamed to `RWI[High|Low]Indicator`

### Added
- **BaseTimeSeries.SeriesBuilder**: simplifies creation of BaseTimeSeries.
- **Num**: Extracted interface of dropped `Decimal` class
- **DoubleNum**: `Num` implementation to support calculations based on `double` primitive
- **BigDecimalNum**: Default `Num` implementation of `BaseTimeSeries`
- **DifferencePercentageIndicator**: New indicator to get the difference in percentage from last value
- **PrecisionNum**: `Num` implementation to support arbitrary precision
- **TestUtils**: removed convenience methods for permuted parameters, fixed all unit tests
- **TestUtils**: added parameterized abstract test classes to allow two test runs with `DoubleNum` and `BigDecimalNum`
- **ChopIndicator** new common indicator of market choppiness (low volatility), and related 'ChopIndicatorTest' JUnit test and 'CandlestickChartWithChopIndicator' example
- **BollingerBandWidthIndicator**: added missing constructor documentation.
- **BollingerBandsLowerIndicator**: added missing constructor documentation.
- **BollingerBandsMiddleIndicator**: added missing constructor documentation.
- **TrailingStopLossRule**: new rule that is satisfied if trailing stop loss is reached
- **Num**: added Num sqrt(int) and Num sqrt()
- **pom.xml**: added support to generate ta4j-core OSGi artifact.

### Removed/Deprecated
- **Decimal**: _removed_. Replaced by `Num` interface
- **TimeSeries#addBar(Bar bar)**: _deprecated_. Use `TimeSeries#addBar(Time, open, high, low, ...)`
- **BaseTimeSeries**: _Constructor_ `BaseTimeSeries(TimeSeries defaultSeries, int seriesBeginIndex, int seriesEndIndex)` _removed_. Use `TimeSeries.getSubseries(int i, int i)` instead
- **FisherIndicator**: commented constructor removed.
- **TestUtils**: removed convenience methods for permuted parameters, fixed all unit tests
- **BaseTimeSeries**: _Constructor_ `BaseTimeSeries(TimeSeries defaultSeries, int seriesBeginIndex, int seriesEndIndex)` _removed_. Use `TimeSeries.getSubseries(int i, int i)` instead
- **BigDecimalNum**: _removed_.  Replaced by `PrecisionNum`
- **AbstractCriterionTest**: removed constructor `AbstractCriterionTest(Function<Number, Num)`.  Use `AbstractCriterionTest(CriterionFactory, Function<Number, Num>)`.
- **<various>Indicator**: removed redundant `private TimeSeries`

## 0.11 (released January 25, 2018)

- **BREAKING**: Tick has been renamed to **Bar**

### Fixed
- **ATRIndicator**: fixed calculations
- **PlusDI, MinusDI, ADX**: fixed calculations
- **LinearTransactionCostCriterion**: fixed calculations, added xls file and unit tests
- **FisherIndicator**: fixed calculations
- **ConvergenceDivergenceIndicator**: fixed NPE of optional "minStrenght"-property

### Changed
- **TotalProfitCriterion**: If not `NaN` the criterion uses the price of the `Order` and not just the close price of underlying `TimeSeries`
- **Order**: Now constructors and static `sell/buyAt(..)` functions need a price and amount parameter to satisfy correct be
behaviour of criterions (entry/exit prices can differ from corresponding close prices in `Order`)
- **JustOnceRule**: now it is possible to add another rule so that this rule is satisfied if the inner rule is satisfied for the first time
- **MeanDeviationIndicator**: moved to statistics package
- **Decimal**: use `BigDecimal::valueof` instead of instantiating a new BigDecimal for double, int and long
    - now `Decimal` extends `Number`
- **Strategy:** can now have a optional parameter "name".
- **Tick:** `Tick` has been renamed to **`Bar`** for a more appropriate description of the price movement over a set period of time.
- **MMAIndicator**: restructured and moved from `helpers` to `indicators` package
- **AverageTrueRangeIndicator**: renamed to **ATRIndicator**
- **AverageDirectionalMovementDownIndicator**: renamed to **ADXIndicator**
-  **ADXIndicator**: added new two argument constructor
- **DirectionalMovementPlusIndicator** and **DirectionalMovementPlusIndicator**: renamed to **PlusDIIndicator** and **MinusDIIndicator**
- **XlsTestsUtils**: rewritten to provide getSeries(), getIndicator(), getFinalCriterionValue(), and getTradingRecord() in support of XLSCriterionTest and XLSIndicatorTest.
- **IndicatorFactory**: made generic and renamed createIndicator() to getIndicator()
- **RSIIndicatorTest**: example showing usage of new generic unit testing of indicators
- **LinearTransactionCostCriterionTest**: example showing usage of new generic unit testing of criteria

## Added
- **ConvergenceDivergenceIndicator**: new Indicator for positive/negative convergence and divergence.
- **BooleanTransformIndicator**: new indicator to transform any decimal indicator to a boolean indicator by using logical operations.
- **DecimalTransformIndicator**: new indicator to transforms any indicator by using common math operations.
- **Decimal**: added functions `Decimal valueOf(BigDecimal)` and `BigDecimal getDelegate()`
- **AbstractEMAIndicator**: new abstract indicator for ema based indicators like MMAIndicator
- **PearsonCorrelationIndicator**: new statistic indicator with pearson correlation
- **TimeSeries**: new method `getSubSeries(int, int)` to create a sub series of the TimeSeries that stores bars exclusively between `startIndex` and `endIndex` parameters
- **IIIIndicator**: Intraday Intensity Index
- **CriterionFactory**: new functional interface to support CriterionTest
- **IndicatorTest**: new class for storing an indicator factory, allows for generic calls like getIndicator(D data, P... params) after the factory is set once in the constructor call.  Facilitates standardization across unit tests.
- **CriterionTest**: new class for storing a criterion factory, allows for generic calls like getCriterion(P... params) after the factory is set once in the constructor call.  Facilitates standardization across unit tests.
- **ExternalIndicatorTest**: new interface for fetching indicators and time series from external sources
- **ExternalCriterionTest**: new interface for fetching criteria, trading records, and time series from external sources
- **XLSIndicatorTest**: new class implementing ExternalIndicatorTest for XLS files, for use in XLS unit tests
- **XLSCriterionTest**: new class implementing ExternalCriterionTest for XLS files, for use in XLS unit tests

## Removed
- **TraillingStopLossIndicator**: no need for this as indicator. No further calculations possible after price falls below stop loss. Use `StopLossRule` or `DifferenceIndicator`

## Deprecated
- **BaseTimeSeries**: Constructor: `BaseTimeSeries(TimeSeries defaultSeries, int seriesBeginIndex, int seriesEndIndex)` use `getSubSeries(int, int)`
- **Decimal**: Method `toDouble()` use `doubleValue()`

## 0.10 (released October 30, 2017)

### VERY Important note!!!!

with the release 0.10 we have changed the previous java package definition to org.ta4j or to be more specific to org.ta4j.core (the new organisation). You have to reorganize all your refernces to the new packages!
In eclipse you can do this easily by selecting your sources and run "Organize imports"
_Changed ownership of the ta4j repository_: from mdeverdelhan/ta4j (stopped the maintenance) to ta4j/ta4j (new organization)

### Fixed
- **ParabolicSarIndicator**: wrong calculation fixed
- **KAMAIndicator**: stack overflow bug fixed
- **AroonUpIndicator and AroonDownIndicator**: wrong calculations fixed and can handle NaN values now

### Changed
- **BREAKING**: **new package structure**: change eu.verdelhan.ta4j to org.ta4j.ta4j-core
- **new package adx**: new location of AverageDirectionalMovementIndicator and DMI+/DMI-
- **Ownership of the ta4j repository**: from mdeverdelhan/ta4j (stopped the maintenance) to ta4j/ta4j (new organization)
- **ParabolicSarIndicator**: old constructor removed (there was no need for time frame parameter after big fix). Three new constructors for default and custom parameters.
- **HighestValueIndicator and LowestValueIndicator:** ignore also NaN values if they are at the current index


## Added
- **AroonOscillatorIndicator**: new indicator based on AroonUp/DownIndicator
- **AroonUpIndicator** and **AroonDownIndicator**: New constructor with parameter for custom indicator for min price and max price calculation
- **ROCVIndicator**: rate of Change of Volume
- **DirectionalMovementPlusIndicator**: new indicator for Directional Movement System (DMI+)
- **DirectionalMovementDownIndicator**: new indicator for Directional Movement System (DMI-)
- **ChaikinOscillatorIndicator**: new indicator.
- **InSlopeRule**: new rule that is satisfied if the slope of two indicators are within a boundary
- **IsEqualRule**: new rule that is satisfied if two indicators are equal
- **AroonUpIndicator** and **AroonDownIndicator**: new constructor with parameter for custom indicator for min price and max price calculation
- **Pivot Point Indicators Package**: new package with Indicators for calculating standard, Fibonacci and DeMark pivot points and reversals
    - **PivotPointIndicator**: new indicator for calculating the standard pivot point
        - **StandardReversalIndicator**: new indicator for calculating the standard reversals (R3,R2,R1,S1,S2,S3)
        - **FibonacciReversalIndicator**: new indicator for calculating the Fibonacci reversals (R3,R2,R1,S1,S2,S3)
    - **DeMarkPivotPointIndicator**: new indicator for calculating the DeMark pivot point
        - **DeMarkReversalIndicator**: new indicator for calculating the DeMark resistance and the DeMark support
- **IsFallingRule**: new rule that is satisfied if indicator strictly decreases within the timeFrame.
- **IsRisingRule**: new rule that is satisfied if indicator strictly increases within the timeFrame.
- **IsLowestRule**: new rule that is satisfied if indicator is the lowest within the timeFrame.
- **IsHighestRule**: new rule that is satisfied if indicator is the highest within the timeFrame.

## 0.9 (released September 7, 2017)
  - **BREAKING** drops Java 7 support
  - use `java.time` instead of `java.util.Date`
  * Added interfaces for some API basic objects
  * Cleaned whole API
  * Reordered indicators
  * Added PreviousValueIndicator
  * Fixed #162 - Added amount field into Tick constructor
  * Fixed #183 - addTrade bad calculation
  * Fixed #153, #170 - Updated StopGainRule and StopLossRule for short trades
  * Removed dependency to Joda-time
  * Dropped Java 6 and Java 7 compatibility
  * Fixed #120 - ZLEMAIndicator StackOverflowError
  * Added stochastic RSI indicator
  * Added smoothed RSI indicator
  * Fixed examples
  * Fixed #81 - Tick uses Period of 24H when it possibly means 1 Day
  * Fixed #80 - TimeSeries always iterates over all the data
  * Removed the `timePeriod` field in time series
  * Fixed #102 - RSIIndicator returns NaN when rsi == 100
  * Added periodical growth rate indicator
  * Fixed #105 - Strange calculation with Ichimoku Indicator
  * Added Random Walk Index (high/low) indicators
  * Improved performance for Williams %R indicator
  * Moved mock indicators to regular scope (renamed in Fixed*Indicator)

## 0.8 (released February 25, 2016)

  * Fixed StackOverflowErrors on recursive indicators (see #60 and #68)
  * Fixed #74 - Question on backtesting strategies with indicators calculated with enough ticks
  * Added Chande Momentum Oscillator indicator
  * Added cumulated losses/gains indicators
  * Added Range Action Verification Index indicator
  * Added MVWAP indicator
  * Added VWAP indicator
  * Added Chandelier exit indicators
  * Improved Decimal performances
  * Added Fisher indicator
  * Added KAMA indicator
  * Added Detrended Price Oscillator
  * Added Ichimoku clouds indicators
  * Added statistical indicators: Simple linear regression, Correlation coefficient, Variance, Covariance, Standard error
  * Moved standard deviation
  * Added Bollinger BandWidth and %B indicator
  * Added Keltner channel indicators
  * Added Ulcer Index and Mass Index indicators
  * Added a trailing stop-loss indicator
  * Added Coppock Curve indicator
  * Added sum indicator
  * Added candle indicators: Real body, Upper/Lower shadow, Doji, 3 black crows, 3 white soldiers, Bullish/Bearish Harami, Bullish/Bearish Engulfing
  * Added absolute indicator
  * Added Hull Moving Average indicator
  * Updated Bollinger Bands (variable multiplier, see #53)
  * Fixed #39 - Possible update for TimeSeries.run()
  * Added Chaikin Money Flow indicator
  * Improved volume indicator
  * Added Close Location Value indicator
  * Added Positive Volume Index and Negative Volume Index indicators
  * Added zero-lag EMA indicator

## 0.7 (released May 21, 2015)

  * Fixed #35 - Fix max drawdown criterion
  * Improved documentation: user's guide & contributor's guidelines
  * Fixed #37 - Update Tick.toString method
  * Fixed #36 - Missing 'Period timePeriod' in full Tick constructor
  * Updated examples
  * Improved analysis criteria (to use actual entry/exit prices instead of close prices)
  * Added price and amount to `Order`
  * Added helpers for order creation
  * Renamed `Operation` to `Order`
  * Added a record/history of a trading session (`TradingRecord`)
  * Moved the trading logic from strategies to rules
  * Refactored trade operations
  * Added a difference indicator
  * Small other API changes

## 0.6 (released February 5, 2015)

  * Added `NaN` to Decimals
  * Renamed `TADecimal` to `Decimal`
  * Fixed #24 - Error in standard deviation calculation
  * Added moving time series (& cache: #25)
  * Refactored time series and ticks
  * Added entry-pass filter and exit-pass filter strategies
  * Replaced `JustBuyOnceStrategy` and `CombinedBuyAndSellStrategy` by `JustEnterOnceStrategy` and `CombinedEntryAndExitStrategy` respectively
  * Added examples
  * Added operation type helpers
  * Added strategy execution traces through SLF4J
  * Removed `.summarize(...)` methods and `Decision` (analysis)
  * Improved performance of some indicators and strategies
  * Generalized cache to all indicators (#20)
  * Removed AssertJ dependency
  * Fixed #16 - Division by zero in updated WalkForward example

## 0.5 (released October 22, 2014)

  * Switched doubles for TADecimals (BigDecimals) in indicators
  * Semantic improvement for IndicatorOverIndicatorStrategy
  * Fixed #11 - UnknownFormatConversionException when using toString() for 4 strategies
  * Added a maximum value starter strategy
  * Added linear transaction cost (analysis criterion)
  * Removed evaluators (replaced by `.chooseBest(...)` and `.betterThan(...)` methods)
  * Added triple EMA indicator
  * Added double EMA indicator
  * Removed slicers (replaced by `.split(...)` methods)
  * Removed runner (replaced by `.run(...)` methods)
  * Added more tests
  * Removed `ConstrainedTimeSeries` (replaced by `.subseries(...)` methods)
  * Added/refactored examples (including walk-forward and candlestick chart)

## 0.4 (released May 28, 2014)

  * Fixed #2 - Tests failing in JDK8
  * Added indicators: Mean deviation, Commodity channel index, Percentage price oscillator (tests)
  * Added distance between indicator and constant
  * Added opposite strategy
  * Removed some runners
  * Added strategy runs on whole series
  * Refactored slicers
  * Removed log4j dependency
  * Added examples

## 0.3 (released March 11, 2014)

  * First public release
  * 100% Pure Java - works on any Java Platform version 6 or later
  * More than 40 technical indicators (Aroon, ATR, moving averages, parabolic SAR, RSI, etc.)
  * A powerful engine for building custom trading strategies
  * Utilities to run and compare strategies
  * Minimal 3rd party dependencies
  * MIT license<|MERGE_RESOLUTION|>--- conflicted
+++ resolved
@@ -25,11 +25,8 @@
 - **BacktestExecutor** evaluates strategies in parallel when possible
 - **CachedIndicator** synchronize on getValue()
 - **BaseBar** defaults to **`DecimalNum`** type in all constructors
-<<<<<<< HEAD
 - **TRIndicator** improved calculation
-=======
 - improved javadoc
->>>>>>> a4dc788d
 
 ### Removed/Deprecated
 
