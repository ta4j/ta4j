--- conflicted
+++ resolved
@@ -4,24 +4,20 @@
 
 ### Breaking
 - **VersusBuyAndHoldCriterion** renamed to **`VersusEnterAndHoldCriterion`**
-<<<<<<< HEAD
 - **GrossReturnCriterion** renamed to **`ReturnCriterion`**
 - **NetProfitCriterion** and **GrossProfitCriterion** replaced by **`ProfitCriterion`**
 - **NetLossCriterion** and **GrossLossCriterion** replaced by **`LossCriterion`**
-=======
 
 ### Fixed
 -  **Fixed** **ParabolicSarIndicator** fixed calculation for sporadic indices
 
 ### Changed
 - **BarSeriesManager** consider finishIndex when running backtest
->>>>>>> 58eef22f
 
 ### Removed/Deprecated
 
 ### Added
 - added `TradingRecord.getStartIndex()` and `TradingRecord.getEndIndex()` to track start and end of the recording
-
 
 ### Fixed
 - **Fixed** **CashFlow** fixed calculation with custom startIndex and endIndex
