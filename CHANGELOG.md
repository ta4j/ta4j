--- conflicted
+++ resolved
@@ -18,16 +18,13 @@
 - **Fixed** **`ChaikinOscillatorIndicatorTest`**
 - **DecimalNum#remainder()** adds NaN-check 
 - **Fixed** **ParabolicSarIndicatorTest** fixed openPrice always 0 and highPrice lower than lowPrice
-<<<<<<< HEAD
 - **Fixed** **CashFlow** fixed calculation with custom startIndex and endIndex
 - **Fixed** **Returns** fixed calculation with custom startIndex and endIndex
 - **Fixed** **ExpectedShortfallCriterion** fixed calculation with custom startIndex and endIndex
 - **Fixed** **MaximumDrawDownCriterion** fixed calculation with custom startIndex and endIndex
 - **Fixed** **EnterAndHoldReturnCriterion** fixed calculation with custom startIndex and endIndex
 - **Fixed** **VersusEnterAndHoldCriterion** fixed calculation with custom startIndex and endIndex
-=======
 - **UlcerIndexIndicator** using the max price of current period instead of the highest value of last n bars
->>>>>>> 7f8ac52e
 
 ### Changed
 - **KeltnerChannelMiddleIndicator** changed superclass to AbstractIndicator; add GetBarCount() and toString()
