Changelog for `ta4j`, roughly following [keepachangelog.com](http://keepachangelog.com/en/1.0.0/) from version 0.9 onwards.

<<<<<<< HEAD
## 0.12-SNAPSHOT (unreleased)

## Added
- **TrailingStopLossRule**: new rule that is satisfied if trailing stop loss is reached

## 0.11 (released January 25, 2017)
=======
##(unreleased, `0.12-SNAPSHOT`)

### Breaking: 
   - `Decimal` class has been replaced by new `Num` interface. Enables using `Double`, `BigDecimal` and custom data types for calculations. 
   - Big changes in `TimeSeries` and `BaseTimeSeries`. Multiple new `addBar(..)` functions in `TimeSeries` allow to add data directly to the series


### Fixed
- **TradingBotOnMovingTimeSeries**: fixed calculations and ArithmeticException Overflow
- **Fixed wrong indexing in**: `Indicator.toDouble()`.

### Changed
- **ALL INDICATORS**: `Decimal` replaced by `Num`.
- **ALL CRITERION**: Calculations modified to use `Num`.
- **AbstractIndicator**: new `AbstractIndicator#numOf(Number n)` function as counterpart of dropped `Decimal.valueOf(double|int|..)`
- **TimeSeries | Bar**: preferred way to add bar data to a `TimeSeries` is directly to the series via new `TimeSeries#addBar(time,open,high,..)` functions. It ensures to use the correct `Num` implementation of the series
- **XlsTestsUtils**: now processes xls with one or more days between data rows (daily, weekly, monthly, etc).  Also handle xls #DIV/0! calculated cells (imported as NaN.NaN)
- **CachedIndicator**: Last bar is not cached to support real time indicators
- **TimeSeries | Bar **: added new `#addPrice(price)` function that adds price to (last) bar.
- Parameter **timeFrame** renamed to **barCount**.
- **Various Rules**: added constructor that provides `Number` parameters
- **AroonUpIndicator**: redundant TimeSeries call was removed from constructor
- **AroonDownIndicator**: redundant TimeSeries call was removed from constructor

### Added
- **BaseTimeSeries.SeriesBuilder**: simplifies creation of BaseTimeSeries.
- **Num**: Extracted interface of dropped `Decimal` class
- **DoubleNum**: `Num` implementation to support calculations based on `double` primitive
- **BigDecimalNum**: Default `Num` implementation of `BaseTimeSeries`
- **DifferencePercentageIndicator**: New indicator to get the difference in percentage from last value
- **TestUtils**: removed convenience methods for permuted parameters, fixed all unit tests
- **TestUtils**: added parametrized abstract test classes to allow two test runs with `DoubleNum` and `BigDecimalNum`
- **ChopIndicator** new common indicator of market choppiness (low volatility), and related 'ChopIndicatorTest' JUnit test and 'CandlestickChartWithChopIndicator' example
- **BollingerBandWidthIndicator**: added missing constructor documentation.
- **BollingerBandsLowerIndicator**: added missing constructor documentation.
- **BollingerBandsMiddleIndicator**: added missing constructor documentation.

### Removed/Deprecated
- **Decimal**: _removed_. Replaced by `Num` interface
- **TimeSeries#addBar(Bar bar)**: _deprecated_. Use `TimeSeries#addBar(Time, open, high, low, ...)`
- **BaseTimeSeries**: _Constructor_ `BaseTimeSeries(TimeSeries defaultSeries, int seriesBeginIndex, int seriesEndIndex)` _removed_. Use `TimeSeries.getSubseries(int i, int i)` instead
- **FisherIndicator**: commented constructor removed.

## 0.11 (released January 25, 2018)
>>>>>>> c628e1c3

- **BREAKING**: Tick has been renamed to **Bar**

### Fixed
- **ATRIndicator**: fixed calculations
- **PlusDI, MinusDI, ADX**: fixed calculations
- **LinearTransactionCostCriterion**: fixed calculations, added xls file and unit tests
- **FisherIndicator**: fixed calculations
- **ConvergenceDivergenceIndicator**: fixed NPE of optional "minStrenght"-property

### Changed
- **TotalProfitCriterion**: If not `NaN` the criterion uses the price of the `Order` and not just the close price of underlying `TimeSeries`
- **Order**: Now constructors and static `sell/buyAt(..)` functions need a price and amount parameter to satisfy correct be
behaviour of criterions (entry/exit prices can differ from corresponding close prices in `Order`)
- **JustOnceRule**: now it is possible to add another rule so that this rule is satisfied if the inner rule is satisfied for the first time
- **MeanDeviationIndicator**: moved to statistics package
- **Decimal**: use `BigDecimal::valueof` instead of instantiating a new BigDecimal for double, int and long
    - now `Decimal` extends `Number`
- **Strategy:** can now have a optional parameter "name".
- **Tick:** `Tick` has been renamed to **`Bar`** for a more appropriate description of the price movement over a set period of time.
- **MMAIndicator**: restructured and moved from `helpers` to `indicators` package
- **AverageTrueRangeIndicator**: renamed to **ATRIndicator**
- **AverageDirectionalMovementDownIndicator**: renamed to **ADXIndicator**
-  **ADXIndicator**: added new two argument constructor
- **DirectionalMovementPlusIndicator** and **DirectionalMovementPlusIndicator**: renamed to **PlusDIIndicator** and **MinusDIIndicator**
- **XlsTestsUtils**: rewritten to provide getSeries(), getIndicator(), getFinalCriterionValue(), and getTradingRecord() in support of XLSCriterionTest and XLSIndicatorTest.
- **IndicatorFactory**: made generic and renamed createIndicator() to getIndicator()
- **RSIIndicatorTest**: example showing usage of new generic unit testing of indicators
- **LinearTransactionCostCriterionTest**: example showing usage of new generic unit testing of criteria

## Added
- **ConvergenceDivergenceIndicator**: new Indicator for positive/negative convergence and divergence.
- **BooleanTransformIndicator**: new indicator to transform any decimal indicator to a boolean indicator by using logical operations.
- **DecimalTransformIndicator**: new indicator to transforms any indicator by using common math operations.
- **Decimal**: added functions `Decimal valueOf(BigDecimal)` and `BigDecimal getDelegate()`
- **AbstractEMAIndicator**: new abstract indicator for ema based indicators like MMAIndicator
- **PearsonCorrelationIndicator**: new statistic indicator with pearson correlation
- **TimeSeries**: new method `getSubSeries(int, int)` to create a sub series of the TimeSeries that stores bars exclusively between `startIndex` and `endIndex` parameters
- **IIIIndicator**: Intraday Intensity Index
- **CriterionFactory**: new functional interface to support CriterionTest
- **IndicatorTest**: new class for storing an indicator factory, allows for generic calls like getIndicator(D data, P... params) after the factory is set once in the constructor call.  Facilitates standardization across unit tests.
- **CriterionTest**: new class for storing a criterion factory, allows for generic calls like getCriterion(P... params) after the factory is set once in the constructor call.  Facilitates standardization across unit tests.
- **ExternalIndicatorTest**: new interface for fetching indicators and time series from external sources
- **ExternalCriterionTest**: new interface for fetching criteria, trading records, and time series from external sources
- **XLSIndicatorTest**: new class implementing ExternalIndicatorTest for XLS files, for use in XLS unit tests
- **XLSCriterionTest**: new class implementing ExternalCriterionTest for XLS files, for use in XLS unit tests

## Removed
- **TraillingStopLossIndicator**: no need for this as indicator. No further calculations possible after price falls below stop loss. Use `StopLossRule` or `DifferenceIndicator`

## Deprecated
- **BaseTimeSeries**: Constructor: `BaseTimeSeries(TimeSeries defaultSeries, int seriesBeginIndex, int seriesEndIndex)` use `getSubSeries(int, int)`
- **Decimal**: Method `toDouble()` use `doubleValue()`

## 0.10 (released October 30, 2017)

### VERY Important note!!!!

with the release 0.10 we have changed the previous java package definition to org.ta4j or to be more specific to org.ta4j.core (the new organisation). You have to reorganize all your refernces to the new packages!
In eclipse you can do this easily by selecting your sources and run "Organize imports"
_Changed ownership of the ta4j repository_: from mdeverdelhan/ta4j (stopped the maintenance) to ta4j/ta4j (new organization)

### Fixed
- **ParabolicSarIndicator**: wrong calculation fixed
- **KAMAIndicator**: stack overflow bug fixed
- **AroonUpIndicator and AroonDownIndicator**: wrong calculations fixed and can handle NaN values now

### Changed
- **BREAKING**: **new package structure**: change eu.verdelhan.ta4j to org.ta4j.ta4j-core
- **new package adx**: new location of AverageDirectionalMovementIndicator and DMI+/DMI-
- **Ownership of the ta4j repository**: from mdeverdelhan/ta4j (stopped the maintenance) to ta4j/ta4j (new organization)
- **ParabolicSarIndicator**: old constructor removed (there was no need for time frame parameter after big fix). Three new constructors for default and custom parameters.
- **HighestValueIndicator and LowestValueIndicator:** ignore also NaN values if they are at the current index


## Added
- **AroonOscillatorIndicator**: new indicator based on AroonUp/DownIndicator
- **AroonUpIndicator** and **AroonDownIndicator**: New constructor with parameter for custom indicator for min price and max price calculation
- **ROCVIndicator**: rate of Change of Volume
- **DirectionalMovementPlusIndicator**: new indicator for Directional Movement System (DMI+)
- **DirectionalMovementDownIndicator**: new indicator for Directional Movement System (DMI-)
- **ChaikinOscillatorIndicator**: new indicator.
- **InSlopeRule**: new rule that is satisfied if the slope of two indicators are within a boundary
- **IsEqualRule**: new rule that is satisfied if two indicators are equal
- **AroonUpIndicator** and **AroonDownIndicator**: new constructor with parameter for custom indicator for min price and max price calculation
- **Pivot Point Indicators Package**: new package with Indicators for calculating standard, Fibonacci and DeMark pivot points and reversals
    - **PivotPointIndicator**: new indicator for calculating the standard pivot point
        - **StandardReversalIndicator**: new indicator for calculating the standard reversals (R3,R2,R1,S1,S2,S3)
        - **FibonacciReversalIndicator**: new indicator for calculating the Fibonacci reversals (R3,R2,R1,S1,S2,S3)
    - **DeMarkPivotPointIndicator**: new indicator for calculating the DeMark pivot point
        - **DeMarkReversalIndicator**: new indicator for calculating the DeMark resistance and the DeMark support
- **IsFallingRule**: new rule that is satisfied if indicator strictly decreases within the timeFrame.
- **IsRisingRule**: new rule that is satisfied if indicator strictly increases within the timeFrame.
- **IsLowestRule**: new rule that is satisfied if indicator is the lowest within the timeFrame.
- **IsHighestRule**: new rule that is satisfied if indicator is the highest within the timeFrame.

## 0.9 (released September 7, 2017)
  - **BREAKING** drops Java 7 support
  - use `java.time` instead of `java.util.Date`
  * Added interfaces for some API basic objects
  * Cleaned whole API
  * Reordered indicators
  * Added PreviousValueIndicator
  * Fixed #162 - Added amount field into Tick constructor
  * Fixed #183 - addTrade bad calculation
  * Fixed #153, #170 - Updated StopGainRule and StopLossRule for short trades
  * Removed dependency to Joda-time
  * Dropped Java 6 and Java 7 compatibility
  * Fixed #120 - ZLEMAIndicator StackOverflowError
  * Added stochastic RSI indicator
  * Added smoothed RSI indicator
  * Fixed examples
  * Fixed #81 - Tick uses Period of 24H when it possibly means 1 Day
  * Fixed #80 - TimeSeries always iterates over all the data
  * Removed the `timePeriod` field in time series
  * Fixed #102 - RSIIndicator returns NaN when rsi == 100
  * Added periodical growth rate indicator
  * Fixed #105 - Strange calculation with Ichimoku Indicator
  * Added Random Walk Index (high/low) indicators
  * Improved performance for Williams %R indicator
  * Moved mock indicators to regular scope (renamed in Fixed*Indicator)

## 0.8 (released February 25, 2016)

  * Fixed StackOverflowErrors on recursive indicators (see #60 and #68)
  * Fixed #74 - Question on backtesting strategies with indicators calculated with enough ticks
  * Added Chande Momentum Oscillator indicator
  * Added cumulated losses/gains indicators
  * Added Range Action Verification Index indicator
  * Added MVWAP indicator
  * Added VWAP indicator
  * Added Chandelier exit indicators
  * Improved Decimal performances
  * Added Fisher indicator
  * Added KAMA indicator
  * Added Detrended Price Oscillator
  * Added Ichimoku clouds indicators
  * Added statistical indicators: Simple linear regression, Correlation coefficient, Variance, Covariance, Standard error
  * Moved standard deviation
  * Added Bollinger BandWidth and %B indicator
  * Added Keltner channel indicators
  * Added Ulcer Index and Mass Index indicators
  * Added a trailing stop-loss indicator
  * Added Coppock Curve indicator
  * Added sum indicator
  * Added candle indicators: Real body, Upper/Lower shadow, Doji, 3 black crows, 3 white soldiers, Bullish/Bearish Harami, Bullish/Bearish Engulfing
  * Added absolute indicator
  * Added Hull Moving Average indicator
  * Updated Bollinger Bands (variable multiplier, see #53)
  * Fixed #39 - Possible update for TimeSeries.run()
  * Added Chaikin Money Flow indicator
  * Improved volume indicator
  * Added Close Location Value indicator
  * Added Positive Volume Index and Negative Volume Index indicators
  * Added zero-lag EMA indicator

## 0.7 (released May 21, 2015)

  * Fixed #35 - Fix max drawdown criterion
  * Improved documentation: user's guide & contributor's guidelines
  * Fixed #37 - Update Tick.toString method
  * Fixed #36 - Missing 'Period timePeriod' in full Tick constructor
  * Updated examples
  * Improved analysis criteria (to use actual entry/exit prices instead of close prices)
  * Added price and amount to `Order`
  * Added helpers for order creation
  * Renamed `Operation` to `Order`
  * Added a record/history of a trading session (`TradingRecord`)
  * Moved the trading logic from strategies to rules
  * Refactored trade operations
  * Added a difference indicator
  * Small other API changes

## 0.6 (released February 5, 2015)

  * Added `NaN` to Decimals
  * Renamed `TADecimal` to `Decimal`
  * Fixed #24 - Error in standard deviation calculation
  * Added moving time series (& cache: #25)
  * Refactored time series and ticks
  * Added entry-pass filter and exit-pass filter strategies
  * Replaced `JustBuyOnceStrategy` and `CombinedBuyAndSellStrategy` by `JustEnterOnceStrategy` and `CombinedEntryAndExitStrategy` respectively
  * Added examples
  * Added operation type helpers
  * Added strategy execution traces through SLF4J
  * Removed `.summarize(...)` methods and `Decision` (analysis)
  * Improved performance of some indicators and strategies
  * Generalized cache to all indicators (#20)
  * Removed AssertJ dependency
  * Fixed #16 - Division by zero in updated WalkForward example

## 0.5 (released October 22, 2014)

  * Switched doubles for TADecimals (BigDecimals) in indicators
  * Semantic improvement for IndicatorOverIndicatorStrategy
  * Fixed #11 - UnknownFormatConversionException when using toString() for 4 strategies
  * Added a maximum value starter strategy
  * Added linear transaction cost (analysis criterion)
  * Removed evaluators (replaced by `.chooseBest(...)` and `.betterThan(...)` methods)
  * Added triple EMA indicator
  * Added double EMA indicator
  * Removed slicers (replaced by `.split(...)` methods)
  * Removed runner (replaced by `.run(...)` methods)
  * Added more tests
  * Removed `ConstrainedTimeSeries` (replaced by `.subseries(...)` methods)
  * Added/refactored examples (including walk-forward and candlestick chart)

## 0.4 (released May 28, 2014)

  * Fixed #2 - Tests failing in JDK8
  * Added indicators: Mean deviation, Commodity channel index, Percentage price oscillator (tests)
  * Added distance between indicator and constant
  * Added opposite strategy
  * Removed some runners
  * Added strategy runs on whole series
  * Refactored slicers
  * Removed log4j dependency
  * Added examples

## 0.3 (released March 11, 2014)

  * First public release
  * 100% Pure Java - works on any Java Platform version 6 or later
  * More than 40 technical indicators (Aroon, ATR, moving averages, parabolic SAR, RSI, etc.)
  * A powerful engine for building custom trading strategies
  * Utilities to run and compare strategies
  * Minimal 3rd party dependencies
  * MIT license<|MERGE_RESOLUTION|>--- conflicted
+++ resolved
@@ -1,13 +1,5 @@
 Changelog for `ta4j`, roughly following [keepachangelog.com](http://keepachangelog.com/en/1.0.0/) from version 0.9 onwards.
 
-<<<<<<< HEAD
-## 0.12-SNAPSHOT (unreleased)
-
-## Added
-- **TrailingStopLossRule**: new rule that is satisfied if trailing stop loss is reached
-
-## 0.11 (released January 25, 2017)
-=======
 ##(unreleased, `0.12-SNAPSHOT`)
 
 ### Breaking: 
@@ -52,7 +44,6 @@
 - **FisherIndicator**: commented constructor removed.
 
 ## 0.11 (released January 25, 2018)
->>>>>>> c628e1c3
 
 - **BREAKING**: Tick has been renamed to **Bar**
 
