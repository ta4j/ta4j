Changelog for `ta4j`, roughly following [keepachangelog.com](http://keepachangelog.com/en/1.0.0/) from version 0.9 onwards.

## 0.16 (unreleased)

### Breaking
- **Upgraded to Java 11**
- **VersusBuyAndHoldCriterion** renamed to **`VersusEnterAndHoldCriterion`**
- **BarSeries** constructors use any instance of Num instead of Num-Function
- **GrossReturnCriterion** renamed to **`ReturnCriterion`**
- **NetProfitCriterion** and **GrossProfitCriterion** replaced by **`ProfitCriterion`**
- **NetLossCriterion** and **GrossLossCriterion** replaced by **`LossCriterion`**
- **LosingPositionsRatioCriterion** replaced by **`PositionsRatioCriterion`**
- **WinningPositionsRatioCriterion** replaced by **`PositionsRatioCriterion`**

### Fixed
-  **Fixed** **ParabolicSarIndicator** fixed calculation for sporadic indices
- **ExpectancyCriterion** fixed calculation

### Changed
- **BarSeriesManager** consider finishIndex when running backtest

### Removed/Deprecated

### Added
- added `TradingRecord.getStartIndex()` and `TradingRecord.getEndIndex()` to track start and end of the recording
<<<<<<< HEAD
- added Donchian Channel indicators (Upper, Lower, and Middle)

=======
- added **SuperTrendIndicator**
- added **SuperTrendUpperBandIndicator**
- added **SuperTrendLowerBandIndicator**
>>>>>>> 18ebccce

### Fixed
- **Fixed** **CashFlow** fixed calculation with custom startIndex and endIndex
- **Fixed** **Returns** fixed calculation with custom startIndex and endIndex
- **Fixed** **ExpectedShortfallCriterion** fixed calculation with custom startIndex and endIndex
- **Fixed** **MaximumDrawDownCriterion** fixed calculation with custom startIndex and endIndex
- **Fixed** **EnterAndHoldReturnCriterion** fixed calculation with custom startIndex and endIndex
- **Fixed** **VersusEnterAndHoldCriterion** fixed calculation with custom startIndex and endIndex
- **Fixed** **BarSeriesManager** consider finishIndex when running backtest

## 0.15 (released September 11, 2022)

### Breaking
- **NumberOfConsecutiveWinningPositions** renamed to **`NumberOfConsecutivePositions`**
- **DifferencePercentage** renamed to **`DifferencePercentageIndicator`**
- **BuyAndHoldCriterion** renamed to **`EnterAndHoldCriterion`**
- **DXIndicator** moved to adx-package
- **PlusDMIndicator** moved to adx-package
- **MinusDMIndicator** moved to adx-package
- `analysis/criterion`-package moved to root
- `cost`-package moved to `analysis/cost`-package
- **AroonXXX** indicators moved to aroon package

### Fixed
- **LosingPositionsRatioCriterion** correct betterThan
- **VersusBuyAndHoldCriterionTest** NaN-Error.
- **Fixed** **`ChaikinOscillatorIndicatorTest`**
- **DecimalNum#remainder()** adds NaN-check 
- **Fixed** **ParabolicSarIndicatorTest** fixed openPrice always 0 and highPrice lower than lowPrice
- **UlcerIndexIndicator** using the max price of current period instead of the highest value of last n bars
- **DurationBarAggregator** fixed aggregation of bars with gaps


### Changed
- **KeltnerChannelMiddleIndicator** changed superclass to AbstractIndicator; add GetBarCount() and toString()
- **KeltnerChannelUpperIndicator** add constructor to accept pre-constructed ATR; add GetBarCount() and toString()
- **KeltnerChannelLowerIndicator** add constructor to accept pre-constructed ATR; add GetBarCount() and toString()
- **BarSeriesManager** removed empty args constructor
- **Open|High|Low|Close** do not cache price values anymore
- **DifferenceIndicator(i1,i2)** replaced by the more flexible CombineIndicator.minus(i1,i2)
- **DoubleNum** replace redundant `toString()` call in `DoubleNum.valueOf(Number i)` with `i.doubleValue()`
- **ZeroCostModel** now extends from `FixedTransactionCostModel`

### Removed/Deprecated
- **Num** removed Serializable
- **PriceIndicator** removed

### Added
- **NumericIndicator** new class providing a fluent and lightweight api for indicator creation
- **AroonFacade**, **BollingerBandFacade**, **KeltnerChannelFacade** new classes providing a facade for indicator groups by using lightweight `NumericIndicators`
- **AbstractEMAIndicator** added getBarCount() to support future enhancements 
- **ATRIndicator** "uncached" by changing superclass to AbstractIndicator; added constructor to accept TRIndicator and getter for same; added toString(); added getBarCount() to support future enhancements
- :tada: **Enhancement** added possibility to use CostModels when backtesting with the BacktestExecutor
- :tada: **Enhancement** added Num#zero, Num#one, Num#hundred
- :tada: **Enhancement** added possibility to use CostModels when backtesting with the BacktestExecutor
- :tada: **Enhancement** added Indicator#stream() method
- :tada: **Enhancement** added a new CombineIndicator, which can combine the values of two Num Indicators with a given combine-function
- **Example** added a json serialization and deserialization example of BarSeries using google-gson library
- **EnterAndHoldCriterion** added constructor with TradeType to begin with buy or sell
- :tada: **Enhancement** added Position#getStartingType() method
- :tada: **Enhancement** added **`SqnCriterion`**
- :tada: **Enhancement** added **`StandardDeviationCriterion`**
- :tada: **Enhancement** added **`RelativeStandardDeviationCriterion`**
- :tada: **Enhancement** added **`StandardErrorCriterion`**
- :tada: **Enhancement** added **`VarianceCriterion`**
- :tada: **Enhancement** added **`AverageCriterion`**
- :tada: **Enhancement** added javadoc for all rules to make clear which rule makes use of a TradingRecord
- **Enhancement** prevent Object[] allocation for varargs log.trace and log.debug calls by wrapping them in `if` blocks
- :tada: **Enhancement** added **`FixedTransactionCostModel`**
- :tada: **Enhancement** added **`AnalysisCriterion.PositionFilter`** to handle both sides within one Criterion.

## 0.14 (released April 25, 2021)

### Breaking
- **Breaking:** **`PrecisionNum`** renamed to **`DecimalNum`**
- **Breaking:** **`AverageProfitableTradesCriterion`** renamed to **`WinningTradesRatioCriterion`**
- **Breaking:** **`AverageProfitCriterion`** renamed to **`AverageReturnPerBarCriterion`**
- **Breaking:** **`BuyAndHoldCriterion`** renamed to **`BuyAndHoldReturnCriterion`**
- **Breaking:** **`RewardRiskRatioCriterion`** renamed to **`ReturnOverMaxDrawdownCriterion`**
- **Breaking:** **`ProfitLossCriterion`** moved to PnL-Package
- **Breaking:** **`ProfitLossPercentageCriterion`** moved to PnL-Package
- **Breaking:** **`TotalProfitCriterion`** renamed to **`GrossReturnCriterion`** and moved to PnL-Package.
- **Breaking:** **`TotalProfit2Criterion`** renamed to **`GrossProfitCriterion`** and moved to PnL-Package.
- **Breaking:** **`TotalLossCriterion`** renamed to **`NetLossCriterion`** and moved to PnL-Package.
- **Breaking:** package "tradereports" renamed to "reports"
- **Breaking:** **`NumberOfTradesCriterion`** renamed to **`NumberOfPositionsCriterion`**
- **Breaking:** **`NumberOfLosingTradesCriterion`** renamed to **`NumberOfLosingPositionsCriterion`**
- **Breaking:** **`NumberOfWinningTradesCriterion`** renamed to **`NumberOfWinningPositionsCriterion`**
- **Breaking:** **`NumberOfBreakEvenTradesCriterion`** renamed to **`NumberOfBreakEvenPositionsCriterion`**
- **Breaking:** **`WinningTradesRatioCriterion`** renamed to **`WinningPositionsRatioCriterion`**
- **Breaking:** **`TradeStatsReport`** renamed to **`PositionStatsReport`**
- **Breaking:** **`TradeStatsReportGenerator`** renamed to **`PositionStatsReportGenerator`**
- **Breaking:** **`TradeOpenedMinimumBarCountRule`** renamed to **`OpenedPositionMinimumBarCountRule`**
- **Breaking:** **`Trade.class`** renamed to **`Position.class`**
- **Breaking:** **`Order.class`** renamed to **`Trade.class`**
- **Breaking:** package "tradereports" renamed to "reports"
- **Breaking:** package "trading/rules" renamed to "rules"
- **Breaking:** remove Serializable from all indicators
- **Breaking:** Bar#trades: changed type from int to long


### Fixed
- **Fixed `Trade`**: problem with profit calculations on short trades.
- **Fixed `TotalLossCriterion`**: problem with profit calculations on short trades.
- **Fixed `BarSeriesBuilder`**: removed the Serializable interface
- **Fixed `ParabolicSarIndicator`**: problem with calculating in special cases
- **Fixed `BaseTimeSeries`**: can now be serialized
- **Fixed `ProfitLossPercentageCriterion`**: use entryPrice#getValue() instead of entryPrice#getPricePerAsset()

### Changed
- **Trade**: Changed the way Nums are created.
- **WinningTradesRatioCriterion** (previously AverageProfitableTradesCriterion): Changed to calculate trade profits using Trade's getProfit().
- **BuyAndHoldReturnCriterion** (previously BuyAndHoldCriterion): Changed to calculate trade profits using Trade's getProfit().
- **ExpectedShortfallCriterion**: Removed unnecessary primitive boxing.
- **NumberOfBreakEvenTradesCriterion**: Changed to calculate trade profits using Trade's getProfit().
- **NumberOfLosingTradesCriterion**: Changed to calculate trade profits using Trade's getProfit().
- **NumberOfWinningTradesCriterion**: Changed to calculate trade profits using Trade's getProfit().
- **ProfitLossPercentageCriterion**: Changed to calculate trade profits using Trade's entry and exit prices.
- **TotalLossCriterion**: Changed to calculate trade profits using Trade's getProfit().
- **TotalReturnCriterion** (previously TotalProfitCriterion): Changed to calculate trade profits using Trade's getProfit().
- **WMAIndicator**: reduced complexity of WMAIndicator implementation

### Removed/Deprecated
- **MultiplierIndicator**: replaced by TransformIndicator.
- **AbsoluteIndicator**: replaced by TransformIndicator.

### Added
- **Enhancement** Improvements on gitignore
- **Enhancement** Added TradeOpenedMinimumBarCountRule - rule to specify minimum bar count for opened trade.
- **Enhancement** Added DateTimeIndicator a new Indicator for dates.
- **Enhancement** Added DayOfWeekRule for specifying days of the week to trade.
- **Enhancement** Added TimeRangeRule for trading within time ranges.
- **Enhancement** Added floor() and ceil() to Num.class
- **Enhancement** Added getters getLow() and getUp() in CrossedDownIndicatorRule
- **Enhancement** Added BarSeriesUtils: common helpers and shortcuts for BarSeries methods.
- **Enhancement** Improvements for PreviousValueIndicator: more descriptive toString() method, validation of n-th previous bars in
- **Enhancement** Added Percentage Volume Oscillator Indicator, PVOIndicator.
- **Enhancement** Added Distance From Moving Average Indicator, DistanceFromMAIndicator.
- **Enhancement** Added Know Sure Thing Indicator, KSTIndicator.
 constructor of PreviousValueIndicator 
- :tada: **Enhancement** added getGrossProfit() and getGrossProfit(BarSeries) on Trade.
- :tada: **Enhancement** added getPricePerAsset(BarSeries) on Order.
- :tada: **Enhancement** added convertBarSeries(BarSeries, conversionFunction) to BarSeriesUtils.
- :tada: **Enhancement** added UnstableIndicator.
- :tada: **Enhancement** added Chainrule.
- :tada: **Enhancement** added BarSeriesUtils#sortBars.
- :tada: **Enhancement** added BarSeriesUtils#addBars.
- :tada: **Enhancement** added Num.negate() to negate a Num value.
- :tada: **Enhancement** added **`GrossLossCriterion.class`**.
- :tada: **Enhancement** added **`NetProfitCriterion.class`**.
- :tada: **Enhancement** added chooseBest() method with parameter tradeType in AnalysisCriterion.
- :tada: **Enhancement** added **`AverageLossCriterion.class`**.
- :tada: **Enhancement** added **`AverageProfitCriterion.class`**.
- :tada: **Enhancement** added **`ProfitLossRatioCriterion.class`**.
- :tada: **Enhancement** added **`ExpectancyCriterion.class`**.
- :tada: **Enhancement** added **`ConsecutiveWinningPositionsCriterion.class`**.
- :tada: **Enhancement** added **`LosingPositionsRatioCriterion.class`**
- :tada: **Enhancement** added Position#hasProfit.
- :tada: **Enhancement** added Position#hasLoss.
- :tada: **Enhancement** exposed both EMAs in MACD indicator


## 0.13 (released November 5, 2019)

### Breaking
- **Breaking** Refactored from Max/Min to High/Low in Bar class
- **Breaking** Removed redundant constructors from BaseBar class
- **Breaking** Renamed `TimeSeries` to `BarSeries`

### Fixed
- **Fixed `BaseBarSeries`**: problem with getSubList for series with specified `maximumBarCount`.
- **Fixed return `BigDecimal` instead of `Number` in**: `PrecisionNum.getDelegate`.
- **Fixed `java.lang.ClassCastException` in**: `PrecisionNum.equals()`.
- **Fixed `java.lang.ClassCastException` in**: `DoubleNum.equals()`.
- **Fixed `java.lang.NullPointerException` in**: `NumberOfBarsCriterion.calculate(TimeSeries, Trade)` for opened trade.
- **Fixed `java.lang.NullPointerException` in**: `AverageProfitableTradesCriterion.calculate(TimeSeries, Trade)` for opened trade.
- **StopGainRule**: now correctly handles stops for sell orders
- **StopLossRule**: now correctly handles stops for sell orders
- **ProfitLossCriterion**: fixed to work properly for short trades
- **PivotPointIndicator**: fixed possible npe if first bar is not in same period
- **`IchimokuChikouSpanIndicator`**: fixed calculations - applied correct formula.
- **CloseLocationValueIndicator**: fixed special case, return zero instead of NaN if high price == low price

### Changed
- **PrecisionNum**: improve performance for methods isZero/isPositive/isPositiveOrZero/isNegative/isNegativeOrZero.
- **BaseTimeSeriesBuilder** moved from inner class to own class
- **TrailingStopLossRule** added ability to look back the last x bars for calculating the trailing stop loss

### Added
- **Enhancement** Added getters for AroonDownIndicator and AroonUpIndicator in AroonOscillatorIndicator
- **Enhancement** Added common constructors in BaseBar for BigDecimal, Double and String values
- **Enhancement** Added constructor in BaseBar with trades property
- **Enhancement** Added BaseBarBuilder and ConvertibleBaseBarBuilder - BaseBar builder classes
- **Enhancement** Added BarAggregator and TimeSeriesAggregator to allow aggregates bars and time series 
- **Enhancement** Added LWMA Linearly Weighted Moving Average Indicator
- **Enhancement** Implemented trading cost models (linear transaction and borrowing cost models)
- **Enhancement** Implemented Value at Risk Analysis Criterion
- **Enhancement** Implemented Expected Shortfall Analysis Criterion
- **Enhancement** Implemented Returns class to analyze the time series of return rates. Supports logarithmic and arithmetic returns
- **Enhancement** Implemented a way to find the best result for multiple strategies by submitting a range of numbers while backtesting
- **Enhancement** Implemented NumberOfBreakEvenTradesCriterion for counting break even trades 
- **Enhancement** Implemented NumberOfLosingTradesCriterion for counting losing trades
- **Enhancement** Implemented NumberOfWinningTradesCriterion for counting winning trades 
- **Enhancement** Implemented NumberOfWinningTradesCriterion for counting winning trades 
- **Enhancement** Implemented ProfitLossPercentageCriterion for calculating the total performance percentage of your trades 
- **Enhancement** Implemented TotalProfit2Criterion for calculating the total profit of your trades 
- **Enhancement** Implemented TotalLossCriterion for calculating the total loss of your trades
- **Enhancement** Added ADX indicator based strategy to ta4j-examples  
- **Enhancement** TrailingStopLossRule: added possibility of calculations of TrailingStopLossRule also for open, high, low price. Added getter 
for currentStopLossLimitActivation
- **Enhancement** Add constructors with parameters to allow custom implementation of ReportGenerators in BacktestExecutor
- **Enhancement** Added license checker goal on CI's pipeline
- **Enhancement** Added source format checker goal on CI's pipeline

### Removed/Deprecated

## 0.12 (released September 10, 2018)

### Breaking: 
   - `Decimal` class has been replaced by new `Num` interface. Enables using `Double`, `BigDecimal` and custom data types for calculations. 
   - Big changes in `TimeSeries` and `BaseTimeSeries`. Multiple new `addBar(..)` functions in `TimeSeries` allow to add data directly to the series


### Fixed
- **TradingBotOnMovingTimeSeries**: fixed calculations and ArithmeticException Overflow
- **Fixed wrong indexing in**: `Indicator.toDouble()`.
- **PrecisionNum.sqrt()**: using DecimalFormat.parse().
- **RandomWalk[High|Low]Indicator**: fixed formula (max/min of formula with n iterating from 2 to barCount)

### Changed
- **ALL INDICATORS**: `Decimal` replaced by `Num`.
- **ALL CRITERION**: Calculations modified to use `Num`.
- **AbstractIndicator**: new `AbstractIndicator#numOf(Number n)` function as counterpart of dropped `Decimal.valueOf(double|int|..)`
- **TimeSeries | Bar**: preferred way to add bar data to a `TimeSeries` is directly to the series via new `TimeSeries#addBar(time,open,high,..)` functions. It ensures to use the correct `Num` implementation of the series
- **XlsTestsUtils**: now processes xls with one or more days between data rows (daily, weekly, monthly, etc).  Also handle xls #DIV/0! calculated cells (imported as NaN.NaN)
- **CachedIndicator**: Last bar is not cached to support real time indicators
- **TimeSeries | Bar **: added new `#addPrice(price)` function that adds price to (last) bar.
- Parameter **timeFrame** renamed to **barCount**.
- **Various Rules**: added constructor that provides `Number` parameters
- **AroonUpIndicator**: redundant TimeSeries call was removed from constructor
- **AroonDownIndicator**: redundant TimeSeries call was removed from constructor
- **BaseTimeSeries**: added setDefaultFunction() to SeriesBuilder for setting the default Num type function for all new TimeSeries built by that SeriesBuilder, updated BuildTimeSeries example
- **<various>CriterionTest**: changed from explicit constructor calls to `AbstractCriterionTest.getCriterion()` calls.
- **ChopIndicator**: transparent fixes
- **StochasticRSIIndicator**: comments and params names changes to reduce confusion
- **ConvergenceDivergenceIndicator**: remove unused method
- **ChopIndicatorTest**: spelling, TODO: add better tests
- **Various Indicators**: remove double math operations, change `Math.sqrt(double)` to `Num.sqrt()`, other small improvements
- **RandomWalk[High|Low]Indicator**: renamed to `RWI[High|Low]Indicator`

### Added
- **BaseTimeSeries.SeriesBuilder**: simplifies creation of BaseTimeSeries.
- **Num**: Extracted interface of dropped `Decimal` class
- **DoubleNum**: `Num` implementation to support calculations based on `double` primitive
- **BigDecimalNum**: Default `Num` implementation of `BaseTimeSeries`
- **DifferencePercentageIndicator**: New indicator to get the difference in percentage from last value
- **PrecisionNum**: `Num` implementation to support arbitrary precision
- **TestUtils**: removed convenience methods for permuted parameters, fixed all unit tests
- **TestUtils**: added parameterized abstract test classes to allow two test runs with `DoubleNum` and `BigDecimalNum`
- **ChopIndicator** new common indicator of market choppiness (low volatility), and related 'ChopIndicatorTest' JUnit test and 'CandlestickChartWithChopIndicator' example
- **BollingerBandWidthIndicator**: added missing constructor documentation.
- **BollingerBandsLowerIndicator**: added missing constructor documentation.
- **BollingerBandsMiddleIndicator**: added missing constructor documentation.
- **TrailingStopLossRule**: new rule that is satisfied if trailing stop loss is reached
- **Num**: added Num sqrt(int) and Num sqrt()
- **pom.xml**: added support to generate ta4j-core OSGi artifact.

### Removed/Deprecated
- **Decimal**: _removed_. Replaced by `Num` interface
- **TimeSeries#addBar(Bar bar)**: _deprecated_. Use `TimeSeries#addBar(Time, open, high, low, ...)`
- **BaseTimeSeries**: _Constructor_ `BaseTimeSeries(TimeSeries defaultSeries, int seriesBeginIndex, int seriesEndIndex)` _removed_. Use `TimeSeries.getSubseries(int i, int i)` instead
- **FisherIndicator**: commented constructor removed.
- **TestUtils**: removed convenience methods for permuted parameters, fixed all unit tests
- **BaseTimeSeries**: _Constructor_ `BaseTimeSeries(TimeSeries defaultSeries, int seriesBeginIndex, int seriesEndIndex)` _removed_. Use `TimeSeries.getSubseries(int i, int i)` instead
- **BigDecimalNum**: _removed_.  Replaced by `PrecisionNum`
- **AbstractCriterionTest**: removed constructor `AbstractCriterionTest(Function<Number, Num)`.  Use `AbstractCriterionTest(CriterionFactory, Function<Number, Num>)`.
- **<various>Indicator**: removed redundant `private TimeSeries`

## 0.11 (released January 25, 2018)

- **BREAKING**: Tick has been renamed to **Bar**

### Fixed
- **ATRIndicator**: fixed calculations
- **PlusDI, MinusDI, ADX**: fixed calculations
- **LinearTransactionCostCriterion**: fixed calculations, added xls file and unit tests
- **FisherIndicator**: fixed calculations
- **ConvergenceDivergenceIndicator**: fixed NPE of optional "minStrenght"-property

### Changed
- **TotalProfitCriterion**: If not `NaN` the criterion uses the price of the `Order` and not just the close price of underlying `TimeSeries`
- **Order**: Now constructors and static `sell/buyAt(..)` functions need a price and amount parameter to satisfy correct be
behaviour of criterions (entry/exit prices can differ from corresponding close prices in `Order`)
- **JustOnceRule**: now it is possible to add another rule so that this rule is satisfied if the inner rule is satisfied for the first time
- **MeanDeviationIndicator**: moved to statistics package
- **Decimal**: use `BigDecimal::valueof` instead of instantiating a new BigDecimal for double, int and long
    - now `Decimal` extends `Number`
- **Strategy:** can now have a optional parameter "name".
- **Tick:** `Tick` has been renamed to **`Bar`** for a more appropriate description of the price movement over a set period of time.
- **MMAIndicator**: restructured and moved from `helpers` to `indicators` package
- **AverageTrueRangeIndicator**: renamed to **ATRIndicator**
- **AverageDirectionalMovementDownIndicator**: renamed to **ADXIndicator**
-  **ADXIndicator**: added new two argument constructor
- **DirectionalMovementPlusIndicator** and **DirectionalMovementPlusIndicator**: renamed to **PlusDIIndicator** and **MinusDIIndicator**
- **XlsTestsUtils**: rewritten to provide getSeries(), getIndicator(), getFinalCriterionValue(), and getTradingRecord() in support of XLSCriterionTest and XLSIndicatorTest.
- **IndicatorFactory**: made generic and renamed createIndicator() to getIndicator()
- **RSIIndicatorTest**: example showing usage of new generic unit testing of indicators
- **LinearTransactionCostCriterionTest**: example showing usage of new generic unit testing of criteria

## Added
- **ConvergenceDivergenceIndicator**: new Indicator for positive/negative convergence and divergence.
- **BooleanTransformIndicator**: new indicator to transform any decimal indicator to a boolean indicator by using logical operations.
- **DecimalTransformIndicator**: new indicator to transforms any indicator by using common math operations.
- **Decimal**: added functions `Decimal valueOf(BigDecimal)` and `BigDecimal getDelegate()`
- **AbstractEMAIndicator**: new abstract indicator for ema based indicators like MMAIndicator
- **PearsonCorrelationIndicator**: new statistic indicator with pearson correlation
- **TimeSeries**: new method `getSubSeries(int, int)` to create a sub series of the TimeSeries that stores bars exclusively between `startIndex` and `endIndex` parameters
- **IIIIndicator**: Intraday Intensity Index
- **CriterionFactory**: new functional interface to support CriterionTest
- **IndicatorTest**: new class for storing an indicator factory, allows for generic calls like getIndicator(D data, P... params) after the factory is set once in the constructor call.  Facilitates standardization across unit tests.
- **CriterionTest**: new class for storing a criterion factory, allows for generic calls like getCriterion(P... params) after the factory is set once in the constructor call.  Facilitates standardization across unit tests.
- **ExternalIndicatorTest**: new interface for fetching indicators and time series from external sources
- **ExternalCriterionTest**: new interface for fetching criteria, trading records, and time series from external sources
- **XLSIndicatorTest**: new class implementing ExternalIndicatorTest for XLS files, for use in XLS unit tests
- **XLSCriterionTest**: new class implementing ExternalCriterionTest for XLS files, for use in XLS unit tests

## Removed
- **TraillingStopLossIndicator**: no need for this as indicator. No further calculations possible after price falls below stop loss. Use `StopLossRule` or `DifferenceIndicator`

## Deprecated
- **BaseTimeSeries**: Constructor: `BaseTimeSeries(TimeSeries defaultSeries, int seriesBeginIndex, int seriesEndIndex)` use `getSubSeries(int, int)`
- **Decimal**: Method `toDouble()` use `doubleValue()`

## 0.10 (released October 30, 2017)

### VERY Important note!!!!

with the release 0.10 we have changed the previous java package definition to org.ta4j or to be more specific to org.ta4j.core (the new organisation). You have to reorganize all your refernces to the new packages!
In eclipse you can do this easily by selecting your sources and run "Organize imports"
_Changed ownership of the ta4j repository_: from mdeverdelhan/ta4j (stopped the maintenance) to ta4j/ta4j (new organization)

### Fixed
- **ParabolicSarIndicator**: wrong calculation fixed
- **KAMAIndicator**: stack overflow bug fixed
- **AroonUpIndicator and AroonDownIndicator**: wrong calculations fixed and can handle NaN values now

### Changed
- **BREAKING**: **new package structure**: change eu.verdelhan.ta4j to org.ta4j.ta4j-core
- **new package adx**: new location of AverageDirectionalMovementIndicator and DMI+/DMI-
- **Ownership of the ta4j repository**: from mdeverdelhan/ta4j (stopped the maintenance) to ta4j/ta4j (new organization)
- **ParabolicSarIndicator**: old constructor removed (there was no need for time frame parameter after big fix). Three new constructors for default and custom parameters.
- **HighestValueIndicator and LowestValueIndicator:** ignore also NaN values if they are at the current index


## Added
- **AroonOscillatorIndicator**: new indicator based on AroonUp/DownIndicator
- **AroonUpIndicator** and **AroonDownIndicator**: New constructor with parameter for custom indicator for min price and max price calculation
- **ROCVIndicator**: rate of Change of Volume
- **DirectionalMovementPlusIndicator**: new indicator for Directional Movement System (DMI+)
- **DirectionalMovementDownIndicator**: new indicator for Directional Movement System (DMI-)
- **ChaikinOscillatorIndicator**: new indicator.
- **InSlopeRule**: new rule that is satisfied if the slope of two indicators are within a boundary
- **IsEqualRule**: new rule that is satisfied if two indicators are equal
- **AroonUpIndicator** and **AroonDownIndicator**: new constructor with parameter for custom indicator for min price and max price calculation
- **Pivot Point Indicators Package**: new package with Indicators for calculating standard, Fibonacci and DeMark pivot points and reversals
    - **PivotPointIndicator**: new indicator for calculating the standard pivot point
        - **StandardReversalIndicator**: new indicator for calculating the standard reversals (R3,R2,R1,S1,S2,S3)
        - **FibonacciReversalIndicator**: new indicator for calculating the Fibonacci reversals (R3,R2,R1,S1,S2,S3)
    - **DeMarkPivotPointIndicator**: new indicator for calculating the DeMark pivot point
        - **DeMarkReversalIndicator**: new indicator for calculating the DeMark resistance and the DeMark support
- **IsFallingRule**: new rule that is satisfied if indicator strictly decreases within the timeFrame.
- **IsRisingRule**: new rule that is satisfied if indicator strictly increases within the timeFrame.
- **IsLowestRule**: new rule that is satisfied if indicator is the lowest within the timeFrame.
- **IsHighestRule**: new rule that is satisfied if indicator is the highest within the timeFrame.

## 0.9 (released September 7, 2017)
  - **BREAKING** drops Java 7 support
  - use `java.time` instead of `java.util.Date`
  * Added interfaces for some API basic objects
  * Cleaned whole API
  * Reordered indicators
  * Added PreviousValueIndicator
  * Fixed #162 - Added amount field into Tick constructor
  * Fixed #183 - addTrade bad calculation
  * Fixed #153, #170 - Updated StopGainRule and StopLossRule for short trades
  * Removed dependency to Joda-time
  * Dropped Java 6 and Java 7 compatibility
  * Fixed #120 - ZLEMAIndicator StackOverflowError
  * Added stochastic RSI indicator
  * Added smoothed RSI indicator
  * Fixed examples
  * Fixed #81 - Tick uses Period of 24H when it possibly means 1 Day
  * Fixed #80 - TimeSeries always iterates over all the data
  * Removed the `timePeriod` field in time series
  * Fixed #102 - RSIIndicator returns NaN when rsi == 100
  * Added periodical growth rate indicator
  * Fixed #105 - Strange calculation with Ichimoku Indicator
  * Added Random Walk Index (high/low) indicators
  * Improved performance for Williams %R indicator
  * Moved mock indicators to regular scope (renamed in Fixed*Indicator)

## 0.8 (released February 25, 2016)

  * Fixed StackOverflowErrors on recursive indicators (see #60 and #68)
  * Fixed #74 - Question on backtesting strategies with indicators calculated with enough ticks
  * Added Chande Momentum Oscillator indicator
  * Added cumulated losses/gains indicators
  * Added Range Action Verification Index indicator
  * Added MVWAP indicator
  * Added VWAP indicator
  * Added Chandelier exit indicators
  * Improved Decimal performances
  * Added Fisher indicator
  * Added KAMA indicator
  * Added Detrended Price Oscillator
  * Added Ichimoku clouds indicators
  * Added statistical indicators: Simple linear regression, Correlation coefficient, Variance, Covariance, Standard error
  * Moved standard deviation
  * Added Bollinger BandWidth and %B indicator
  * Added Keltner channel indicators
  * Added Ulcer Index and Mass Index indicators
  * Added a trailing stop-loss indicator
  * Added Coppock Curve indicator
  * Added sum indicator
  * Added candle indicators: Real body, Upper/Lower shadow, Doji, 3 black crows, 3 white soldiers, Bullish/Bearish Harami, Bullish/Bearish Engulfing
  * Added absolute indicator
  * Added Hull Moving Average indicator
  * Updated Bollinger Bands (variable multiplier, see #53)
  * Fixed #39 - Possible update for TimeSeries.run()
  * Added Chaikin Money Flow indicator
  * Improved volume indicator
  * Added Close Location Value indicator
  * Added Positive Volume Index and Negative Volume Index indicators
  * Added zero-lag EMA indicator

## 0.7 (released May 21, 2015)

  * Fixed #35 - Fix max drawdown criterion
  * Improved documentation: user's guide & contributor's guidelines
  * Fixed #37 - Update Tick.toString method
  * Fixed #36 - Missing 'Period timePeriod' in full Tick constructor
  * Updated examples
  * Improved analysis criteria (to use actual entry/exit prices instead of close prices)
  * Added price and amount to `Order`
  * Added helpers for order creation
  * Renamed `Operation` to `Order`
  * Added a record/history of a trading session (`TradingRecord`)
  * Moved the trading logic from strategies to rules
  * Refactored trade operations
  * Added a difference indicator
  * Small other API changes

## 0.6 (released February 5, 2015)

  * Added `NaN` to Decimals
  * Renamed `TADecimal` to `Decimal`
  * Fixed #24 - Error in standard deviation calculation
  * Added moving time series (& cache: #25)
  * Refactored time series and ticks
  * Added entry-pass filter and exit-pass filter strategies
  * Replaced `JustBuyOnceStrategy` and `CombinedBuyAndSellStrategy` by `JustEnterOnceStrategy` and `CombinedEntryAndExitStrategy` respectively
  * Added examples
  * Added operation type helpers
  * Added strategy execution traces through SLF4J
  * Removed `.summarize(...)` methods and `Decision` (analysis)
  * Improved performance of some indicators and strategies
  * Generalized cache to all indicators (#20)
  * Removed AssertJ dependency
  * Fixed #16 - Division by zero in updated WalkForward example

## 0.5 (released October 22, 2014)

  * Switched doubles for TADecimals (BigDecimals) in indicators
  * Semantic improvement for IndicatorOverIndicatorStrategy
  * Fixed #11 - UnknownFormatConversionException when using toString() for 4 strategies
  * Added a maximum value starter strategy
  * Added linear transaction cost (analysis criterion)
  * Removed evaluators (replaced by `.chooseBest(...)` and `.betterThan(...)` methods)
  * Added triple EMA indicator
  * Added double EMA indicator
  * Removed slicers (replaced by `.split(...)` methods)
  * Removed runner (replaced by `.run(...)` methods)
  * Added more tests
  * Removed `ConstrainedTimeSeries` (replaced by `.subseries(...)` methods)
  * Added/refactored examples (including walk-forward and candlestick chart)

## 0.4 (released May 28, 2014)

  * Fixed #2 - Tests failing in JDK8
  * Added indicators: Mean deviation, Commodity channel index, Percentage price oscillator (tests)
  * Added distance between indicator and constant
  * Added opposite strategy
  * Removed some runners
  * Added strategy runs on whole series
  * Refactored slicers
  * Removed log4j dependency
  * Added examples

## 0.3 (released March 11, 2014)

  * First public release
  * 100% Pure Java - works on any Java Platform version 6 or later
  * More than 40 technical indicators (Aroon, ATR, moving averages, parabolic SAR, RSI, etc.)
  * A powerful engine for building custom trading strategies
  * Utilities to run and compare strategies
  * Minimal 3rd party dependencies
  * MIT license<|MERGE_RESOLUTION|>--- conflicted
+++ resolved
@@ -23,14 +23,10 @@
 
 ### Added
 - added `TradingRecord.getStartIndex()` and `TradingRecord.getEndIndex()` to track start and end of the recording
-<<<<<<< HEAD
-- added Donchian Channel indicators (Upper, Lower, and Middle)
-
-=======
 - added **SuperTrendIndicator**
 - added **SuperTrendUpperBandIndicator**
 - added **SuperTrendLowerBandIndicator**
->>>>>>> 18ebccce
+- added Donchian Channel indicators (Upper, Lower, and Middle)
 
 ### Fixed
 - **Fixed** **CashFlow** fixed calculation with custom startIndex and endIndex
