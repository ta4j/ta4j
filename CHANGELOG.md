--- conflicted
+++ resolved
@@ -66,11 +66,8 @@
 - added "lessIsBetter"-property for **VarianceCriterion**
 - added "lessIsBetter"-property for **NumberOfPositionsCriterion**
 - added "addBase"-property for **ReturnCriterion** to include or exclude the base percentage of 1
-<<<<<<< HEAD
 - added "TradeExecutionModel" to modify trade execution during backtesting
-=======
 - added **NumIndicator** to calculate any `Num`-value for a `Bar`
->>>>>>> feff0641
 
 ### Fixed
 - **Fixed** **CashFlow** fixed calculation with custom startIndex and endIndex
