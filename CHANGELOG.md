--- conflicted
+++ resolved
@@ -17,11 +17,8 @@
 - **AroonOscillatorIndicator**: New indicator working with AroonUp/DownIndicator
 - **DirectionalMovementPlusIndicator**: New indicator for Directional Movement System (DMI+)
 - **DirectionalMovementDownIndicator**: New indicator for Directional Movement System (DMI-)
-<<<<<<< HEAD
 - **InSlopeRule**: New Rule that is satisfied if the slope of two indicators are within a boundary
-=======
 - **IsEqualRule**: New Rule that is satisfied if two indicators are equal
->>>>>>> 0ff2f834
 
 ## 0.9 (2017-09-07)
 
