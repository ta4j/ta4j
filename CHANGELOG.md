--- conflicted
+++ resolved
@@ -1,4 +1,7 @@
 ## Unreleased
+
+### Removed
+- Deleted `BuyAndSellSignalsToChartTest.java`, `CashFlowToChartTest.java`, `StrategyAnalysisTest.java`, `TradeCostTest.java`, `IndicatorsToChartTest.java`, `IndicatorsToCsvTest.java` from the ta4j-examples project. Despite designated as "tests", they simply launched the main of the associated class.
 
 ### Changed
 - **CachedIndicator and RecursiveCachedIndicator performance improvements**: Major refactoring to improve indicator caching performance:
@@ -12,15 +15,10 @@
 - **BacktestPerformanceTuningHarness**: Expanded the example into a configurable tuning harness that sweeps strategy counts, bar counts, and `maximumBarCount` hints, capturing runtime + GC overhead and identifying the last linear ("sweet spot") configuration. Includes an optional heap sweep that forks a child JVM per `-Xmx` value.
 - **Comprehensive README overhaul**: Completely rewrote the README to make Ta4j more approachable for new users while keeping it useful for experienced developers. Added a dedicated "Sourcing market data" section that walks through getting started with Yahoo Finance (no API key required!), explains all available data source implementations, and shows how to create custom data sources. Reorganized content with clearer navigation, better code examples, and practical tips throughout. The Quickstart example now includes proper error handling and demonstrates real-world data loading patterns. New users can go from zero to running their first backtest in minutes, while experienced quants can quickly find the advanced features they need.
 
-<<<<<<< HEAD
-### Removed
-- Deleted `BuyAndSellSignalsToChartTest.java`, `CashFlowToChartTest.java`, `StrategyAnalysisTest.java`, `TradeCostTest.java`, `IndicatorsToChartTest.java`, `IndicatorsToCsvTest.java` from the ta4j-examples project. Despite designated as "tests", they simply launched the main of the associated class.
-=======
 ### Fixed
 - Corrected **SqueezeProIndicator** to mirror TradingView/LazyBear squeeze momentum output: SMA-based Bollinger vs. Keltner compression tiers (high/mid/low), SMA true range width (not Wilder ATR), and the LazyBear detrended-price momentum baseline used by `linreg` (with regression tests on AAPL/NEE 2025-12-05). **Breaking change:** Return type changed from `Boolean` to `Num`; use `getSqueezeLevel(int)` or `isInSqueeze(int)` for compression state.
 - Fixed **SuperTrendUpperBandIndicator** NaN contamination by recovering once ATR leaves its unstable window and aligning unstable-bar counts across SuperTrend components so values stabilize after ATR warms up.
 - **Consistent NaN handling across all SuperTrend indicators**: `SuperTrendLowerBandIndicator` and `SuperTrendIndicator` now return NaN during the unstable period (when ATR values are not yet reliable), consistent with `SuperTrendUpperBandIndicator` and the project convention that indicators should return NaN during their unstable period. Previously, these indicators returned zero during the unstable period, which was inconsistent with other indicators and could lead to misleading calculations.
->>>>>>> 2958aecd
 
 ### Added
 - **SuperTrend indicator usability improvements**: Enhanced the SuperTrend indicator suite with intuitive helper methods and comprehensive documentation for traders:
