--- conflicted
+++ resolved
@@ -20,13 +20,10 @@
 - Fixed calculation of `ReturnOverMaxDrawdownCriterion`
 - swapped parameter naming in  `BaseBarSeries#addTrade(final Number tradeVolume, final Number tradePrice)`
 - Aggregation of amount and trades in `VolumeBarBuilder` and `TickBarBuilder`
-<<<<<<< HEAD
 - The`BaseBarSeriesBuilder` automatically uses the `NumFactory` from given bars instead of the default one
-=======
 - Corrected the calculation of unstable bars of the SMA indicator
 - `PivotPointIndicatorTest` fixed to work also in java 25
 - Fixed bug in `MovingAverageCrossOverRangeBacktest` preventing successfully loading the test JSON bar data
->>>>>>> 2b7e3112
 
 ### Changed
 - Use `NetReturnCriterion` in `AverageReturnPerBarCriterion`, `EnterAndHoldCriterion` and `ReturnOverMaxDrawdownCriterion` to avoid optimistic bias of `GrossReturnCriterion`
