--- conflicted
+++ resolved
@@ -27,13 +27,9 @@
 
 ### Added
 - Bars can now be built by `beginTime` instead of `endTime`
-<<<<<<< HEAD
 - Added `NumericIndicator#openPrice`
-- enhanced `ROCIndicator` with  `previousIndicator` to set the type of the previous indicator
-
-=======
+- Enhanced `ROCIndicator` with  `previousIndicator` to set the type of the previous indicator
 - Added `AmountBarBuilder` to `bars`-package to aggregate bars after a fixed number of amount have been traded
->>>>>>> 5ecafb41
 
 ## 0.18 (released May 15, 2025)
 
