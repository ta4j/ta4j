--- conflicted
+++ resolved
@@ -10,11 +10,8 @@
 - **MinusDMIndicator** moved to adx-package
 - `analysis/criterion`-package moved to root
 - `cost`-package moved to `analysis/cost`-package
-<<<<<<< HEAD
 - **VersusBuyAndHoldCriterion** renamed to **`VersusEnterAndHoldCriterion`**
-=======
 - **AroonXXX** indicators moved to aroon package
->>>>>>> ee3b4e13
 
 ### Fixed
 - **LosingPositionsRatioCriterion** correct betterThan
