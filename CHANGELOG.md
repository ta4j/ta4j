Changelog for `ta4j`, roughly following [keepachangelog.com](http://keepachangelog.com/en/1.0.0/) from version 0.9 onwards.

## 0.19

### Breaking
- Refactored `ProfitLossCriterion`, `ProfitCriterion`, `LossCriterion`, `AverageProfitCriterion`, `AverageLossCriterion`, `ReturnCriterion`, `ProfitLossRatioCriterion` and `ProfitLossPercentageCriterion` criteria into their net and gross concrete classes
- [#1266](https://github.com/ta4j/ta4j/issues/1266) Consolidated BinaryOperation, UnaryOperation, TransformIndicator and CombineIndicator
- Moved `criteria/MaximumDrawdownCriterion.java` and `criteria/ReturnOverMaxDrawdownCriterion.java` to `criteria/drawdown/` sub-package

### Fixed
- Updated Github test workflow to cache dependencies for quicker builds
- Updated test status badge on README
- Fixed EnterAndHoldCriterion to keep track of transaction and hold costs
- Clarify PnL criterion comments about trading costs
- Refactor ProfitLossPercentageCriterion to calculate aggregated return
- Fixed strict rules of `ConvergenceDivergenceIndicator`
- Fixed calculation of `ReturnOverMaxDrawdownCriterion`
- swapped parameter naming in  `BaseBarSeries#addTrade(final Number tradeVolume, final Number tradePrice)`
- Aggregation of amount and trades in `VolumeBarBuilder` and `TickBarBuilder`

### Changed
- Use `NetReturnCriterion` in `AverageReturnPerBarCriterion`, `EnterAndHoldCriterion` and `ReturnOverMaxDrawdownCriterion` to avoid optimistic bias of `GrossReturnCriterion`
- `ReturnOverMaxDrawdownCriterion` now returns 0 instead of `NaN` for strategies that never operate, and returns the net profit instead of `NaN` for strategies with no drawdown
- Changed snapshot distribution to Maven Central after OSSRH end-of-life
- `StopGainRule` and `StopLossRule` now accept any price `Indicator` instead of only `ClosePriceIndicator`

### Removed/Deprecated
- TransformIndicator and CombineIndicator

### Added
- Bars can now be built by `beginTime` instead of `endTime`
<<<<<<< HEAD
- Added new 'NetMomentumIndicator' indicator class
- Added `substitute` static helper to `UnaryOperator` to replace a specific indicator value with another

=======
- Added tests for `DoubleNumFactory` and `DecimalNumFactory`
- Added `AmountBarBuilder` to `bars`-package to aggregate bars after a fixed number of amount have been traded
- Added `CumulativePnL` and `MaximumAbsoluteDrawdownCriterion` to calculate the max drawdown absolute value, and `MaximumDrawdownBarLengthCriterion` to calculate its length
- Added `MonteCarloMaximumDrawdownCriterion` to estimate drawdown risk distribution by simulating different trade orders
>>>>>>> 759c392b

## 0.18 (released May 15, 2025)

### Breaking
- Updated project Java JDK from 11 > 21
- Updated Github workflows to use JDK 21
- Extracted NumFactory as source of numbers with defined precision
- Replaced `ZonedDateTime` with `Instant`
- Renamed `FixedDecimalIndicator` with `FixedNumIndicator`
- Moved `BaseBarBuilder` and `BaseBarBuilderFactory` to `bars`-package and renamed to `TimeBarBuilder` and `TimeBarBuilderFactory`
- Renamed `BaseBarConvertibleBuilderTest` to `BaseBarSeriesBuilderTest`
- Renamed  `Indicator.getUnstableBars` to  `Indicator.getCountOfUnstableBars`
- Moved `indicators/AbstractEMAIndicator` to `indicators/averages`-package
- Moved `indicators/DoubleEMAIndicator` to `indicators/averages`-package
- Moved `indicators/EMAIndicator` to `indicators/averages`-package
- Moved `indicators/HMAIndicator` to `indicators/averages`-package
- Moved `indicators/KAMAIndicator` to `indicators/averages`-package
- Moved `indicators/LWMAIndicator` to `indicators/averages`-package
- Moved `indicators/MMAIndicator` to `indicators/averages`-package
- Moved `indicators/SMAIndicator` to `indicators/averages`-package
- Moved `indicators/TripleEMAIndicator` to `indicators/averages`-package
- Moved `indicators/WMAIndicator` to `indicators/averages`-package
- Moved `indicators/ZLEMAIndicator` to `indicators/averages`-package
- Implemented sharing of `MathContext` in `DecimalNum`. For creating numbers, `NumFactory` implementations are the preferred way.

### Fixed
- Fixed `BaseBar.toString()` to avoid `NullPointerException` if any of its property is null
- Fixed `SMAIndicatorTest` to set the endTime of the next bar correctly
- Fixed `SMAIndicatorMovingSeriesTest` to set the endTime of the next bar correctly
- Use UTC TimeZone for `AroonOscillatorIndicatorTest`, `PivotPointIndicatorTest`
- Fixed `MockBarBuilder` to use `Instant.now` for beginTime
- Fixed `RecentSwingHighIndicatorTest` to create bars consistently
- Fixed `LSMAIndicator` to fix lsma calculation for incorrect values
- Fixed `RSIIndicator` getCountOfUnstableBars to return barCount value instead of 0 
- Fixed `RSIIndicator` calculate to return NaN during unstable period

### Changed
- Updated **jfreechart** dependency in **ta4j-examples** project from 1.5.3 to 1.5.5 to resolve [CVE-2023-52070](https://ossindex.sonatype.org/vulnerability/CVE-2023-6481?component-type=maven&component-name=ch.qos.logback%2Flogback-core)
- Updated **logback-classic** 1.4.12 > 1.5.6 to resolve [CVE-2023-6481](https://ossindex.sonatype.org/vulnerability/CVE-2023-6481?component-type=maven&component-name=ch.qos.logback%2Flogback-core)
- Cleaned code by using new java syntax `text blocks`
- Faster test execution by using `String.lines()` instead of `String` concatenation
- Improve Javadoc for `DecimalNum`and `DoubleNum`
- Allowed JUnit5 for new tests. Old remain as is.
- Updated `StochasticOscillatorKIndicator` constructor to use generic params
- Updated `StochasticRSIIndicator` to use `StochasticOscillatorKIndicator` instead of duplicating the logic
- Updated `TestUtils` assertIndicatorEquals and assertIndicatorNotEquals to handle NaN values

### Removed/Deprecated


### Added
- added `HeikinAshiBarAggregator`: Heikin-Ashi bar aggregator implementation
- added `HeikinAshiBarBuilder`: Heikin-Ashi bar builder implementation
- added `Bar.getZonedBeginTime`: the bar's begin time usable as ZonedDateTime
- added `Bar.getZonedEndTime`: the bar's end time usable as ZonedDateTime
- added `Bar.getSystemZonedBeginTime`: the bar's begin time converted to system time zone
- added `Bar.getSystemZonedEndTime`: the bar's end time converted to system time zone
- added `BarSeries.getSeriesPeriodDescriptionInSystemTimeZone`: with times printed in system's default time zone
- added `KRIIndicator`
- Added constructor with `amount` for  `EnterAndHoldCriterion`
- Added constructor with `amount` for  `VersusEnterAndHoldCriterion`
- Added `TickBarBuilder` to `bars`-package to aggregate bars after a fixed number of ticks
- Added `VolumeBarBuilder` to `bars`-package to  aggregate bars after a fixed number of contracts (volume)
- Added `TickBarBuilder` to `bars`-package
- Added `VolumeBarBuilder` to `bars`-package
- Added `Indicator.isStable`: is `true` if the indicator no longer produces incorrect values due to insufficient data
- Added `WildersMAIndicator` to `indicators.averages`-package: Wilder's moving average indicator
- Added `DMAIndicator` to `indicators.averages`-package: Displaced Moving Average (DMA) indicator
- Added `EDMAIndicator` to `indicators.averages`-package: Exponential Displaced Moving Average (EDMA) indicator
- Added `JMAIndicator` to `indicators.averages`-package: Jurik Moving Average (JMA) indicator
- Added `TMAIndicator` to `indicators.averages`-package: Trangular Moving Average (TMA) indicator
- Added `ATMAIndicator` to `indicators.averages`-package: Asymmetric Trangular Moving Average (TMA) indicator
- Added `MCGinleyMAIndicator` to `indicators.averages`-package: McGinley Moving Average (McGinleyMA) indicator
- Added `SMMAIndicator` to `indicators.averages`-package: Smoothed Moving Average (SMMA) indicator
- Added `SGMAIndicator` to `indicators.averages`-package: Savitzky-Golay Moving Average (SGMA) indicator
- Added `LSMAIndicator` to `indicators.averages`-package: Least Squares Moving Average (LSMA) indicator
- Added `KiJunV2Indicator` to `indicators.averages`-package: Kihon Moving Average (KiJunV2) indicator
- Added `VIDYAIndicator` to `indicators.averages`-package: Chande’s Variable Index Dynamic Moving Average (VIDYA) indicator
- Added `VWMAIndicator` to `indicators.averages`-package: Volume Weighted Moving Average (VWMA) indicator
- added `AverageIndicator`

## 0.17 (released September 9, 2024)

### Breaking
- Renamed **SMAIndicatorMovingSerieTest** to **SMAIndicatorMovingSeriesTest**

### Fixed
- Fixed **ta4jexamples** project still pointing to old (0.16) version of **ta4j-core**
- Fixed **SMAIndicatorMovingSeriesTest** test flakiness where on fast enough build machines the mock bars are created with the exact same end time
- Fixed NaN in **DXIndicator, MinusDIIndicator, PlusDIIndicator** if there is no trend
- Fixed look ahead bias in **RecentSwingHighIndicator** and **RecentSwingLowIndicator**

### Changed
- Implemented inner cache for **SMAIndicator**
- **BooleanTransformIndicator** remove enum constraint in favor of more flexible `Predicate`
- **EnterAndHoldReturnCriterion** replaced by `EnterAndHoldCriterion` to calculate the "enter and hold"-strategy of any criteria.
- **ATRIndicator** re-use tr by passing it as a constructor param when initializing averageTrueRangeIndicator

### Removed/Deprecated

### Added
- Added signal line and histogram to **MACDIndicator**
- Added getTransactionCostModel, getHoldingCostModel, getTrades in **TradingRecord**
- Added `Num.bigDecimalValue(DoubleNum)` to convert Num to a BigDecimal
- Added **AverageTrueRangeTrailingStopLossRule**
- Added **AverageTrueRangeStopLossRule**
- Added **AverageTrueRangeStopGainRule**
- Added **SqueezeProIndicator**
- Added **RecentSwingHighIndicator**
- Added **RecentSwingLowIndicator**
- Added **KalmanFilterIndicator**
- Added **HammerIndicator**
- Added **InvertedHammerIndicator**
- Added **HangingManIndicator**
- Added **ShootingStarIndicator**
- Added **DownTrendIndicator**
- Added **UpTrendIndicator**

## 0.16 (released May 15, 2024)

### Breaking
- **Upgraded to Java 11**
- **VersusBuyAndHoldCriterion** renamed to **`VersusEnterAndHoldCriterion`**
- **BarSeries** constructors use any instance of Num instead of Num-Function
- **GrossReturnCriterion** renamed to **`ReturnCriterion`**
- **NetProfitCriterion** and **GrossProfitCriterion** replaced by **`ProfitCriterion`**
- **NetLossCriterion** and **GrossLossCriterion** replaced by **`LossCriterion`**
- **LosingPositionsRatioCriterion** replaced by **`PositionsRatioCriterion`**
- **WinningPositionsRatioCriterion** replaced by **`PositionsRatioCriterion`**
- **Strategy#unstablePeriod** renamed to **`Strategy#unstableBars*`**
- **DateTimeIndicator** moved to package **`indicators/helpers`**
- **UnstableIndicator** moved to package **`indicators/helpers`**
- **ConvertableBaseBarBuilder** renamed to **`BaseBarConvertableBuilder`**
- **BarSeriesManager** updated to use **`TradeOnNextOpenModel`** by default, which opens new trades at index `t + 1` at the open price.
  - For strategies require the previous behaviour, i.e. trades seconds or minutes before the closing prices, **`TradeOnCurerentCloseModel`** can be passed to **BarSeriesManager**
    - For example:
      - `BarSeriesManager manager = new BarSeriesManager(barSeries, new TradeOnCurrentCloseModel())`
      - `BarSeriesManager manager = new BarSeriesManager(barSeries, transactionCostModel, holdingCostModel, tradeExecutionModel)`
- **BarSeriesManager** and **BacktestExecutor** moved to package **`backtest`**
- **BarSeries#getBeginIndex()** method returns correct begin index for bar series with max bar count

### Fixed
- **Fixed** **SuperTrendIndicator** fixed calculation when close price is the same as the previous Super Trend indicator value
- **Fixed** **ParabolicSarIndicator** fixed calculation for sporadic indices
- **ExpectancyCriterion** fixed calculation
- catch NumberFormatException if `DecimalNum.valueOf(Number)` is `NaN`
- **ProfitCriterion** fixed excludeCosts functionality as it was reversed
- **LossCriterion** fixed excludeCosts functionality as it was reversed
- **PerformanceReportGenerator** fixed netProfit and netLoss calculations to include costs
- **DifferencePercentageIndicator** fixed re-calculate instance variable on every iteration
- **ThreeWhiteSoldiersIndicator** fixed eliminated instance variable holding possible wrong value
- **ThreeBlackCrowsIndicator** fixed eliminated instance variable holding possible wrong value
- **TrailingStopLossRule** removed instance variable `currentStopLossLimitActivation` because it may not be always the correct (last) value
- sets `ClosePriceDifferenceIndicator#getUnstableBars` = `1`
- sets `ClosePriceRatioIndicator#getUnstableBars` = `1`
- sets `ConvergenceDivergenceIndicator#getUnstableBars` = `barCount`
- sets `GainIndicator#getUnstableBars` = `1`
- sets `HighestValueIndicator#getUnstableBars` = `barCount`
- sets `LossIndicator#getUnstableBars` = `1`
- sets `LowestValueIndicator#getUnstableBars` = `barCount`
- sets `TRIndicator#getUnstableBars` = `1`
- sets `PreviousValueIndicator#getUnstableBars` = `n` (= the n-th previous index)
- **PreviousValueIndicator** returns `NaN` if the (n-th) previous value of an indicator does not exist, i.e. if the (n-th) previous is below the first available index. 
- **EnterAndHoldReturnCriterion** fixes exception thrown when bar series was empty
- **BaseBarSeries** fixed `UnsupportedOperationException` when creating a bar series that is based on an unmodifiable collection
- **Num** implements Serializable

### Changed
- **BarSeriesManager** consider finishIndex when running backtest
- **BarSeriesManager** add **`holdingTransaction`**
- **BacktestExecutor** evaluates strategies in parallel when possible
- **CachedIndicator** synchronize on getValue()
- **BaseBar** defaults to **`DecimalNum`** type in all constructors
- **TRIndicator** improved calculation
- **WMAIndicator** improved calculation
- **KSTIndicator** improved calculation
- **RSIIndicator** simplify calculation
- **FisherIndicator** improved calculation
- **DoubleEMAIndicator** improved calculation
- **CMOIndicator** improved calculation
- **PearsonCorrelationIndicator** improved calculation
- **PivotPoint**-Indicators improved calculations
- **ValueAtRiskCriterion** improved calculation
- **ExpectedShortfallCriterion** improved calculation
- **SqnCriterion** improved calculation
- **NumberOfBreakEvenPositionsCriterion** shorten code
- **AverageReturnPerBarCriterion** improved calculation
- **ZLEMAIndicator** improved calculation
- **InPipeRule** improved calculation
- **SumIndicator** improved calculation
- updated pom.xml: slf4j-api to 2.0.7
- updated pom.xml: org.apache.poi to 5.2.3
- updated pom.xml: maven-jar-plugin to 3.3.0
- add `final` to properties where possible
- improved javadoc
- **SuperTrendIndicator**,**SuperTrendUpperIndicator**,**SuperTrendLowerIndicator**: optimized calculation
- **SuperTrendIndicator**, **SuperTrendLowerBandIndicator**, **SuperTrendUpperBandIndicator**: `multiplier` changed to from `Integer` to `Double`
- add missing `@Override` annotation
- **RecursiveCachedIndicator**: simplified code
- **LossIndicator**: optimize calculation
- **GainIndicator**: improved calculation
- **PriceVariationIndicator** renamed to **ClosePriceRatioIndicator** for consistency with new **ClosePriceDifferenceIndicator**
- made **UnaryOperation** and **BinaryOperation** public 

### Removed/Deprecated
- removed **Serializable** from `CostModel`
- removed `@Deprecated Bar#addTrade(double tradeVolume, double tradePrice, Function<Number, Num> numFunction)`; use `Bar#addTrade(Num tradeVolume, Num tradePrice)` instead.
- removed `@Deprecated Bar#addTrade(String tradeVolume, String tradePrice, Function<Number, Num> numFunction)`; use `Bar#addTrade(Num tradeVolume, Num tradePrice)` instead.
- removed `DecimalNum.valueOf(DecimalNum)`
- delete `.travis.yml` as this project is managed by "Github actions"

### Added
- added `TradingRecord.getStartIndex()` and `TradingRecord.getEndIndex()` to track start and end of the recording
- added **SuperTrendIndicator**
- added **SuperTrendUpperBandIndicator**
- added **SuperTrendLowerBandIndicator**
- added **Donchian Channel indicators (Upper, Lower, and Middle)**
- added `Indicator.getUnstableBars()`
- added `TransformIndicator.pow()`
- added `BarSeriesManager.getHoldingCostModel()` and `BarSeriesManager.getTransactionCostModel()`  to allow extending BarSeriesManager and reimplementing `run()`
- added `MovingAverageCrossOverRangeBacktest.java` and `ETH-USD-PT5M-2023-3-13_2023-3-15.json` test data file to demonstrate parallel strategy evaluation
- added javadoc improvements for percentage criteria
- added "lessIsBetter"-property for **AverageCriterion**
- added "lessIsBetter"-property for **RelativeStandardDeviation**
- added "lessIsBetter"-property for **StandardDeviationCriterion**
- added "lessIsBetter"-property for **StandardErrorCriterion**
- added "lessIsBetter"-property for **VarianceCriterion**
- added "lessIsBetter"-property for **NumberOfPositionsCriterion**
- added "addBase"-property for **ReturnCriterion** to include or exclude the base percentage of 1
- added **RelativeVolumeStandardDeviationIndicator**
- added **MoneyFlowIndexIndicator**
- added **IntraDayMomentumIndexIndicator**
- added **ClosePriceDifferenceIndicator**
- added **TimeSegmentedVolumeIndicator**
- added `DecimalNum.valueOf(DoubleNum)` to convert a DoubleNum to a DecimalNum.
- added `DoubleNum.valueOf(DecimalNum)` to convert a DecimalNum to a DoubleNum.
- added "TradeExecutionModel" to modify trade execution during backtesting
- added **NumIndicator** to calculate any `Num`-value for a `Bar`
- added **RunningTotalIndicator** to calculate a cumulative sum for a period.

### Fixed
- **Fixed** **CashFlow** fixed calculation with custom startIndex and endIndex
- **Fixed** **Returns** fixed calculation with custom startIndex and endIndex
- **Fixed** **ExpectedShortfallCriterion** fixed calculation with custom startIndex and endIndex
- **Fixed** **MaximumDrawDownCriterion** fixed calculation with custom startIndex and endIndex
- **Fixed** **EnterAndHoldReturnCriterion** fixed calculation with custom startIndex and endIndex
- **Fixed** **VersusEnterAndHoldCriterion** fixed calculation with custom startIndex and endIndex
- **Fixed** **BarSeriesManager** consider finishIndex when running backtest

## 0.15 (released September 11, 2022)

### Breaking
- **NumberOfConsecutiveWinningPositions** renamed to **`NumberOfConsecutivePositions`**
- **DifferencePercentage** renamed to **`DifferencePercentageIndicator`**
- **BuyAndHoldCriterion** renamed to **`EnterAndHoldCriterion`**
- **DXIndicator** moved to adx-package
- **PlusDMIndicator** moved to adx-package
- **MinusDMIndicator** moved to adx-package
- `analysis/criterion`-package moved to root
- `cost`-package moved to `analysis/cost`-package
- **AroonXXX** indicators moved to aroon package

### Fixed
- **LosingPositionsRatioCriterion** correct betterThan
- **VersusBuyAndHoldCriterionTest** NaN-Error.
- **Fixed** **`ChaikinOscillatorIndicatorTest`**
- **DecimalNum#remainder()** adds NaN-check
- **Fixed** **ParabolicSarIndicatorTest** fixed openPrice always 0 and highPrice lower than lowPrice
- **UlcerIndexIndicator** using the max price of current period instead of the highest value of last n bars
- **DurationBarAggregator** fixed aggregation of bars with gaps


### Changed
- **KeltnerChannelMiddleIndicator** changed superclass to AbstractIndicator; add GetBarCount() and toString()
- **KeltnerChannelUpperIndicator** add constructor to accept pre-constructed ATR; add GetBarCount() and toString()
- **KeltnerChannelLowerIndicator** add constructor to accept pre-constructed ATR; add GetBarCount() and toString()
- **BarSeriesManager** removed empty args constructor
- **Open|High|Low|Close** do not cache price values anymore
- **DifferenceIndicator(i1,i2)** replaced by the more flexible CombineIndicator.minus(i1,i2)
- **DoubleNum** replace redundant `toString()` call in `DoubleNum.valueOf(Number i)` with `i.doubleValue()`
- **ZeroCostModel** now extends from `FixedTransactionCostModel`

### Removed/Deprecated
- **Num** removed Serializable
- **PriceIndicator** removed

### Added
- **NumericIndicator** new class providing a fluent and lightweight api for indicator creation
- **AroonFacade**, **BollingerBandFacade**, **KeltnerChannelFacade** new classes providing a facade for indicator groups by using lightweight `NumericIndicators`
- **AbstractEMAIndicator** added getBarCount() to support future enhancements
- **ATRIndicator** "uncached" by changing superclass to AbstractIndicator; added constructor to accept TRIndicator and getter for same; added toString(); added getBarCount() to support future enhancements
- :tada: **Enhancement** added possibility to use CostModels when backtesting with the BacktestExecutor
- :tada: **Enhancement** added Num#zero, Num#one, Num#hundred
- :tada: **Enhancement** added possibility to use CostModels when backtesting with the BacktestExecutor
- :tada: **Enhancement** added Indicator#stream() method
- :tada: **Enhancement** added a new CombineIndicator, which can combine the values of two Num Indicators with a given combine-function
- **Example** added a json serialization and deserialization example of BarSeries using google-gson library
- **EnterAndHoldCriterion** added constructor with TradeType to begin with buy or sell
- :tada: **Enhancement** added Position#getStartingType() method
- :tada: **Enhancement** added **`SqnCriterion`**
- :tada: **Enhancement** added **`StandardDeviationCriterion`**
- :tada: **Enhancement** added **`RelativeStandardDeviationCriterion`**
- :tada: **Enhancement** added **`StandardErrorCriterion`**
- :tada: **Enhancement** added **`VarianceCriterion`**
- :tada: **Enhancement** added **`AverageCriterion`**
- :tada: **Enhancement** added javadoc for all rules to make clear which rule makes use of a TradingRecord
- **Enhancement** prevent Object[] allocation for varargs log.trace and log.debug calls by wrapping them in `if` blocks
- :tada: **Enhancement** added **`FixedTransactionCostModel`**
- :tada: **Enhancement** added **`AnalysisCriterion.PositionFilter`** to handle both sides within one Criterion.

## 0.14 (released April 25, 2021)

### Breaking
- **Breaking:** **`PrecisionNum`** renamed to **`DecimalNum`**
- **Breaking:** **`AverageProfitableTradesCriterion`** renamed to **`WinningTradesRatioCriterion`**
- **Breaking:** **`AverageProfitCriterion`** renamed to **`AverageReturnPerBarCriterion`**
- **Breaking:** **`BuyAndHoldCriterion`** renamed to **`BuyAndHoldReturnCriterion`**
- **Breaking:** **`RewardRiskRatioCriterion`** renamed to **`ReturnOverMaxDrawdownCriterion`**
- **Breaking:** **`ProfitLossCriterion`** moved to PnL-Package
- **Breaking:** **`ProfitLossPercentageCriterion`** moved to PnL-Package
- **Breaking:** **`TotalProfitCriterion`** renamed to **`GrossReturnCriterion`** and moved to PnL-Package.
- **Breaking:** **`TotalProfit2Criterion`** renamed to **`GrossProfitCriterion`** and moved to PnL-Package.
- **Breaking:** **`TotalLossCriterion`** renamed to **`NetLossCriterion`** and moved to PnL-Package.
- **Breaking:** package "tradereports" renamed to "reports"
- **Breaking:** **`NumberOfTradesCriterion`** renamed to **`NumberOfPositionsCriterion`**
- **Breaking:** **`NumberOfLosingTradesCriterion`** renamed to **`NumberOfLosingPositionsCriterion`**
- **Breaking:** **`NumberOfWinningTradesCriterion`** renamed to **`NumberOfWinningPositionsCriterion`**
- **Breaking:** **`NumberOfBreakEvenTradesCriterion`** renamed to **`NumberOfBreakEvenPositionsCriterion`**
- **Breaking:** **`WinningTradesRatioCriterion`** renamed to **`WinningPositionsRatioCriterion`**
- **Breaking:** **`TradeStatsReport`** renamed to **`PositionStatsReport`**
- **Breaking:** **`TradeStatsReportGenerator`** renamed to **`PositionStatsReportGenerator`**
- **Breaking:** **`TradeOpenedMinimumBarCountRule`** renamed to **`OpenedPositionMinimumBarCountRule`**
- **Breaking:** **`Trade.class`** renamed to **`Position.class`**
- **Breaking:** **`Order.class`** renamed to **`Trade.class`**
- **Breaking:** package "tradereports" renamed to "reports"
- **Breaking:** package "trading/rules" renamed to "rules"
- **Breaking:** remove Serializable from all indicators
- **Breaking:** Bar#trades: changed type from int to long


### Fixed
- **Fixed `Trade`**: problem with profit calculations on short trades.
- **Fixed `TotalLossCriterion`**: problem with profit calculations on short trades.
- **Fixed `BarSeriesBuilder`**: removed the Serializable interface
- **Fixed `ParabolicSarIndicator`**: problem with calculating in special cases
- **Fixed `BaseTimeSeries`**: can now be serialized
- **Fixed `ProfitLossPercentageCriterion`**: use entryPrice#getValue() instead of entryPrice#getPricePerAsset()

### Changed
- **Trade**: Changed the way Nums are created.
- **WinningTradesRatioCriterion** (previously AverageProfitableTradesCriterion): Changed to calculate trade profits using Trade's getProfit().
- **BuyAndHoldReturnCriterion** (previously BuyAndHoldCriterion): Changed to calculate trade profits using Trade's getProfit().
- **ExpectedShortfallCriterion**: Removed unnecessary primitive boxing.
- **NumberOfBreakEvenTradesCriterion**: Changed to calculate trade profits using Trade's getProfit().
- **NumberOfLosingTradesCriterion**: Changed to calculate trade profits using Trade's getProfit().
- **NumberOfWinningTradesCriterion**: Changed to calculate trade profits using Trade's getProfit().
- **ProfitLossPercentageCriterion**: Changed to calculate trade profits using Trade's entry and exit prices.
- **TotalLossCriterion**: Changed to calculate trade profits using Trade's getProfit().
- **TotalReturnCriterion** (previously TotalProfitCriterion): Changed to calculate trade profits using Trade's getProfit().
- **WMAIndicator**: reduced complexity of WMAIndicator implementation

### Removed/Deprecated
- **MultiplierIndicator**: replaced by TransformIndicator.
- **AbsoluteIndicator**: replaced by TransformIndicator.

### Added
- **Enhancement** Improvements on gitignore
- **Enhancement** Added TradeOpenedMinimumBarCountRule - rule to specify minimum bar count for opened trade.
- **Enhancement** Added DateTimeIndicator a new Indicator for dates.
- **Enhancement** Added DayOfWeekRule for specifying days of the week to trade.
- **Enhancement** Added TimeRangeRule for trading within time ranges.
- **Enhancement** Added floor() and ceil() to Num.class
- **Enhancement** Added getters getLow() and getUp() in CrossedDownIndicatorRule
- **Enhancement** Added BarSeriesUtils: common helpers and shortcuts for BarSeries methods.
- **Enhancement** Improvements for PreviousValueIndicator: more descriptive toString() method, validation of n-th previous bars in
- **Enhancement** Added Percentage Volume Oscillator Indicator, PVOIndicator.
- **Enhancement** Added Distance From Moving Average Indicator, DistanceFromMAIndicator.
- **Enhancement** Added Know Sure Thing Indicator, KSTIndicator.
 constructor of PreviousValueIndicator
- :tada: **Enhancement** added getGrossProfit() and getGrossProfit(BarSeries) on Trade.
- :tada: **Enhancement** added getPricePerAsset(BarSeries) on Order.
- :tada: **Enhancement** added convertBarSeries(BarSeries, conversionFunction) to BarSeriesUtils.
- :tada: **Enhancement** added UnstableIndicator.
- :tada: **Enhancement** added Chainrule.
- :tada: **Enhancement** added BarSeriesUtils#sortBars.
- :tada: **Enhancement** added BarSeriesUtils#addBars.
- :tada: **Enhancement** added Num.negate() to negate a Num value.
- :tada: **Enhancement** added **`GrossLossCriterion.class`**.
- :tada: **Enhancement** added **`NetProfitCriterion.class`**.
- :tada: **Enhancement** added chooseBest() method with parameter tradeType in AnalysisCriterion.
- :tada: **Enhancement** added **`AverageLossCriterion.class`**.
- :tada: **Enhancement** added **`AverageProfitCriterion.class`**.
- :tada: **Enhancement** added **`ProfitLossRatioCriterion.class`**.
- :tada: **Enhancement** added **`ExpectancyCriterion.class`**.
- :tada: **Enhancement** added **`ConsecutiveWinningPositionsCriterion.class`**.
- :tada: **Enhancement** added **`LosingPositionsRatioCriterion.class`**
- :tada: **Enhancement** added Position#hasProfit.
- :tada: **Enhancement** added Position#hasLoss.
- :tada: **Enhancement** exposed both EMAs in MACD indicator


## 0.13 (released November 5, 2019)

### Breaking
- **Breaking** Refactored from Max/Min to High/Low in Bar class
- **Breaking** Removed redundant constructors from BaseBar class
- **Breaking** Renamed `TimeSeries` to `BarSeries`

### Fixed
- **Fixed `BaseBarSeries`**: problem with getSubList for series with specified `maximumBarCount`.
- **Fixed return `BigDecimal` instead of `Number` in**: `PrecisionNum.getDelegate`.
- **Fixed `java.lang.ClassCastException` in**: `PrecisionNum.equals()`.
- **Fixed `java.lang.ClassCastException` in**: `DoubleNum.equals()`.
- **Fixed `java.lang.NullPointerException` in**: `NumberOfBarsCriterion.calculate(TimeSeries, Trade)` for opened trade.
- **Fixed `java.lang.NullPointerException` in**: `AverageProfitableTradesCriterion.calculate(TimeSeries, Trade)` for opened trade.
- **StopGainRule**: now correctly handles stops for sell orders
- **StopLossRule**: now correctly handles stops for sell orders
- **ProfitLossCriterion**: fixed to work properly for short trades
- **PivotPointIndicator**: fixed possible npe if first bar is not in same period
- **`IchimokuChikouSpanIndicator`**: fixed calculations - applied correct formula.
- **CloseLocationValueIndicator**: fixed special case, return zero instead of NaN if high price == low price

### Changed
- **PrecisionNum**: improve performance for methods isZero/isPositive/isPositiveOrZero/isNegative/isNegativeOrZero.
- **BaseTimeSeriesBuilder** moved from inner class to own class
- **TrailingStopLossRule** added ability to look back the last x bars for calculating the trailing stop loss

### Added
- **Enhancement** Added getters for AroonDownIndicator and AroonUpIndicator in AroonOscillatorIndicator
- **Enhancement** Added common constructors in BaseBar for BigDecimal, Double and String values
- **Enhancement** Added constructor in BaseBar with trades property
- **Enhancement** Added BaseBarBuilder and ConvertibleBaseBarBuilder - BaseBar builder classes
- **Enhancement** Added BarAggregator and TimeSeriesAggregator to allow aggregates bars and time series
- **Enhancement** Added LWMA Linearly Weighted Moving Average Indicator
- **Enhancement** Implemented trading cost models (linear transaction and borrowing cost models)
- **Enhancement** Implemented Value at Risk Analysis Criterion
- **Enhancement** Implemented Expected Shortfall Analysis Criterion
- **Enhancement** Implemented Returns class to analyze the time series of return rates. Supports logarithmic and arithmetic returns
- **Enhancement** Implemented a way to find the best result for multiple strategies by submitting a range of numbers while backtesting
- **Enhancement** Implemented NumberOfBreakEvenTradesCriterion for counting break even trades
- **Enhancement** Implemented NumberOfLosingTradesCriterion for counting losing trades
- **Enhancement** Implemented NumberOfWinningTradesCriterion for counting winning trades
- **Enhancement** Implemented NumberOfWinningTradesCriterion for counting winning trades
- **Enhancement** Implemented ProfitLossPercentageCriterion for calculating the total performance percentage of your trades
- **Enhancement** Implemented TotalProfit2Criterion for calculating the total profit of your trades
- **Enhancement** Implemented TotalLossCriterion for calculating the total loss of your trades
- **Enhancement** Added ADX indicator based strategy to ta4j-examples
- **Enhancement** TrailingStopLossRule: added possibility of calculations of TrailingStopLossRule also for open, high, low price. Added getter
for currentStopLossLimitActivation
- **Enhancement** Add constructors with parameters to allow custom implementation of ReportGenerators in BacktestExecutor
- **Enhancement** Added license checker goal on CI's pipeline
- **Enhancement** Added source format checker goal on CI's pipeline

### Removed/Deprecated

## 0.12 (released September 10, 2018)

### Breaking:
   - `Decimal` class has been replaced by new `Num` interface. Enables using `Double`, `BigDecimal` and custom data types for calculations.
   - Big changes in `TimeSeries` and `BaseTimeSeries`. Multiple new `addBar(..)` functions in `TimeSeries` allow to add data directly to the series


### Fixed
- **TradingBotOnMovingTimeSeries**: fixed calculations and ArithmeticException Overflow
- **Fixed wrong indexing in**: `Indicator.toDouble()`.
- **PrecisionNum.sqrt()**: using DecimalFormat.parse().
- **RandomWalk[High|Low]Indicator**: fixed formula (max/min of formula with n iterating from 2 to barCount)

### Changed
- **ALL INDICATORS**: `Decimal` replaced by `Num`.
- **ALL CRITERION**: Calculations modified to use `Num`.
- **AbstractIndicator**: new `AbstractIndicator#numOf(Number n)` function as counterpart of dropped `Decimal.valueOf(double|int|..)`
- **TimeSeries | Bar**: preferred way to add bar data to a `TimeSeries` is directly to the series via new `TimeSeries#addBar(time,open,high,..)` functions. It ensures to use the correct `Num` implementation of the series
- **XlsTestsUtils**: now processes xls with one or more days between data rows (daily, weekly, monthly, etc).  Also handle xls #DIV/0! calculated cells (imported as NaN.NaN)
- **CachedIndicator**: Last bar is not cached to support real time indicators
- **TimeSeries | Bar **: added new `#addPrice(price)` function that adds price to (last) bar.
- Parameter **timeFrame** renamed to **barCount**.
- **Various Rules**: added constructor that provides `Number` parameters
- **AroonUpIndicator**: redundant TimeSeries call was removed from constructor
- **AroonDownIndicator**: redundant TimeSeries call was removed from constructor
- **BaseTimeSeries**: added setDefaultFunction() to SeriesBuilder for setting the default Num type function for all new TimeSeries built by that SeriesBuilder, updated BuildTimeSeries example
- **<various>CriterionTest**: changed from explicit constructor calls to `AbstractCriterionTest.getCriterion()` calls.
- **ChopIndicator**: transparent fixes
- **StochasticRSIIndicator**: comments and params names changes to reduce confusion
- **ConvergenceDivergenceIndicator**: remove unused method
- **ChopIndicatorTest**: spelling, TODO: add better tests
- **Various Indicators**: remove double math operations, change `Math.sqrt(double)` to `Num.sqrt()`, other small improvements
- **RandomWalk[High|Low]Indicator**: renamed to `RWI[High|Low]Indicator`

### Added
- **BaseTimeSeries.SeriesBuilder**: simplifies creation of BaseTimeSeries.
- **Num**: Extracted interface of dropped `Decimal` class
- **DoubleNum**: `Num` implementation to support calculations based on `double` primitive
- **BigDecimalNum**: Default `Num` implementation of `BaseTimeSeries`
- **DifferencePercentageIndicator**: New indicator to get the difference in percentage from last value
- **PrecisionNum**: `Num` implementation to support arbitrary precision
- **TestUtils**: removed convenience methods for permuted parameters, fixed all unit tests
- **TestUtils**: added parameterized abstract test classes to allow two test runs with `DoubleNum` and `BigDecimalNum`
- **ChopIndicator** new common indicator of market choppiness (low volatility), and related 'ChopIndicatorTest' JUnit test and 'CandlestickChartWithChopIndicator' example
- **BollingerBandWidthIndicator**: added missing constructor documentation.
- **BollingerBandsLowerIndicator**: added missing constructor documentation.
- **BollingerBandsMiddleIndicator**: added missing constructor documentation.
- **TrailingStopLossRule**: new rule that is satisfied if trailing stop loss is reached
- **Num**: added Num sqrt(int) and Num sqrt()
- **pom.xml**: added support to generate ta4j-core OSGi artifact.

### Removed/Deprecated
- **Decimal**: _removed_. Replaced by `Num` interface
- **TimeSeries#addBar(Bar bar)**: _deprecated_. Use `TimeSeries#addBar(Time, open, high, low, ...)`
- **BaseTimeSeries**: _Constructor_ `BaseTimeSeries(TimeSeries defaultSeries, int seriesBeginIndex, int seriesEndIndex)` _removed_. Use `TimeSeries.getSubseries(int i, int i)` instead
- **FisherIndicator**: commented constructor removed.
- **TestUtils**: removed convenience methods for permuted parameters, fixed all unit tests
- **BaseTimeSeries**: _Constructor_ `BaseTimeSeries(TimeSeries defaultSeries, int seriesBeginIndex, int seriesEndIndex)` _removed_. Use `TimeSeries.getSubseries(int i, int i)` instead
- **BigDecimalNum**: _removed_.  Replaced by `PrecisionNum`
- **AbstractCriterionTest**: removed constructor `AbstractCriterionTest(Function<Number, Num)`.  Use `AbstractCriterionTest(CriterionFactory, Function<Number, Num>)`.
- **<various>Indicator**: removed redundant `private TimeSeries`

## 0.11 (released January 25, 2018)

- **BREAKING**: Tick has been renamed to **Bar**

### Fixed
- **ATRIndicator**: fixed calculations
- **PlusDI, MinusDI, ADX**: fixed calculations
- **LinearTransactionCostCriterion**: fixed calculations, added xls file and unit tests
- **FisherIndicator**: fixed calculations
- **ConvergenceDivergenceIndicator**: fixed NPE of optional "minStrenght"-property

### Changed
- **TotalProfitCriterion**: If not `NaN` the criterion uses the price of the `Order` and not just the close price of underlying `TimeSeries`
- **Order**: Now constructors and static `sell/buyAt(..)` functions need a price and amount parameter to satisfy correct be
behaviour of criterions (entry/exit prices can differ from corresponding close prices in `Order`)
- **JustOnceRule**: now it is possible to add another rule so that this rule is satisfied if the inner rule is satisfied for the first time
- **MeanDeviationIndicator**: moved to statistics package
- **Decimal**: use `BigDecimal::valueof` instead of instantiating a new BigDecimal for double, int and long
    - now `Decimal` extends `Number`
- **Strategy:** can now have a optional parameter "name".
- **Tick:** `Tick` has been renamed to **`Bar`** for a more appropriate description of the price movement over a set period of time.
- **MMAIndicator**: restructured and moved from `helpers` to `indicators` package
- **AverageTrueRangeIndicator**: renamed to **ATRIndicator**
- **AverageDirectionalMovementDownIndicator**: renamed to **ADXIndicator**
-  **ADXIndicator**: added new two argument constructor
- **DirectionalMovementPlusIndicator** and **DirectionalMovementPlusIndicator**: renamed to **PlusDIIndicator** and **MinusDIIndicator**
- **XlsTestsUtils**: rewritten to provide getSeries(), getIndicator(), getFinalCriterionValue(), and getTradingRecord() in support of XLSCriterionTest and XLSIndicatorTest.
- **IndicatorFactory**: made generic and renamed createIndicator() to getIndicator()
- **RSIIndicatorTest**: example showing usage of new generic unit testing of indicators
- **LinearTransactionCostCriterionTest**: example showing usage of new generic unit testing of criteria

## Added
- **ConvergenceDivergenceIndicator**: new Indicator for positive/negative convergence and divergence.
- **BooleanTransformIndicator**: new indicator to transform any decimal indicator to a boolean indicator by using logical operations.
- **DecimalTransformIndicator**: new indicator to transforms any indicator by using common math operations.
- **Decimal**: added functions `Decimal valueOf(BigDecimal)` and `BigDecimal getDelegate()`
- **AbstractEMAIndicator**: new abstract indicator for ema based indicators like MMAIndicator
- **PearsonCorrelationIndicator**: new statistic indicator with pearson correlation
- **TimeSeries**: new method `getSubSeries(int, int)` to create a sub series of the TimeSeries that stores bars exclusively between `startIndex` and `endIndex` parameters
- **IIIIndicator**: Intraday Intensity Index
- **CriterionFactory**: new functional interface to support CriterionTest
- **IndicatorTest**: new class for storing an indicator factory, allows for generic calls like getIndicator(D data, P... params) after the factory is set once in the constructor call.  Facilitates standardization across unit tests.
- **CriterionTest**: new class for storing a criterion factory, allows for generic calls like getCriterion(P... params) after the factory is set once in the constructor call.  Facilitates standardization across unit tests.
- **ExternalIndicatorTest**: new interface for fetching indicators and time series from external sources
- **ExternalCriterionTest**: new interface for fetching criteria, trading records, and time series from external sources
- **XLSIndicatorTest**: new class implementing ExternalIndicatorTest for XLS files, for use in XLS unit tests
- **XLSCriterionTest**: new class implementing ExternalCriterionTest for XLS files, for use in XLS unit tests

## Removed
- **TraillingStopLossIndicator**: no need for this as indicator. No further calculations possible after price falls below stop loss. Use `StopLossRule` or `DifferenceIndicator`

## Deprecated
- **BaseTimeSeries**: Constructor: `BaseTimeSeries(TimeSeries defaultSeries, int seriesBeginIndex, int seriesEndIndex)` use `getSubSeries(int, int)`
- **Decimal**: Method `toDouble()` use `doubleValue()`

## 0.10 (released October 30, 2017)

### VERY Important note!!!!

with the release 0.10 we have changed the previous java package definition to org.ta4j or to be more specific to org.ta4j.core (the new organisation). You have to reorganize all your references to the new packages!
In eclipse you can do this easily by selecting your sources and run "Organize imports"
_Changed ownership of the ta4j repository_: from mdeverdelhan/ta4j (stopped the maintenance) to ta4j/ta4j (new organization)

### Fixed
- **ParabolicSarIndicator**: wrong calculation fixed
- **KAMAIndicator**: stack overflow bug fixed
- **AroonUpIndicator and AroonDownIndicator**: wrong calculations fixed and can handle NaN values now

### Changed
- **BREAKING**: **new package structure**: change eu.verdelhan.ta4j to org.ta4j.ta4j-core
- **new package adx**: new location of AverageDirectionalMovementIndicator and DMI+/DMI-
- **Ownership of the ta4j repository**: from mdeverdelhan/ta4j (stopped the maintenance) to ta4j/ta4j (new organization)
- **ParabolicSarIndicator**: old constructor removed (there was no need for time frame parameter after big fix). Three new constructors for default and custom parameters.
- **HighestValueIndicator and LowestValueIndicator:** ignore also NaN values if they are at the current index


## Added
- **AroonOscillatorIndicator**: new indicator based on AroonUp/DownIndicator
- **AroonUpIndicator** and **AroonDownIndicator**: New constructor with parameter for custom indicator for min price and max price calculation
- **ROCVIndicator**: rate of Change of Volume
- **DirectionalMovementPlusIndicator**: new indicator for Directional Movement System (DMI+)
- **DirectionalMovementDownIndicator**: new indicator for Directional Movement System (DMI-)
- **ChaikinOscillatorIndicator**: new indicator.
- **InSlopeRule**: new rule that is satisfied if the slope of two indicators are within a boundary
- **IsEqualRule**: new rule that is satisfied if two indicators are equal
- **AroonUpIndicator** and **AroonDownIndicator**: new constructor with parameter for custom indicator for min price and max price calculation
- **Pivot Point Indicators Package**: new package with Indicators for calculating standard, Fibonacci and DeMark pivot points and reversals
    - **PivotPointIndicator**: new indicator for calculating the standard pivot point
        - **StandardReversalIndicator**: new indicator for calculating the standard reversals (R3,R2,R1,S1,S2,S3)
        - **FibonacciReversalIndicator**: new indicator for calculating the Fibonacci reversals (R3,R2,R1,S1,S2,S3)
    - **DeMarkPivotPointIndicator**: new indicator for calculating the DeMark pivot point
        - **DeMarkReversalIndicator**: new indicator for calculating the DeMark resistance and the DeMark support
- **IsFallingRule**: new rule that is satisfied if indicator strictly decreases within the timeFrame.
- **IsRisingRule**: new rule that is satisfied if indicator strictly increases within the timeFrame.
- **IsLowestRule**: new rule that is satisfied if indicator is the lowest within the timeFrame.
- **IsHighestRule**: new rule that is satisfied if indicator is the highest within the timeFrame.

## 0.9 (released September 7, 2017)
  - **BREAKING** drops Java 7 support
  - use `java.time` instead of `java.util.Date`
  * Added interfaces for some API basic objects
  * Cleaned whole API
  * Reordered indicators
  * Added PreviousValueIndicator
  * Fixed #162 - Added amount field into Tick constructor
  * Fixed #183 - addTrade bad calculation
  * Fixed #153, #170 - Updated StopGainRule and StopLossRule for short trades
  * Removed dependency to Joda-time
  * Dropped Java 6 and Java 7 compatibility
  * Fixed #120 - ZLEMAIndicator StackOverflowError
  * Added stochastic RSI indicator
  * Added smoothed RSI indicator
  * Fixed examples
  * Fixed #81 - Tick uses Period of 24H when it possibly means 1 Day
  * Fixed #80 - TimeSeries always iterates over all the data
  * Removed the `timePeriod` field in time series
  * Fixed #102 - RSIIndicator returns NaN when rsi == 100
  * Added periodical growth rate indicator
  * Fixed #105 - Strange calculation with Ichimoku Indicator
  * Added Random Walk Index (high/low) indicators
  * Improved performance for Williams %R indicator
  * Moved mock indicators to regular scope (renamed in Fixed*Indicator)

## 0.8 (released February 25, 2016)

  * Fixed StackOverflowErrors on recursive indicators (see #60 and #68)
  * Fixed #74 - Question on backtesting strategies with indicators calculated with enough ticks
  * Added Chande Momentum Oscillator indicator
  * Added cumulated losses/gains indicators
  * Added Range Action Verification Index indicator
  * Added MVWAP indicator
  * Added VWAP indicator
  * Added Chandelier exit indicators
  * Improved Decimal performances
  * Added Fisher indicator
  * Added KAMA indicator
  * Added Detrended Price Oscillator
  * Added Ichimoku clouds indicators
  * Added statistical indicators: Simple linear regression, Correlation coefficient, Variance, Covariance, Standard error
  * Moved standard deviation
  * Added Bollinger BandWidth and %B indicator
  * Added Keltner channel indicators
  * Added Ulcer Index and Mass Index indicators
  * Added a trailing stop-loss indicator
  * Added Coppock Curve indicator
  * Added sum indicator
  * Added candle indicators: Real body, Upper/Lower shadow, Doji, 3 black crows, 3 white soldiers, Bullish/Bearish Harami, Bullish/Bearish Engulfing
  * Added absolute indicator
  * Added Hull Moving Average indicator
  * Updated Bollinger Bands (variable multiplier, see #53)
  * Fixed #39 - Possible update for TimeSeries.run()
  * Added Chaikin Money Flow indicator
  * Improved volume indicator
  * Added Close Location Value indicator
  * Added Positive Volume Index and Negative Volume Index indicators
  * Added zero-lag EMA indicator

## 0.7 (released May 21, 2015)

  * Fixed #35 - Fix max drawdown criterion
  * Improved documentation: user's guide & contributor's guidelines
  * Fixed #37 - Update Tick.toString method
  * Fixed #36 - Missing 'Period timePeriod' in full Tick constructor
  * Updated examples
  * Improved analysis criteria (to use actual entry/exit prices instead of close prices)
  * Added price and amount to `Order`
  * Added helpers for order creation
  * Renamed `Operation` to `Order`
  * Added a record/history of a trading session (`TradingRecord`)
  * Moved the trading logic from strategies to rules
  * Refactored trade operations
  * Added a difference indicator
  * Small other API changes

## 0.6 (released February 5, 2015)

  * Added `NaN` to Decimals
  * Renamed `TADecimal` to `Decimal`
  * Fixed #24 - Error in standard deviation calculation
  * Added moving time series (& cache: #25)
  * Refactored time series and ticks
  * Added entry-pass filter and exit-pass filter strategies
  * Replaced `JustBuyOnceStrategy` and `CombinedBuyAndSellStrategy` by `JustEnterOnceStrategy` and `CombinedEntryAndExitStrategy` respectively
  * Added examples
  * Added operation type helpers
  * Added strategy execution traces through SLF4J
  * Removed `.summarize(...)` methods and `Decision` (analysis)
  * Improved performance of some indicators and strategies
  * Generalized cache to all indicators (#20)
  * Removed AssertJ dependency
  * Fixed #16 - Division by zero in updated WalkForward example

## 0.5 (released October 22, 2014)

  * Switched doubles for TADecimals (BigDecimals) in indicators
  * Semantic improvement for IndicatorOverIndicatorStrategy
  * Fixed #11 - UnknownFormatConversionException when using toString() for 4 strategies
  * Added a maximum value starter strategy
  * Added linear transaction cost (analysis criterion)
  * Removed evaluators (replaced by `.chooseBest(...)` and `.betterThan(...)` methods)
  * Added triple EMA indicator
  * Added double EMA indicator
  * Removed slicers (replaced by `.split(...)` methods)
  * Removed runner (replaced by `.run(...)` methods)
  * Added more tests
  * Removed `ConstrainedTimeSeries` (replaced by `.subseries(...)` methods)
  * Added/refactored examples (including walk-forward and candlestick chart)

## 0.4 (released May 28, 2014)

  * Fixed #2 - Tests failing in JDK8
  * Added indicators: Mean deviation, Commodity channel index, Percentage price oscillator (tests)
  * Added distance between indicator and constant
  * Added opposite strategy
  * Removed some runners
  * Added strategy runs on whole series
  * Refactored slicers
  * Removed log4j dependency
  * Added examples

## 0.3 (released March 11, 2014)

  * First public release
  * 100% Pure Java - works on any Java Platform version 6 or later
  * More than 40 technical indicators (Aroon, ATR, moving averages, parabolic SAR, RSI, etc.)
  * A powerful engine for building custom trading strategies
  * Utilities to run and compare strategies
  * Minimal 3rd party dependencies
  * MIT license<|MERGE_RESOLUTION|>--- conflicted
+++ resolved
@@ -29,16 +29,11 @@
 
 ### Added
 - Bars can now be built by `beginTime` instead of `endTime`
-<<<<<<< HEAD
-- Added new 'NetMomentumIndicator' indicator class
-- Added `substitute` static helper to `UnaryOperator` to replace a specific indicator value with another
-
-=======
 - Added tests for `DoubleNumFactory` and `DecimalNumFactory`
 - Added `AmountBarBuilder` to `bars`-package to aggregate bars after a fixed number of amount have been traded
 - Added `CumulativePnL` and `MaximumAbsoluteDrawdownCriterion` to calculate the max drawdown absolute value, and `MaximumDrawdownBarLengthCriterion` to calculate its length
 - Added `MonteCarloMaximumDrawdownCriterion` to estimate drawdown risk distribution by simulating different trade orders
->>>>>>> 759c392b
+- Added new 'NetMomentumIndicator' indicator class
 
 ## 0.18 (released May 15, 2025)
 
