Changelog for `ta4j`, roughly following [keepachangelog.com](http://keepachangelog.com/en/1.0.0/) from version 0.9 onwards.

## 0.16 (unreleased)
<<<<<<< HEAD
### Breaking
- **VersusBuyAndHoldCriterion** renamed to **`VersusEnterAndHoldCriterion`**
=======
### Fixed
- **BarSeriesManager** consider finishIndex when running backtest
>>>>>>> a4b8bce0

## 0.15 (released September 11, 2022)

### Breaking
- **NumberOfConsecutiveWinningPositions** renamed to **`NumberOfConsecutivePositions`**
- **DifferencePercentage** renamed to **`DifferencePercentageIndicator`**
- **BuyAndHoldCriterion** renamed to **`EnterAndHoldCriterion`**
- **DXIndicator** moved to adx-package
- **PlusDMIndicator** moved to adx-package
- **MinusDMIndicator** moved to adx-package
- `analysis/criterion`-package moved to root
- `cost`-package moved to `analysis/cost`-package
- **AroonXXX** indicators moved to aroon package

### Fixed
- **LosingPositionsRatioCriterion** correct betterThan
- **VersusBuyAndHoldCriterionTest** NaN-Error.
- **Fixed** **`ChaikinOscillatorIndicatorTest`**
- **DecimalNum#remainder()** adds NaN-check 
- **Fixed** **ParabolicSarIndicatorTest** fixed openPrice always 0 and highPrice lower than lowPrice
- **UlcerIndexIndicator** using the max price of current period instead of the highest value of last n bars
- **DurationBarAggregator** fixed aggregation of bars with gaps

### Changed
- **KeltnerChannelMiddleIndicator** changed superclass to AbstractIndicator; add GetBarCount() and toString()
- **KeltnerChannelUpperIndicator** add constructor to accept pre-constructed ATR; add GetBarCount() and toString()
- **KeltnerChannelLowerIndicator** add constructor to accept pre-constructed ATR; add GetBarCount() and toString()
- **BarSeriesManager** removed empty args constructor
- **Open|High|Low|Close** do not cache price values anymore
- **DifferenceIndicator(i1,i2)** replaced by the more flexible CombineIndicator.minus(i1,i2)
- **DoubleNum** replace redundant `toString()` call in `DoubleNum.valueOf(Number i)` with `i.doubleValue()`
- **ZeroCostModel** now extends from `FixedTransactionCostModel`

### Removed/Deprecated
- **Num** removed Serializable
- **PriceIndicator** removed

### Added
- **NumericIndicator** new class providing a fluent and lightweight api for indicator creation
- **AroonFacade**, **BollingerBandFacade**, **KeltnerChannelFacade** new classes providing a facade for indicator groups by using lightweight `NumericIndicators`
- **AbstractEMAIndicator** added getBarCount() to support future enhancements 
- **ATRIndicator** "uncached" by changing superclass to AbstractIndicator; added constructor to accept TRIndicator and getter for same; added toString(); added getBarCount() to support future enhancements
- :tada: **Enhancement** added possibility to use CostModels when backtesting with the BacktestExecutor
- :tada: **Enhancement** added Num#zero, Num#one, Num#hundred
- :tada: **Enhancement** added possibility to use CostModels when backtesting with the BacktestExecutor
- :tada: **Enhancement** added Indicator#stream() method
- :tada: **Enhancement** added a new CombineIndicator, which can combine the values of two Num Indicators with a given combine-function
- **Example** added a json serialization and deserialization example of BarSeries using google-gson library
- **EnterAndHoldCriterion** added constructor with TradeType to begin with buy or sell
- :tada: **Enhancement** added Position#getStartingType() method
- :tada: **Enhancement** added **`SqnCriterion`**
- :tada: **Enhancement** added **`StandardDeviationCriterion`**
- :tada: **Enhancement** added **`RelativeStandardDeviationCriterion`**
- :tada: **Enhancement** added **`StandardErrorCriterion`**
- :tada: **Enhancement** added **`VarianceCriterion`**
- :tada: **Enhancement** added **`AverageCriterion`**
- :tada: **Enhancement** added javadoc for all rules to make clear which rule makes use of a TradingRecord
- **Enhancement** prevent Object[] allocation for varargs log.trace and log.debug calls by wrapping them in `if` blocks
- :tada: **Enhancement** added **`FixedTransactionCostModel`**
- :tada: **Enhancement** added **`AnalysisCriterion.PositionFilter`** to handle both sides within one Criterion.

## 0.14 (released April 25, 2021)

### Breaking
- **Breaking:** **`PrecisionNum`** renamed to **`DecimalNum`**
- **Breaking:** **`AverageProfitableTradesCriterion`** renamed to **`WinningTradesRatioCriterion`**
- **Breaking:** **`AverageProfitCriterion`** renamed to **`AverageReturnPerBarCriterion`**
- **Breaking:** **`BuyAndHoldCriterion`** renamed to **`BuyAndHoldReturnCriterion`**
- **Breaking:** **`RewardRiskRatioCriterion`** renamed to **`ReturnOverMaxDrawdownCriterion`**
- **Breaking:** **`ProfitLossCriterion`** moved to PnL-Package
- **Breaking:** **`ProfitLossPercentageCriterion`** moved to PnL-Package
- **Breaking:** **`TotalProfitCriterion`** renamed to **`GrossReturnCriterion`** and moved to PnL-Package.
- **Breaking:** **`TotalProfit2Criterion`** renamed to **`GrossProfitCriterion`** and moved to PnL-Package.
- **Breaking:** **`TotalLossCriterion`** renamed to **`NetLossCriterion`** and moved to PnL-Package.
- **Breaking:** package "tradereports" renamed to "reports"
- **Breaking:** **`NumberOfTradesCriterion`** renamed to **`NumberOfPositionsCriterion`**
- **Breaking:** **`NumberOfLosingTradesCriterion`** renamed to **`NumberOfLosingPositionsCriterion`**
- **Breaking:** **`NumberOfWinningTradesCriterion`** renamed to **`NumberOfWinningPositionsCriterion`**
- **Breaking:** **`NumberOfBreakEvenTradesCriterion`** renamed to **`NumberOfBreakEvenPositionsCriterion`**
- **Breaking:** **`WinningTradesRatioCriterion`** renamed to **`WinningPositionsRatioCriterion`**
- **Breaking:** **`TradeStatsReport`** renamed to **`PositionStatsReport`**
- **Breaking:** **`TradeStatsReportGenerator`** renamed to **`PositionStatsReportGenerator`**
- **Breaking:** **`TradeOpenedMinimumBarCountRule`** renamed to **`OpenedPositionMinimumBarCountRule`**
- **Breaking:** **`Trade.class`** renamed to **`Position.class`**
- **Breaking:** **`Order.class`** renamed to **`Trade.class`**
- **Breaking:** package "tradereports" renamed to "reports"
- **Breaking:** package "trading/rules" renamed to "rules"
- **Breaking:** remove Serializable from all indicators
- **Breaking:** Bar#trades: changed type from int to long


### Fixed
- **Fixed `Trade`**: problem with profit calculations on short trades.
- **Fixed `TotalLossCriterion`**: problem with profit calculations on short trades.
- **Fixed `BarSeriesBuilder`**: removed the Serializable interface
- **Fixed `ParabolicSarIndicator`**: problem with calculating in special cases
- **Fixed `BaseTimeSeries`**: can now be serialized
- **Fixed `ProfitLossPercentageCriterion`**: use entryPrice#getValue() instead of entryPrice#getPricePerAsset()

### Changed
- **Trade**: Changed the way Nums are created.
- **WinningTradesRatioCriterion** (previously AverageProfitableTradesCriterion): Changed to calculate trade profits using Trade's getProfit().
- **BuyAndHoldReturnCriterion** (previously BuyAndHoldCriterion): Changed to calculate trade profits using Trade's getProfit().
- **ExpectedShortfallCriterion**: Removed unnecessary primitive boxing.
- **NumberOfBreakEvenTradesCriterion**: Changed to calculate trade profits using Trade's getProfit().
- **NumberOfLosingTradesCriterion**: Changed to calculate trade profits using Trade's getProfit().
- **NumberOfWinningTradesCriterion**: Changed to calculate trade profits using Trade's getProfit().
- **ProfitLossPercentageCriterion**: Changed to calculate trade profits using Trade's entry and exit prices.
- **TotalLossCriterion**: Changed to calculate trade profits using Trade's getProfit().
- **TotalReturnCriterion** (previously TotalProfitCriterion): Changed to calculate trade profits using Trade's getProfit().
- **WMAIndicator**: reduced complexity of WMAIndicator implementation

### Removed/Deprecated
- **MultiplierIndicator**: replaced by TransformIndicator.
- **AbsoluteIndicator**: replaced by TransformIndicator.

### Added
- **Enhancement** Improvements on gitignore
- **Enhancement** Added TradeOpenedMinimumBarCountRule - rule to specify minimum bar count for opened trade.
- **Enhancement** Added DateTimeIndicator a new Indicator for dates.
- **Enhancement** Added DayOfWeekRule for specifying days of the week to trade.
- **Enhancement** Added TimeRangeRule for trading within time ranges.
- **Enhancement** Added floor() and ceil() to Num.class
- **Enhancement** Added getters getLow() and getUp() in CrossedDownIndicatorRule
- **Enhancement** Added BarSeriesUtils: common helpers and shortcuts for BarSeries methods.
- **Enhancement** Improvements for PreviousValueIndicator: more descriptive toString() method, validation of n-th previous bars in
- **Enhancement** Added Percentage Volume Oscillator Indicator, PVOIndicator.
- **Enhancement** Added Distance From Moving Average Indicator, DistanceFromMAIndicator.
- **Enhancement** Added Know Sure Thing Indicator, KSTIndicator.
 constructor of PreviousValueIndicator 
- :tada: **Enhancement** added getGrossProfit() and getGrossProfit(BarSeries) on Trade.
- :tada: **Enhancement** added getPricePerAsset(BarSeries) on Order.
- :tada: **Enhancement** added convertBarSeries(BarSeries, conversionFunction) to BarSeriesUtils.
- :tada: **Enhancement** added UnstableIndicator.
- :tada: **Enhancement** added Chainrule.
- :tada: **Enhancement** added BarSeriesUtils#sortBars.
- :tada: **Enhancement** added BarSeriesUtils#addBars.
- :tada: **Enhancement** added Num.negate() to negate a Num value.
- :tada: **Enhancement** added **`GrossLossCriterion.class`**.
- :tada: **Enhancement** added **`NetProfitCriterion.class`**.
- :tada: **Enhancement** added chooseBest() method with parameter tradeType in AnalysisCriterion.
- :tada: **Enhancement** added **`AverageLossCriterion.class`**.
- :tada: **Enhancement** added **`AverageProfitCriterion.class`**.
- :tada: **Enhancement** added **`ProfitLossRatioCriterion.class`**.
- :tada: **Enhancement** added **`ExpectancyCriterion.class`**.
- :tada: **Enhancement** added **`ConsecutiveWinningPositionsCriterion.class`**.
- :tada: **Enhancement** added **`LosingPositionsRatioCriterion.class`**
- :tada: **Enhancement** added Position#hasProfit.
- :tada: **Enhancement** added Position#hasLoss.
- :tada: **Enhancement** exposed both EMAs in MACD indicator


## 0.13 (released November 5, 2019)

### Breaking
- **Breaking** Refactored from Max/Min to High/Low in Bar class
- **Breaking** Removed redundant constructors from BaseBar class
- **Breaking** Renamed `TimeSeries` to `BarSeries`

### Fixed
- **Fixed `BaseBarSeries`**: problem with getSubList for series with specified `maximumBarCount`.
- **Fixed return `BigDecimal` instead of `Number` in**: `PrecisionNum.getDelegate`.
- **Fixed `java.lang.ClassCastException` in**: `PrecisionNum.equals()`.
- **Fixed `java.lang.ClassCastException` in**: `DoubleNum.equals()`.
- **Fixed `java.lang.NullPointerException` in**: `NumberOfBarsCriterion.calculate(TimeSeries, Trade)` for opened trade.
- **Fixed `java.lang.NullPointerException` in**: `AverageProfitableTradesCriterion.calculate(TimeSeries, Trade)` for opened trade.
- **StopGainRule**: now correctly handles stops for sell orders
- **StopLossRule**: now correctly handles stops for sell orders
- **ProfitLossCriterion**: fixed to work properly for short trades
- **PivotPointIndicator**: fixed possible npe if first bar is not in same period
- **`IchimokuChikouSpanIndicator`**: fixed calculations - applied correct formula.
- **CloseLocationValueIndicator**: fixed special case, return zero instead of NaN if high price == low price

### Changed
- **PrecisionNum**: improve performance for methods isZero/isPositive/isPositiveOrZero/isNegative/isNegativeOrZero.
- **BaseTimeSeriesBuilder** moved from inner class to own class
- **TrailingStopLossRule** added ability to look back the last x bars for calculating the trailing stop loss

### Added
- **Enhancement** Added getters for AroonDownIndicator and AroonUpIndicator in AroonOscillatorIndicator
- **Enhancement** Added common constructors in BaseBar for BigDecimal, Double and String values
- **Enhancement** Added constructor in BaseBar with trades property
- **Enhancement** Added BaseBarBuilder and ConvertibleBaseBarBuilder - BaseBar builder classes
- **Enhancement** Added BarAggregator and TimeSeriesAggregator to allow aggregates bars and time series 
- **Enhancement** Added LWMA Linearly Weighted Moving Average Indicator
- **Enhancement** Implemented trading cost models (linear transaction and borrowing cost models)
- **Enhancement** Implemented Value at Risk Analysis Criterion
- **Enhancement** Implemented Expected Shortfall Analysis Criterion
- **Enhancement** Implemented Returns class to analyze the time series of return rates. Supports logarithmic and arithmetic returns
- **Enhancement** Implemented a way to find the best result for multiple strategies by submitting a range of numbers while backtesting
- **Enhancement** Implemented NumberOfBreakEvenTradesCriterion for counting break even trades 
- **Enhancement** Implemented NumberOfLosingTradesCriterion for counting losing trades
- **Enhancement** Implemented NumberOfWinningTradesCriterion for counting winning trades 
- **Enhancement** Implemented NumberOfWinningTradesCriterion for counting winning trades 
- **Enhancement** Implemented ProfitLossPercentageCriterion for calculating the total performance percentage of your trades 
- **Enhancement** Implemented TotalProfit2Criterion for calculating the total profit of your trades 
- **Enhancement** Implemented TotalLossCriterion for calculating the total loss of your trades
- **Enhancement** Added ADX indicator based strategy to ta4j-examples  
- **Enhancement** TrailingStopLossRule: added possibility of calculations of TrailingStopLossRule also for open, high, low price. Added getter 
for currentStopLossLimitActivation
- **Enhancement** Add constructors with parameters to allow custom implementation of ReportGenerators in BacktestExecutor
- **Enhancement** Added license checker goal on CI's pipeline
- **Enhancement** Added source format checker goal on CI's pipeline

### Removed/Deprecated

## 0.12 (released September 10, 2018)

### Breaking: 
   - `Decimal` class has been replaced by new `Num` interface. Enables using `Double`, `BigDecimal` and custom data types for calculations. 
   - Big changes in `TimeSeries` and `BaseTimeSeries`. Multiple new `addBar(..)` functions in `TimeSeries` allow to add data directly to the series


### Fixed
- **TradingBotOnMovingTimeSeries**: fixed calculations and ArithmeticException Overflow
- **Fixed wrong indexing in**: `Indicator.toDouble()`.
- **PrecisionNum.sqrt()**: using DecimalFormat.parse().
- **RandomWalk[High|Low]Indicator**: fixed formula (max/min of formula with n iterating from 2 to barCount)

### Changed
- **ALL INDICATORS**: `Decimal` replaced by `Num`.
- **ALL CRITERION**: Calculations modified to use `Num`.
- **AbstractIndicator**: new `AbstractIndicator#numOf(Number n)` function as counterpart of dropped `Decimal.valueOf(double|int|..)`
- **TimeSeries | Bar**: preferred way to add bar data to a `TimeSeries` is directly to the series via new `TimeSeries#addBar(time,open,high,..)` functions. It ensures to use the correct `Num` implementation of the series
- **XlsTestsUtils**: now processes xls with one or more days between data rows (daily, weekly, monthly, etc).  Also handle xls #DIV/0! calculated cells (imported as NaN.NaN)
- **CachedIndicator**: Last bar is not cached to support real time indicators
- **TimeSeries | Bar **: added new `#addPrice(price)` function that adds price to (last) bar.
- Parameter **timeFrame** renamed to **barCount**.
- **Various Rules**: added constructor that provides `Number` parameters
- **AroonUpIndicator**: redundant TimeSeries call was removed from constructor
- **AroonDownIndicator**: redundant TimeSeries call was removed from constructor
- **BaseTimeSeries**: added setDefaultFunction() to SeriesBuilder for setting the default Num type function for all new TimeSeries built by that SeriesBuilder, updated BuildTimeSeries example
- **<various>CriterionTest**: changed from explicit constructor calls to `AbstractCriterionTest.getCriterion()` calls.
- **ChopIndicator**: transparent fixes
- **StochasticRSIIndicator**: comments and params names changes to reduce confusion
- **ConvergenceDivergenceIndicator**: remove unused method
- **ChopIndicatorTest**: spelling, TODO: add better tests
- **Various Indicators**: remove double math operations, change `Math.sqrt(double)` to `Num.sqrt()`, other small improvements
- **RandomWalk[High|Low]Indicator**: renamed to `RWI[High|Low]Indicator`

### Added
- **BaseTimeSeries.SeriesBuilder**: simplifies creation of BaseTimeSeries.
- **Num**: Extracted interface of dropped `Decimal` class
- **DoubleNum**: `Num` implementation to support calculations based on `double` primitive
- **BigDecimalNum**: Default `Num` implementation of `BaseTimeSeries`
- **DifferencePercentageIndicator**: New indicator to get the difference in percentage from last value
- **PrecisionNum**: `Num` implementation to support arbitrary precision
- **TestUtils**: removed convenience methods for permuted parameters, fixed all unit tests
- **TestUtils**: added parameterized abstract test classes to allow two test runs with `DoubleNum` and `BigDecimalNum`
- **ChopIndicator** new common indicator of market choppiness (low volatility), and related 'ChopIndicatorTest' JUnit test and 'CandlestickChartWithChopIndicator' example
- **BollingerBandWidthIndicator**: added missing constructor documentation.
- **BollingerBandsLowerIndicator**: added missing constructor documentation.
- **BollingerBandsMiddleIndicator**: added missing constructor documentation.
- **TrailingStopLossRule**: new rule that is satisfied if trailing stop loss is reached
- **Num**: added Num sqrt(int) and Num sqrt()
- **pom.xml**: added support to generate ta4j-core OSGi artifact.

### Removed/Deprecated
- **Decimal**: _removed_. Replaced by `Num` interface
- **TimeSeries#addBar(Bar bar)**: _deprecated_. Use `TimeSeries#addBar(Time, open, high, low, ...)`
- **BaseTimeSeries**: _Constructor_ `BaseTimeSeries(TimeSeries defaultSeries, int seriesBeginIndex, int seriesEndIndex)` _removed_. Use `TimeSeries.getSubseries(int i, int i)` instead
- **FisherIndicator**: commented constructor removed.
- **TestUtils**: removed convenience methods for permuted parameters, fixed all unit tests
- **BaseTimeSeries**: _Constructor_ `BaseTimeSeries(TimeSeries defaultSeries, int seriesBeginIndex, int seriesEndIndex)` _removed_. Use `TimeSeries.getSubseries(int i, int i)` instead
- **BigDecimalNum**: _removed_.  Replaced by `PrecisionNum`
- **AbstractCriterionTest**: removed constructor `AbstractCriterionTest(Function<Number, Num)`.  Use `AbstractCriterionTest(CriterionFactory, Function<Number, Num>)`.
- **<various>Indicator**: removed redundant `private TimeSeries`

## 0.11 (released January 25, 2018)

- **BREAKING**: Tick has been renamed to **Bar**

### Fixed
- **ATRIndicator**: fixed calculations
- **PlusDI, MinusDI, ADX**: fixed calculations
- **LinearTransactionCostCriterion**: fixed calculations, added xls file and unit tests
- **FisherIndicator**: fixed calculations
- **ConvergenceDivergenceIndicator**: fixed NPE of optional "minStrenght"-property

### Changed
- **TotalProfitCriterion**: If not `NaN` the criterion uses the price of the `Order` and not just the close price of underlying `TimeSeries`
- **Order**: Now constructors and static `sell/buyAt(..)` functions need a price and amount parameter to satisfy correct be
behaviour of criterions (entry/exit prices can differ from corresponding close prices in `Order`)
- **JustOnceRule**: now it is possible to add another rule so that this rule is satisfied if the inner rule is satisfied for the first time
- **MeanDeviationIndicator**: moved to statistics package
- **Decimal**: use `BigDecimal::valueof` instead of instantiating a new BigDecimal for double, int and long
    - now `Decimal` extends `Number`
- **Strategy:** can now have a optional parameter "name".
- **Tick:** `Tick` has been renamed to **`Bar`** for a more appropriate description of the price movement over a set period of time.
- **MMAIndicator**: restructured and moved from `helpers` to `indicators` package
- **AverageTrueRangeIndicator**: renamed to **ATRIndicator**
- **AverageDirectionalMovementDownIndicator**: renamed to **ADXIndicator**
-  **ADXIndicator**: added new two argument constructor
- **DirectionalMovementPlusIndicator** and **DirectionalMovementPlusIndicator**: renamed to **PlusDIIndicator** and **MinusDIIndicator**
- **XlsTestsUtils**: rewritten to provide getSeries(), getIndicator(), getFinalCriterionValue(), and getTradingRecord() in support of XLSCriterionTest and XLSIndicatorTest.
- **IndicatorFactory**: made generic and renamed createIndicator() to getIndicator()
- **RSIIndicatorTest**: example showing usage of new generic unit testing of indicators
- **LinearTransactionCostCriterionTest**: example showing usage of new generic unit testing of criteria

## Added
- **ConvergenceDivergenceIndicator**: new Indicator for positive/negative convergence and divergence.
- **BooleanTransformIndicator**: new indicator to transform any decimal indicator to a boolean indicator by using logical operations.
- **DecimalTransformIndicator**: new indicator to transforms any indicator by using common math operations.
- **Decimal**: added functions `Decimal valueOf(BigDecimal)` and `BigDecimal getDelegate()`
- **AbstractEMAIndicator**: new abstract indicator for ema based indicators like MMAIndicator
- **PearsonCorrelationIndicator**: new statistic indicator with pearson correlation
- **TimeSeries**: new method `getSubSeries(int, int)` to create a sub series of the TimeSeries that stores bars exclusively between `startIndex` and `endIndex` parameters
- **IIIIndicator**: Intraday Intensity Index
- **CriterionFactory**: new functional interface to support CriterionTest
- **IndicatorTest**: new class for storing an indicator factory, allows for generic calls like getIndicator(D data, P... params) after the factory is set once in the constructor call.  Facilitates standardization across unit tests.
- **CriterionTest**: new class for storing a criterion factory, allows for generic calls like getCriterion(P... params) after the factory is set once in the constructor call.  Facilitates standardization across unit tests.
- **ExternalIndicatorTest**: new interface for fetching indicators and time series from external sources
- **ExternalCriterionTest**: new interface for fetching criteria, trading records, and time series from external sources
- **XLSIndicatorTest**: new class implementing ExternalIndicatorTest for XLS files, for use in XLS unit tests
- **XLSCriterionTest**: new class implementing ExternalCriterionTest for XLS files, for use in XLS unit tests

## Removed
- **TraillingStopLossIndicator**: no need for this as indicator. No further calculations possible after price falls below stop loss. Use `StopLossRule` or `DifferenceIndicator`

## Deprecated
- **BaseTimeSeries**: Constructor: `BaseTimeSeries(TimeSeries defaultSeries, int seriesBeginIndex, int seriesEndIndex)` use `getSubSeries(int, int)`
- **Decimal**: Method `toDouble()` use `doubleValue()`

## 0.10 (released October 30, 2017)

### VERY Important note!!!!

with the release 0.10 we have changed the previous java package definition to org.ta4j or to be more specific to org.ta4j.core (the new organisation). You have to reorganize all your refernces to the new packages!
In eclipse you can do this easily by selecting your sources and run "Organize imports"
_Changed ownership of the ta4j repository_: from mdeverdelhan/ta4j (stopped the maintenance) to ta4j/ta4j (new organization)

### Fixed
- **ParabolicSarIndicator**: wrong calculation fixed
- **KAMAIndicator**: stack overflow bug fixed
- **AroonUpIndicator and AroonDownIndicator**: wrong calculations fixed and can handle NaN values now

### Changed
- **BREAKING**: **new package structure**: change eu.verdelhan.ta4j to org.ta4j.ta4j-core
- **new package adx**: new location of AverageDirectionalMovementIndicator and DMI+/DMI-
- **Ownership of the ta4j repository**: from mdeverdelhan/ta4j (stopped the maintenance) to ta4j/ta4j (new organization)
- **ParabolicSarIndicator**: old constructor removed (there was no need for time frame parameter after big fix). Three new constructors for default and custom parameters.
- **HighestValueIndicator and LowestValueIndicator:** ignore also NaN values if they are at the current index


## Added
- **AroonOscillatorIndicator**: new indicator based on AroonUp/DownIndicator
- **AroonUpIndicator** and **AroonDownIndicator**: New constructor with parameter for custom indicator for min price and max price calculation
- **ROCVIndicator**: rate of Change of Volume
- **DirectionalMovementPlusIndicator**: new indicator for Directional Movement System (DMI+)
- **DirectionalMovementDownIndicator**: new indicator for Directional Movement System (DMI-)
- **ChaikinOscillatorIndicator**: new indicator.
- **InSlopeRule**: new rule that is satisfied if the slope of two indicators are within a boundary
- **IsEqualRule**: new rule that is satisfied if two indicators are equal
- **AroonUpIndicator** and **AroonDownIndicator**: new constructor with parameter for custom indicator for min price and max price calculation
- **Pivot Point Indicators Package**: new package with Indicators for calculating standard, Fibonacci and DeMark pivot points and reversals
    - **PivotPointIndicator**: new indicator for calculating the standard pivot point
        - **StandardReversalIndicator**: new indicator for calculating the standard reversals (R3,R2,R1,S1,S2,S3)
        - **FibonacciReversalIndicator**: new indicator for calculating the Fibonacci reversals (R3,R2,R1,S1,S2,S3)
    - **DeMarkPivotPointIndicator**: new indicator for calculating the DeMark pivot point
        - **DeMarkReversalIndicator**: new indicator for calculating the DeMark resistance and the DeMark support
- **IsFallingRule**: new rule that is satisfied if indicator strictly decreases within the timeFrame.
- **IsRisingRule**: new rule that is satisfied if indicator strictly increases within the timeFrame.
- **IsLowestRule**: new rule that is satisfied if indicator is the lowest within the timeFrame.
- **IsHighestRule**: new rule that is satisfied if indicator is the highest within the timeFrame.

## 0.9 (released September 7, 2017)
  - **BREAKING** drops Java 7 support
  - use `java.time` instead of `java.util.Date`
  * Added interfaces for some API basic objects
  * Cleaned whole API
  * Reordered indicators
  * Added PreviousValueIndicator
  * Fixed #162 - Added amount field into Tick constructor
  * Fixed #183 - addTrade bad calculation
  * Fixed #153, #170 - Updated StopGainRule and StopLossRule for short trades
  * Removed dependency to Joda-time
  * Dropped Java 6 and Java 7 compatibility
  * Fixed #120 - ZLEMAIndicator StackOverflowError
  * Added stochastic RSI indicator
  * Added smoothed RSI indicator
  * Fixed examples
  * Fixed #81 - Tick uses Period of 24H when it possibly means 1 Day
  * Fixed #80 - TimeSeries always iterates over all the data
  * Removed the `timePeriod` field in time series
  * Fixed #102 - RSIIndicator returns NaN when rsi == 100
  * Added periodical growth rate indicator
  * Fixed #105 - Strange calculation with Ichimoku Indicator
  * Added Random Walk Index (high/low) indicators
  * Improved performance for Williams %R indicator
  * Moved mock indicators to regular scope (renamed in Fixed*Indicator)

## 0.8 (released February 25, 2016)

  * Fixed StackOverflowErrors on recursive indicators (see #60 and #68)
  * Fixed #74 - Question on backtesting strategies with indicators calculated with enough ticks
  * Added Chande Momentum Oscillator indicator
  * Added cumulated losses/gains indicators
  * Added Range Action Verification Index indicator
  * Added MVWAP indicator
  * Added VWAP indicator
  * Added Chandelier exit indicators
  * Improved Decimal performances
  * Added Fisher indicator
  * Added KAMA indicator
  * Added Detrended Price Oscillator
  * Added Ichimoku clouds indicators
  * Added statistical indicators: Simple linear regression, Correlation coefficient, Variance, Covariance, Standard error
  * Moved standard deviation
  * Added Bollinger BandWidth and %B indicator
  * Added Keltner channel indicators
  * Added Ulcer Index and Mass Index indicators
  * Added a trailing stop-loss indicator
  * Added Coppock Curve indicator
  * Added sum indicator
  * Added candle indicators: Real body, Upper/Lower shadow, Doji, 3 black crows, 3 white soldiers, Bullish/Bearish Harami, Bullish/Bearish Engulfing
  * Added absolute indicator
  * Added Hull Moving Average indicator
  * Updated Bollinger Bands (variable multiplier, see #53)
  * Fixed #39 - Possible update for TimeSeries.run()
  * Added Chaikin Money Flow indicator
  * Improved volume indicator
  * Added Close Location Value indicator
  * Added Positive Volume Index and Negative Volume Index indicators
  * Added zero-lag EMA indicator

## 0.7 (released May 21, 2015)

  * Fixed #35 - Fix max drawdown criterion
  * Improved documentation: user's guide & contributor's guidelines
  * Fixed #37 - Update Tick.toString method
  * Fixed #36 - Missing 'Period timePeriod' in full Tick constructor
  * Updated examples
  * Improved analysis criteria (to use actual entry/exit prices instead of close prices)
  * Added price and amount to `Order`
  * Added helpers for order creation
  * Renamed `Operation` to `Order`
  * Added a record/history of a trading session (`TradingRecord`)
  * Moved the trading logic from strategies to rules
  * Refactored trade operations
  * Added a difference indicator
  * Small other API changes

## 0.6 (released February 5, 2015)

  * Added `NaN` to Decimals
  * Renamed `TADecimal` to `Decimal`
  * Fixed #24 - Error in standard deviation calculation
  * Added moving time series (& cache: #25)
  * Refactored time series and ticks
  * Added entry-pass filter and exit-pass filter strategies
  * Replaced `JustBuyOnceStrategy` and `CombinedBuyAndSellStrategy` by `JustEnterOnceStrategy` and `CombinedEntryAndExitStrategy` respectively
  * Added examples
  * Added operation type helpers
  * Added strategy execution traces through SLF4J
  * Removed `.summarize(...)` methods and `Decision` (analysis)
  * Improved performance of some indicators and strategies
  * Generalized cache to all indicators (#20)
  * Removed AssertJ dependency
  * Fixed #16 - Division by zero in updated WalkForward example

## 0.5 (released October 22, 2014)

  * Switched doubles for TADecimals (BigDecimals) in indicators
  * Semantic improvement for IndicatorOverIndicatorStrategy
  * Fixed #11 - UnknownFormatConversionException when using toString() for 4 strategies
  * Added a maximum value starter strategy
  * Added linear transaction cost (analysis criterion)
  * Removed evaluators (replaced by `.chooseBest(...)` and `.betterThan(...)` methods)
  * Added triple EMA indicator
  * Added double EMA indicator
  * Removed slicers (replaced by `.split(...)` methods)
  * Removed runner (replaced by `.run(...)` methods)
  * Added more tests
  * Removed `ConstrainedTimeSeries` (replaced by `.subseries(...)` methods)
  * Added/refactored examples (including walk-forward and candlestick chart)

## 0.4 (released May 28, 2014)

  * Fixed #2 - Tests failing in JDK8
  * Added indicators: Mean deviation, Commodity channel index, Percentage price oscillator (tests)
  * Added distance between indicator and constant
  * Added opposite strategy
  * Removed some runners
  * Added strategy runs on whole series
  * Refactored slicers
  * Removed log4j dependency
  * Added examples

## 0.3 (released March 11, 2014)

  * First public release
  * 100% Pure Java - works on any Java Platform version 6 or later
  * More than 40 technical indicators (Aroon, ATR, moving averages, parabolic SAR, RSI, etc.)
  * A powerful engine for building custom trading strategies
  * Utilities to run and compare strategies
  * Minimal 3rd party dependencies
  * MIT license<|MERGE_RESOLUTION|>--- conflicted
+++ resolved
@@ -1,13 +1,8 @@
 Changelog for `ta4j`, roughly following [keepachangelog.com](http://keepachangelog.com/en/1.0.0/) from version 0.9 onwards.
 
 ## 0.16 (unreleased)
-<<<<<<< HEAD
-### Breaking
 - **VersusBuyAndHoldCriterion** renamed to **`VersusEnterAndHoldCriterion`**
-=======
-### Fixed
 - **BarSeriesManager** consider finishIndex when running backtest
->>>>>>> a4b8bce0
 
 ## 0.15 (released September 11, 2022)
 
