Changelog for `ta4j`, roughly following [keepachangelog.com](http://keepachangelog.com/en/1.0.0/) from version 0.9 onwards.

## 0.16 (unreleased)

### Breaking
- **Upgraded to Java 11**
- **VersusBuyAndHoldCriterion** renamed to **`VersusEnterAndHoldCriterion`**
- **BarSeries** constructors use any instance of Num instead of Num-Function
- **GrossReturnCriterion** renamed to **`ReturnCriterion`**
- **NetProfitCriterion** and **GrossProfitCriterion** replaced by **`ProfitCriterion`**
- **NetLossCriterion** and **GrossLossCriterion** replaced by **`LossCriterion`**
- **LosingPositionsRatioCriterion** replaced by **`PositionsRatioCriterion`**
- **WinningPositionsRatioCriterion** replaced by **`PositionsRatioCriterion`**
- **Strategy#unstablePeriod** renamed to **`Strategy#unstableBars*`**
- **DateTimeIndicator** moved to package **`indicators/helpers`**
- **UnstableIndicator** moved to package **`indicators/helpers`**

### Fixed
-  **Fixed** **ParabolicSarIndicator** fixed calculation for sporadic indices
- **ExpectancyCriterion** fixed calculation

### Changed
- **BarSeriesManager** consider finishIndex when running backtest
- **BarSeriesManager** add **`holdingTransaction`**
- **BacktestExecutor** evaluates strategies in parallel when possible
- **CachedIndicator** synchronize on getValue()
- **BaseBar** defaults to **`DecimalNum`** type in all constructors
<<<<<<< HEAD
- **PriceVariationIndicator** renamed to **ClosePriceRatioIndicator** for consistency with new **ClosePriceDifferenceIndicator**

=======
- improved javadoc
>>>>>>> 5c12f8ff

### Removed/Deprecated

### Added
- added `TradingRecord.getStartIndex()` and `TradingRecord.getEndIndex()` to track start and end of the recording
- added **SuperTrendIndicator**
- added **SuperTrendUpperBandIndicator**
- added **SuperTrendLowerBandIndicator**
- added **Donchian Channel indicators (Upper, Lower, and Middle)**
- added `Indicator.getUnstableBars()`
- added `TransformIndicator.pow()`
- added `BarSeriesManager.getHoldingCostModel()` and `BarSeriesManager.getTransactionCostModel()`  to allow extending BarSeriesManager and reimplementing `run()`
- added `MovingAverageCrossOverRangeBacktest.java` and `ETH-USD-PT5M-2023-3-13_2023-3-15.json` test data file to demonstrate parallel strategy evaluation
- added javadoc improvements for percentage criteria
- added "lessIsBetter"-property for **AverageCriterion**
- added "lessIsBetter"-property for **RelativeStandardDeviation**
- added "lessIsBetter"-property for **StandardDeviationCriterion**
- added "lessIsBetter"-property for **StandardErrorCriterion**
- added "lessIsBetter"-property for **VarianceCriterion**
- added "lessIsBetter"-property for **NumberOfPositionsCriterion**
- added "addBase"-property for **ReturnCriterion** to include or exclude the base percentage of 1
- added **ClosePriceDifferenceIndicator**
- added **TimeSegmentedVolumeIndicator**

### Fixed
- **Fixed** **CashFlow** fixed calculation with custom startIndex and endIndex
- **Fixed** **Returns** fixed calculation with custom startIndex and endIndex
- **Fixed** **ExpectedShortfallCriterion** fixed calculation with custom startIndex and endIndex
- **Fixed** **MaximumDrawDownCriterion** fixed calculation with custom startIndex and endIndex
- **Fixed** **EnterAndHoldReturnCriterion** fixed calculation with custom startIndex and endIndex
- **Fixed** **VersusEnterAndHoldCriterion** fixed calculation with custom startIndex and endIndex
- **Fixed** **BarSeriesManager** consider finishIndex when running backtest

## 0.15 (released September 11, 2022)

### Breaking
- **NumberOfConsecutiveWinningPositions** renamed to **`NumberOfConsecutivePositions`**
- **DifferencePercentage** renamed to **`DifferencePercentageIndicator`**
- **BuyAndHoldCriterion** renamed to **`EnterAndHoldCriterion`**
- **DXIndicator** moved to adx-package
- **PlusDMIndicator** moved to adx-package
- **MinusDMIndicator** moved to adx-package
- `analysis/criterion`-package moved to root
- `cost`-package moved to `analysis/cost`-package
- **AroonXXX** indicators moved to aroon package

### Fixed
- **LosingPositionsRatioCriterion** correct betterThan
- **VersusBuyAndHoldCriterionTest** NaN-Error.
- **Fixed** **`ChaikinOscillatorIndicatorTest`**
- **DecimalNum#remainder()** adds NaN-check
- **Fixed** **ParabolicSarIndicatorTest** fixed openPrice always 0 and highPrice lower than lowPrice
- **UlcerIndexIndicator** using the max price of current period instead of the highest value of last n bars
- **DurationBarAggregator** fixed aggregation of bars with gaps


### Changed
- **KeltnerChannelMiddleIndicator** changed superclass to AbstractIndicator; add GetBarCount() and toString()
- **KeltnerChannelUpperIndicator** add constructor to accept pre-constructed ATR; add GetBarCount() and toString()
- **KeltnerChannelLowerIndicator** add constructor to accept pre-constructed ATR; add GetBarCount() and toString()
- **BarSeriesManager** removed empty args constructor
- **Open|High|Low|Close** do not cache price values anymore
- **DifferenceIndicator(i1,i2)** replaced by the more flexible CombineIndicator.minus(i1,i2)
- **DoubleNum** replace redundant `toString()` call in `DoubleNum.valueOf(Number i)` with `i.doubleValue()`
- **ZeroCostModel** now extends from `FixedTransactionCostModel`

### Removed/Deprecated
- **Num** removed Serializable
- **PriceIndicator** removed

### Added
- **NumericIndicator** new class providing a fluent and lightweight api for indicator creation
- **AroonFacade**, **BollingerBandFacade**, **KeltnerChannelFacade** new classes providing a facade for indicator groups by using lightweight `NumericIndicators`
- **AbstractEMAIndicator** added getBarCount() to support future enhancements
- **ATRIndicator** "uncached" by changing superclass to AbstractIndicator; added constructor to accept TRIndicator and getter for same; added toString(); added getBarCount() to support future enhancements
- :tada: **Enhancement** added possibility to use CostModels when backtesting with the BacktestExecutor
- :tada: **Enhancement** added Num#zero, Num#one, Num#hundred
- :tada: **Enhancement** added possibility to use CostModels when backtesting with the BacktestExecutor
- :tada: **Enhancement** added Indicator#stream() method
- :tada: **Enhancement** added a new CombineIndicator, which can combine the values of two Num Indicators with a given combine-function
- **Example** added a json serialization and deserialization example of BarSeries using google-gson library
- **EnterAndHoldCriterion** added constructor with TradeType to begin with buy or sell
- :tada: **Enhancement** added Position#getStartingType() method
- :tada: **Enhancement** added **`SqnCriterion`**
- :tada: **Enhancement** added **`StandardDeviationCriterion`**
- :tada: **Enhancement** added **`RelativeStandardDeviationCriterion`**
- :tada: **Enhancement** added **`StandardErrorCriterion`**
- :tada: **Enhancement** added **`VarianceCriterion`**
- :tada: **Enhancement** added **`AverageCriterion`**
- :tada: **Enhancement** added javadoc for all rules to make clear which rule makes use of a TradingRecord
- **Enhancement** prevent Object[] allocation for varargs log.trace and log.debug calls by wrapping them in `if` blocks
- :tada: **Enhancement** added **`FixedTransactionCostModel`**
- :tada: **Enhancement** added **`AnalysisCriterion.PositionFilter`** to handle both sides within one Criterion.

## 0.14 (released April 25, 2021)

### Breaking
- **Breaking:** **`PrecisionNum`** renamed to **`DecimalNum`**
- **Breaking:** **`AverageProfitableTradesCriterion`** renamed to **`WinningTradesRatioCriterion`**
- **Breaking:** **`AverageProfitCriterion`** renamed to **`AverageReturnPerBarCriterion`**
- **Breaking:** **`BuyAndHoldCriterion`** renamed to **`BuyAndHoldReturnCriterion`**
- **Breaking:** **`RewardRiskRatioCriterion`** renamed to **`ReturnOverMaxDrawdownCriterion`**
- **Breaking:** **`ProfitLossCriterion`** moved to PnL-Package
- **Breaking:** **`ProfitLossPercentageCriterion`** moved to PnL-Package
- **Breaking:** **`TotalProfitCriterion`** renamed to **`GrossReturnCriterion`** and moved to PnL-Package.
- **Breaking:** **`TotalProfit2Criterion`** renamed to **`GrossProfitCriterion`** and moved to PnL-Package.
- **Breaking:** **`TotalLossCriterion`** renamed to **`NetLossCriterion`** and moved to PnL-Package.
- **Breaking:** package "tradereports" renamed to "reports"
- **Breaking:** **`NumberOfTradesCriterion`** renamed to **`NumberOfPositionsCriterion`**
- **Breaking:** **`NumberOfLosingTradesCriterion`** renamed to **`NumberOfLosingPositionsCriterion`**
- **Breaking:** **`NumberOfWinningTradesCriterion`** renamed to **`NumberOfWinningPositionsCriterion`**
- **Breaking:** **`NumberOfBreakEvenTradesCriterion`** renamed to **`NumberOfBreakEvenPositionsCriterion`**
- **Breaking:** **`WinningTradesRatioCriterion`** renamed to **`WinningPositionsRatioCriterion`**
- **Breaking:** **`TradeStatsReport`** renamed to **`PositionStatsReport`**
- **Breaking:** **`TradeStatsReportGenerator`** renamed to **`PositionStatsReportGenerator`**
- **Breaking:** **`TradeOpenedMinimumBarCountRule`** renamed to **`OpenedPositionMinimumBarCountRule`**
- **Breaking:** **`Trade.class`** renamed to **`Position.class`**
- **Breaking:** **`Order.class`** renamed to **`Trade.class`**
- **Breaking:** package "tradereports" renamed to "reports"
- **Breaking:** package "trading/rules" renamed to "rules"
- **Breaking:** remove Serializable from all indicators
- **Breaking:** Bar#trades: changed type from int to long


### Fixed
- **Fixed `Trade`**: problem with profit calculations on short trades.
- **Fixed `TotalLossCriterion`**: problem with profit calculations on short trades.
- **Fixed `BarSeriesBuilder`**: removed the Serializable interface
- **Fixed `ParabolicSarIndicator`**: problem with calculating in special cases
- **Fixed `BaseTimeSeries`**: can now be serialized
- **Fixed `ProfitLossPercentageCriterion`**: use entryPrice#getValue() instead of entryPrice#getPricePerAsset()

### Changed
- **Trade**: Changed the way Nums are created.
- **WinningTradesRatioCriterion** (previously AverageProfitableTradesCriterion): Changed to calculate trade profits using Trade's getProfit().
- **BuyAndHoldReturnCriterion** (previously BuyAndHoldCriterion): Changed to calculate trade profits using Trade's getProfit().
- **ExpectedShortfallCriterion**: Removed unnecessary primitive boxing.
- **NumberOfBreakEvenTradesCriterion**: Changed to calculate trade profits using Trade's getProfit().
- **NumberOfLosingTradesCriterion**: Changed to calculate trade profits using Trade's getProfit().
- **NumberOfWinningTradesCriterion**: Changed to calculate trade profits using Trade's getProfit().
- **ProfitLossPercentageCriterion**: Changed to calculate trade profits using Trade's entry and exit prices.
- **TotalLossCriterion**: Changed to calculate trade profits using Trade's getProfit().
- **TotalReturnCriterion** (previously TotalProfitCriterion): Changed to calculate trade profits using Trade's getProfit().
- **WMAIndicator**: reduced complexity of WMAIndicator implementation

### Removed/Deprecated
- **MultiplierIndicator**: replaced by TransformIndicator.
- **AbsoluteIndicator**: replaced by TransformIndicator.

### Added
- **Enhancement** Improvements on gitignore
- **Enhancement** Added TradeOpenedMinimumBarCountRule - rule to specify minimum bar count for opened trade.
- **Enhancement** Added DateTimeIndicator a new Indicator for dates.
- **Enhancement** Added DayOfWeekRule for specifying days of the week to trade.
- **Enhancement** Added TimeRangeRule for trading within time ranges.
- **Enhancement** Added floor() and ceil() to Num.class
- **Enhancement** Added getters getLow() and getUp() in CrossedDownIndicatorRule
- **Enhancement** Added BarSeriesUtils: common helpers and shortcuts for BarSeries methods.
- **Enhancement** Improvements for PreviousValueIndicator: more descriptive toString() method, validation of n-th previous bars in
- **Enhancement** Added Percentage Volume Oscillator Indicator, PVOIndicator.
- **Enhancement** Added Distance From Moving Average Indicator, DistanceFromMAIndicator.
- **Enhancement** Added Know Sure Thing Indicator, KSTIndicator.
 constructor of PreviousValueIndicator
- :tada: **Enhancement** added getGrossProfit() and getGrossProfit(BarSeries) on Trade.
- :tada: **Enhancement** added getPricePerAsset(BarSeries) on Order.
- :tada: **Enhancement** added convertBarSeries(BarSeries, conversionFunction) to BarSeriesUtils.
- :tada: **Enhancement** added UnstableIndicator.
- :tada: **Enhancement** added Chainrule.
- :tada: **Enhancement** added BarSeriesUtils#sortBars.
- :tada: **Enhancement** added BarSeriesUtils#addBars.
- :tada: **Enhancement** added Num.negate() to negate a Num value.
- :tada: **Enhancement** added **`GrossLossCriterion.class`**.
- :tada: **Enhancement** added **`NetProfitCriterion.class`**.
- :tada: **Enhancement** added chooseBest() method with parameter tradeType in AnalysisCriterion.
- :tada: **Enhancement** added **`AverageLossCriterion.class`**.
- :tada: **Enhancement** added **`AverageProfitCriterion.class`**.
- :tada: **Enhancement** added **`ProfitLossRatioCriterion.class`**.
- :tada: **Enhancement** added **`ExpectancyCriterion.class`**.
- :tada: **Enhancement** added **`ConsecutiveWinningPositionsCriterion.class`**.
- :tada: **Enhancement** added **`LosingPositionsRatioCriterion.class`**
- :tada: **Enhancement** added Position#hasProfit.
- :tada: **Enhancement** added Position#hasLoss.
- :tada: **Enhancement** exposed both EMAs in MACD indicator


## 0.13 (released November 5, 2019)

### Breaking
- **Breaking** Refactored from Max/Min to High/Low in Bar class
- **Breaking** Removed redundant constructors from BaseBar class
- **Breaking** Renamed `TimeSeries` to `BarSeries`

### Fixed
- **Fixed `BaseBarSeries`**: problem with getSubList for series with specified `maximumBarCount`.
- **Fixed return `BigDecimal` instead of `Number` in**: `PrecisionNum.getDelegate`.
- **Fixed `java.lang.ClassCastException` in**: `PrecisionNum.equals()`.
- **Fixed `java.lang.ClassCastException` in**: `DoubleNum.equals()`.
- **Fixed `java.lang.NullPointerException` in**: `NumberOfBarsCriterion.calculate(TimeSeries, Trade)` for opened trade.
- **Fixed `java.lang.NullPointerException` in**: `AverageProfitableTradesCriterion.calculate(TimeSeries, Trade)` for opened trade.
- **StopGainRule**: now correctly handles stops for sell orders
- **StopLossRule**: now correctly handles stops for sell orders
- **ProfitLossCriterion**: fixed to work properly for short trades
- **PivotPointIndicator**: fixed possible npe if first bar is not in same period
- **`IchimokuChikouSpanIndicator`**: fixed calculations - applied correct formula.
- **CloseLocationValueIndicator**: fixed special case, return zero instead of NaN if high price == low price

### Changed
- **PrecisionNum**: improve performance for methods isZero/isPositive/isPositiveOrZero/isNegative/isNegativeOrZero.
- **BaseTimeSeriesBuilder** moved from inner class to own class
- **TrailingStopLossRule** added ability to look back the last x bars for calculating the trailing stop loss

### Added
- **Enhancement** Added getters for AroonDownIndicator and AroonUpIndicator in AroonOscillatorIndicator
- **Enhancement** Added common constructors in BaseBar for BigDecimal, Double and String values
- **Enhancement** Added constructor in BaseBar with trades property
- **Enhancement** Added BaseBarBuilder and ConvertibleBaseBarBuilder - BaseBar builder classes
- **Enhancement** Added BarAggregator and TimeSeriesAggregator to allow aggregates bars and time series
- **Enhancement** Added LWMA Linearly Weighted Moving Average Indicator
- **Enhancement** Implemented trading cost models (linear transaction and borrowing cost models)
- **Enhancement** Implemented Value at Risk Analysis Criterion
- **Enhancement** Implemented Expected Shortfall Analysis Criterion
- **Enhancement** Implemented Returns class to analyze the time series of return rates. Supports logarithmic and arithmetic returns
- **Enhancement** Implemented a way to find the best result for multiple strategies by submitting a range of numbers while backtesting
- **Enhancement** Implemented NumberOfBreakEvenTradesCriterion for counting break even trades
- **Enhancement** Implemented NumberOfLosingTradesCriterion for counting losing trades
- **Enhancement** Implemented NumberOfWinningTradesCriterion for counting winning trades
- **Enhancement** Implemented NumberOfWinningTradesCriterion for counting winning trades
- **Enhancement** Implemented ProfitLossPercentageCriterion for calculating the total performance percentage of your trades
- **Enhancement** Implemented TotalProfit2Criterion for calculating the total profit of your trades
- **Enhancement** Implemented TotalLossCriterion for calculating the total loss of your trades
- **Enhancement** Added ADX indicator based strategy to ta4j-examples
- **Enhancement** TrailingStopLossRule: added possibility of calculations of TrailingStopLossRule also for open, high, low price. Added getter
for currentStopLossLimitActivation
- **Enhancement** Add constructors with parameters to allow custom implementation of ReportGenerators in BacktestExecutor
- **Enhancement** Added license checker goal on CI's pipeline
- **Enhancement** Added source format checker goal on CI's pipeline

### Removed/Deprecated

## 0.12 (released September 10, 2018)

### Breaking:
   - `Decimal` class has been replaced by new `Num` interface. Enables using `Double`, `BigDecimal` and custom data types for calculations.
   - Big changes in `TimeSeries` and `BaseTimeSeries`. Multiple new `addBar(..)` functions in `TimeSeries` allow to add data directly to the series


### Fixed
- **TradingBotOnMovingTimeSeries**: fixed calculations and ArithmeticException Overflow
- **Fixed wrong indexing in**: `Indicator.toDouble()`.
- **PrecisionNum.sqrt()**: using DecimalFormat.parse().
- **RandomWalk[High|Low]Indicator**: fixed formula (max/min of formula with n iterating from 2 to barCount)

### Changed
- **ALL INDICATORS**: `Decimal` replaced by `Num`.
- **ALL CRITERION**: Calculations modified to use `Num`.
- **AbstractIndicator**: new `AbstractIndicator#numOf(Number n)` function as counterpart of dropped `Decimal.valueOf(double|int|..)`
- **TimeSeries | Bar**: preferred way to add bar data to a `TimeSeries` is directly to the series via new `TimeSeries#addBar(time,open,high,..)` functions. It ensures to use the correct `Num` implementation of the series
- **XlsTestsUtils**: now processes xls with one or more days between data rows (daily, weekly, monthly, etc).  Also handle xls #DIV/0! calculated cells (imported as NaN.NaN)
- **CachedIndicator**: Last bar is not cached to support real time indicators
- **TimeSeries | Bar **: added new `#addPrice(price)` function that adds price to (last) bar.
- Parameter **timeFrame** renamed to **barCount**.
- **Various Rules**: added constructor that provides `Number` parameters
- **AroonUpIndicator**: redundant TimeSeries call was removed from constructor
- **AroonDownIndicator**: redundant TimeSeries call was removed from constructor
- **BaseTimeSeries**: added setDefaultFunction() to SeriesBuilder for setting the default Num type function for all new TimeSeries built by that SeriesBuilder, updated BuildTimeSeries example
- **<various>CriterionTest**: changed from explicit constructor calls to `AbstractCriterionTest.getCriterion()` calls.
- **ChopIndicator**: transparent fixes
- **StochasticRSIIndicator**: comments and params names changes to reduce confusion
- **ConvergenceDivergenceIndicator**: remove unused method
- **ChopIndicatorTest**: spelling, TODO: add better tests
- **Various Indicators**: remove double math operations, change `Math.sqrt(double)` to `Num.sqrt()`, other small improvements
- **RandomWalk[High|Low]Indicator**: renamed to `RWI[High|Low]Indicator`

### Added
- **BaseTimeSeries.SeriesBuilder**: simplifies creation of BaseTimeSeries.
- **Num**: Extracted interface of dropped `Decimal` class
- **DoubleNum**: `Num` implementation to support calculations based on `double` primitive
- **BigDecimalNum**: Default `Num` implementation of `BaseTimeSeries`
- **DifferencePercentageIndicator**: New indicator to get the difference in percentage from last value
- **PrecisionNum**: `Num` implementation to support arbitrary precision
- **TestUtils**: removed convenience methods for permuted parameters, fixed all unit tests
- **TestUtils**: added parameterized abstract test classes to allow two test runs with `DoubleNum` and `BigDecimalNum`
- **ChopIndicator** new common indicator of market choppiness (low volatility), and related 'ChopIndicatorTest' JUnit test and 'CandlestickChartWithChopIndicator' example
- **BollingerBandWidthIndicator**: added missing constructor documentation.
- **BollingerBandsLowerIndicator**: added missing constructor documentation.
- **BollingerBandsMiddleIndicator**: added missing constructor documentation.
- **TrailingStopLossRule**: new rule that is satisfied if trailing stop loss is reached
- **Num**: added Num sqrt(int) and Num sqrt()
- **pom.xml**: added support to generate ta4j-core OSGi artifact.

### Removed/Deprecated
- **Decimal**: _removed_. Replaced by `Num` interface
- **TimeSeries#addBar(Bar bar)**: _deprecated_. Use `TimeSeries#addBar(Time, open, high, low, ...)`
- **BaseTimeSeries**: _Constructor_ `BaseTimeSeries(TimeSeries defaultSeries, int seriesBeginIndex, int seriesEndIndex)` _removed_. Use `TimeSeries.getSubseries(int i, int i)` instead
- **FisherIndicator**: commented constructor removed.
- **TestUtils**: removed convenience methods for permuted parameters, fixed all unit tests
- **BaseTimeSeries**: _Constructor_ `BaseTimeSeries(TimeSeries defaultSeries, int seriesBeginIndex, int seriesEndIndex)` _removed_. Use `TimeSeries.getSubseries(int i, int i)` instead
- **BigDecimalNum**: _removed_.  Replaced by `PrecisionNum`
- **AbstractCriterionTest**: removed constructor `AbstractCriterionTest(Function<Number, Num)`.  Use `AbstractCriterionTest(CriterionFactory, Function<Number, Num>)`.
- **<various>Indicator**: removed redundant `private TimeSeries`

## 0.11 (released January 25, 2018)

- **BREAKING**: Tick has been renamed to **Bar**

### Fixed
- **ATRIndicator**: fixed calculations
- **PlusDI, MinusDI, ADX**: fixed calculations
- **LinearTransactionCostCriterion**: fixed calculations, added xls file and unit tests
- **FisherIndicator**: fixed calculations
- **ConvergenceDivergenceIndicator**: fixed NPE of optional "minStrenght"-property

### Changed
- **TotalProfitCriterion**: If not `NaN` the criterion uses the price of the `Order` and not just the close price of underlying `TimeSeries`
- **Order**: Now constructors and static `sell/buyAt(..)` functions need a price and amount parameter to satisfy correct be
behaviour of criterions (entry/exit prices can differ from corresponding close prices in `Order`)
- **JustOnceRule**: now it is possible to add another rule so that this rule is satisfied if the inner rule is satisfied for the first time
- **MeanDeviationIndicator**: moved to statistics package
- **Decimal**: use `BigDecimal::valueof` instead of instantiating a new BigDecimal for double, int and long
    - now `Decimal` extends `Number`
- **Strategy:** can now have a optional parameter "name".
- **Tick:** `Tick` has been renamed to **`Bar`** for a more appropriate description of the price movement over a set period of time.
- **MMAIndicator**: restructured and moved from `helpers` to `indicators` package
- **AverageTrueRangeIndicator**: renamed to **ATRIndicator**
- **AverageDirectionalMovementDownIndicator**: renamed to **ADXIndicator**
-  **ADXIndicator**: added new two argument constructor
- **DirectionalMovementPlusIndicator** and **DirectionalMovementPlusIndicator**: renamed to **PlusDIIndicator** and **MinusDIIndicator**
- **XlsTestsUtils**: rewritten to provide getSeries(), getIndicator(), getFinalCriterionValue(), and getTradingRecord() in support of XLSCriterionTest and XLSIndicatorTest.
- **IndicatorFactory**: made generic and renamed createIndicator() to getIndicator()
- **RSIIndicatorTest**: example showing usage of new generic unit testing of indicators
- **LinearTransactionCostCriterionTest**: example showing usage of new generic unit testing of criteria

## Added
- **ConvergenceDivergenceIndicator**: new Indicator for positive/negative convergence and divergence.
- **BooleanTransformIndicator**: new indicator to transform any decimal indicator to a boolean indicator by using logical operations.
- **DecimalTransformIndicator**: new indicator to transforms any indicator by using common math operations.
- **Decimal**: added functions `Decimal valueOf(BigDecimal)` and `BigDecimal getDelegate()`
- **AbstractEMAIndicator**: new abstract indicator for ema based indicators like MMAIndicator
- **PearsonCorrelationIndicator**: new statistic indicator with pearson correlation
- **TimeSeries**: new method `getSubSeries(int, int)` to create a sub series of the TimeSeries that stores bars exclusively between `startIndex` and `endIndex` parameters
- **IIIIndicator**: Intraday Intensity Index
- **CriterionFactory**: new functional interface to support CriterionTest
- **IndicatorTest**: new class for storing an indicator factory, allows for generic calls like getIndicator(D data, P... params) after the factory is set once in the constructor call.  Facilitates standardization across unit tests.
- **CriterionTest**: new class for storing a criterion factory, allows for generic calls like getCriterion(P... params) after the factory is set once in the constructor call.  Facilitates standardization across unit tests.
- **ExternalIndicatorTest**: new interface for fetching indicators and time series from external sources
- **ExternalCriterionTest**: new interface for fetching criteria, trading records, and time series from external sources
- **XLSIndicatorTest**: new class implementing ExternalIndicatorTest for XLS files, for use in XLS unit tests
- **XLSCriterionTest**: new class implementing ExternalCriterionTest for XLS files, for use in XLS unit tests

## Removed
- **TraillingStopLossIndicator**: no need for this as indicator. No further calculations possible after price falls below stop loss. Use `StopLossRule` or `DifferenceIndicator`

## Deprecated
- **BaseTimeSeries**: Constructor: `BaseTimeSeries(TimeSeries defaultSeries, int seriesBeginIndex, int seriesEndIndex)` use `getSubSeries(int, int)`
- **Decimal**: Method `toDouble()` use `doubleValue()`

## 0.10 (released October 30, 2017)

### VERY Important note!!!!

with the release 0.10 we have changed the previous java package definition to org.ta4j or to be more specific to org.ta4j.core (the new organisation). You have to reorganize all your refernces to the new packages!
In eclipse you can do this easily by selecting your sources and run "Organize imports"
_Changed ownership of the ta4j repository_: from mdeverdelhan/ta4j (stopped the maintenance) to ta4j/ta4j (new organization)

### Fixed
- **ParabolicSarIndicator**: wrong calculation fixed
- **KAMAIndicator**: stack overflow bug fixed
- **AroonUpIndicator and AroonDownIndicator**: wrong calculations fixed and can handle NaN values now

### Changed
- **BREAKING**: **new package structure**: change eu.verdelhan.ta4j to org.ta4j.ta4j-core
- **new package adx**: new location of AverageDirectionalMovementIndicator and DMI+/DMI-
- **Ownership of the ta4j repository**: from mdeverdelhan/ta4j (stopped the maintenance) to ta4j/ta4j (new organization)
- **ParabolicSarIndicator**: old constructor removed (there was no need for time frame parameter after big fix). Three new constructors for default and custom parameters.
- **HighestValueIndicator and LowestValueIndicator:** ignore also NaN values if they are at the current index


## Added
- **AroonOscillatorIndicator**: new indicator based on AroonUp/DownIndicator
- **AroonUpIndicator** and **AroonDownIndicator**: New constructor with parameter for custom indicator for min price and max price calculation
- **ROCVIndicator**: rate of Change of Volume
- **DirectionalMovementPlusIndicator**: new indicator for Directional Movement System (DMI+)
- **DirectionalMovementDownIndicator**: new indicator for Directional Movement System (DMI-)
- **ChaikinOscillatorIndicator**: new indicator.
- **InSlopeRule**: new rule that is satisfied if the slope of two indicators are within a boundary
- **IsEqualRule**: new rule that is satisfied if two indicators are equal
- **AroonUpIndicator** and **AroonDownIndicator**: new constructor with parameter for custom indicator for min price and max price calculation
- **Pivot Point Indicators Package**: new package with Indicators for calculating standard, Fibonacci and DeMark pivot points and reversals
    - **PivotPointIndicator**: new indicator for calculating the standard pivot point
        - **StandardReversalIndicator**: new indicator for calculating the standard reversals (R3,R2,R1,S1,S2,S3)
        - **FibonacciReversalIndicator**: new indicator for calculating the Fibonacci reversals (R3,R2,R1,S1,S2,S3)
    - **DeMarkPivotPointIndicator**: new indicator for calculating the DeMark pivot point
        - **DeMarkReversalIndicator**: new indicator for calculating the DeMark resistance and the DeMark support
- **IsFallingRule**: new rule that is satisfied if indicator strictly decreases within the timeFrame.
- **IsRisingRule**: new rule that is satisfied if indicator strictly increases within the timeFrame.
- **IsLowestRule**: new rule that is satisfied if indicator is the lowest within the timeFrame.
- **IsHighestRule**: new rule that is satisfied if indicator is the highest within the timeFrame.

## 0.9 (released September 7, 2017)
  - **BREAKING** drops Java 7 support
  - use `java.time` instead of `java.util.Date`
  * Added interfaces for some API basic objects
  * Cleaned whole API
  * Reordered indicators
  * Added PreviousValueIndicator
  * Fixed #162 - Added amount field into Tick constructor
  * Fixed #183 - addTrade bad calculation
  * Fixed #153, #170 - Updated StopGainRule and StopLossRule for short trades
  * Removed dependency to Joda-time
  * Dropped Java 6 and Java 7 compatibility
  * Fixed #120 - ZLEMAIndicator StackOverflowError
  * Added stochastic RSI indicator
  * Added smoothed RSI indicator
  * Fixed examples
  * Fixed #81 - Tick uses Period of 24H when it possibly means 1 Day
  * Fixed #80 - TimeSeries always iterates over all the data
  * Removed the `timePeriod` field in time series
  * Fixed #102 - RSIIndicator returns NaN when rsi == 100
  * Added periodical growth rate indicator
  * Fixed #105 - Strange calculation with Ichimoku Indicator
  * Added Random Walk Index (high/low) indicators
  * Improved performance for Williams %R indicator
  * Moved mock indicators to regular scope (renamed in Fixed*Indicator)

## 0.8 (released February 25, 2016)

  * Fixed StackOverflowErrors on recursive indicators (see #60 and #68)
  * Fixed #74 - Question on backtesting strategies with indicators calculated with enough ticks
  * Added Chande Momentum Oscillator indicator
  * Added cumulated losses/gains indicators
  * Added Range Action Verification Index indicator
  * Added MVWAP indicator
  * Added VWAP indicator
  * Added Chandelier exit indicators
  * Improved Decimal performances
  * Added Fisher indicator
  * Added KAMA indicator
  * Added Detrended Price Oscillator
  * Added Ichimoku clouds indicators
  * Added statistical indicators: Simple linear regression, Correlation coefficient, Variance, Covariance, Standard error
  * Moved standard deviation
  * Added Bollinger BandWidth and %B indicator
  * Added Keltner channel indicators
  * Added Ulcer Index and Mass Index indicators
  * Added a trailing stop-loss indicator
  * Added Coppock Curve indicator
  * Added sum indicator
  * Added candle indicators: Real body, Upper/Lower shadow, Doji, 3 black crows, 3 white soldiers, Bullish/Bearish Harami, Bullish/Bearish Engulfing
  * Added absolute indicator
  * Added Hull Moving Average indicator
  * Updated Bollinger Bands (variable multiplier, see #53)
  * Fixed #39 - Possible update for TimeSeries.run()
  * Added Chaikin Money Flow indicator
  * Improved volume indicator
  * Added Close Location Value indicator
  * Added Positive Volume Index and Negative Volume Index indicators
  * Added zero-lag EMA indicator

## 0.7 (released May 21, 2015)

  * Fixed #35 - Fix max drawdown criterion
  * Improved documentation: user's guide & contributor's guidelines
  * Fixed #37 - Update Tick.toString method
  * Fixed #36 - Missing 'Period timePeriod' in full Tick constructor
  * Updated examples
  * Improved analysis criteria (to use actual entry/exit prices instead of close prices)
  * Added price and amount to `Order`
  * Added helpers for order creation
  * Renamed `Operation` to `Order`
  * Added a record/history of a trading session (`TradingRecord`)
  * Moved the trading logic from strategies to rules
  * Refactored trade operations
  * Added a difference indicator
  * Small other API changes

## 0.6 (released February 5, 2015)

  * Added `NaN` to Decimals
  * Renamed `TADecimal` to `Decimal`
  * Fixed #24 - Error in standard deviation calculation
  * Added moving time series (& cache: #25)
  * Refactored time series and ticks
  * Added entry-pass filter and exit-pass filter strategies
  * Replaced `JustBuyOnceStrategy` and `CombinedBuyAndSellStrategy` by `JustEnterOnceStrategy` and `CombinedEntryAndExitStrategy` respectively
  * Added examples
  * Added operation type helpers
  * Added strategy execution traces through SLF4J
  * Removed `.summarize(...)` methods and `Decision` (analysis)
  * Improved performance of some indicators and strategies
  * Generalized cache to all indicators (#20)
  * Removed AssertJ dependency
  * Fixed #16 - Division by zero in updated WalkForward example

## 0.5 (released October 22, 2014)

  * Switched doubles for TADecimals (BigDecimals) in indicators
  * Semantic improvement for IndicatorOverIndicatorStrategy
  * Fixed #11 - UnknownFormatConversionException when using toString() for 4 strategies
  * Added a maximum value starter strategy
  * Added linear transaction cost (analysis criterion)
  * Removed evaluators (replaced by `.chooseBest(...)` and `.betterThan(...)` methods)
  * Added triple EMA indicator
  * Added double EMA indicator
  * Removed slicers (replaced by `.split(...)` methods)
  * Removed runner (replaced by `.run(...)` methods)
  * Added more tests
  * Removed `ConstrainedTimeSeries` (replaced by `.subseries(...)` methods)
  * Added/refactored examples (including walk-forward and candlestick chart)

## 0.4 (released May 28, 2014)

  * Fixed #2 - Tests failing in JDK8
  * Added indicators: Mean deviation, Commodity channel index, Percentage price oscillator (tests)
  * Added distance between indicator and constant
  * Added opposite strategy
  * Removed some runners
  * Added strategy runs on whole series
  * Refactored slicers
  * Removed log4j dependency
  * Added examples

## 0.3 (released March 11, 2014)

  * First public release
  * 100% Pure Java - works on any Java Platform version 6 or later
  * More than 40 technical indicators (Aroon, ATR, moving averages, parabolic SAR, RSI, etc.)
  * A powerful engine for building custom trading strategies
  * Utilities to run and compare strategies
  * Minimal 3rd party dependencies
  * MIT license<|MERGE_RESOLUTION|>--- conflicted
+++ resolved
@@ -25,12 +25,8 @@
 - **BacktestExecutor** evaluates strategies in parallel when possible
 - **CachedIndicator** synchronize on getValue()
 - **BaseBar** defaults to **`DecimalNum`** type in all constructors
-<<<<<<< HEAD
+- improved javadoc
 - **PriceVariationIndicator** renamed to **ClosePriceRatioIndicator** for consistency with new **ClosePriceDifferenceIndicator**
-
-=======
-- improved javadoc
->>>>>>> 5c12f8ff
 
 ### Removed/Deprecated
 
