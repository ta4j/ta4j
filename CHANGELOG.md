--- conflicted
+++ resolved
@@ -27,12 +27,8 @@
 
 ### Added
 - Bars can now be built by `beginTime` instead of `endTime`
-<<<<<<< HEAD
+- Added `AmountBarBuilder` to `bars`-package to aggregate bars after a fixed number of amount have been traded
 - Added `CumulativePnL` and `MaximumAbsoluteDrawdownCriterion` to calculate the max drawdown absolute value, and `MaxDrawdownBarLengthCriterion` to calculate its length
-- 
-=======
-- Added `AmountBarBuilder` to `bars`-package to aggregate bars after a fixed number of amount have been traded
->>>>>>> 2c746f6c
 
 ## 0.18 (released May 15, 2025)
 
