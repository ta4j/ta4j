Changelog for `ta4j`, roughly following [keepachangelog.com](http://keepachangelog.com/en/1.0.0/) from version 0.9 onwards.

## 0.15 (unreleased)

### Breaking
- **DifferencePercentage** renamed to **`DifferencePercentageIndicator`**
<<<<<<< HEAD
- **BuyAndHoldCriterion** renamed to **`EnterAndHoldCriterion`**
=======
- **DXIndicator** moved to adx-package
- **PlusDMIndicator** moved to adx-package
- **MinusDMIndicator** moved to adx-package
>>>>>>> db38aa3d

### Fixed
- **LosingPositionsRatioCriterion** correct betterThan
- **VersusBuyAndHoldCriterionTest** NaN-Error.
- :tada: **Fixed** **`ChaikinOscillatorIndicatorTest`**

### Changed
- **BarSeriesManager** removed empty args constructor
- **Open|High|Low|Close** do not cache price values anymore
- **DifferenceIndicator(i1,i2)** replaced by the more flexible CombineIndicator.minus(i1,i2)

### Removed/Deprecated
- **Num** removed Serializable
- **PriceIndicator** removed

### Added
- :tada: **Enhancement** added possibility to use CostModels when backtesting with the BacktestExecutor
- :tada: **Enhancement** added Num#zero, Num#one, Num#hundred
- :tada: **Enhancement** added possibility to use CostModels when backtesting with the BacktestExecutor
- :tada: **Enhancement** added Indicator#stream() method
- :tada: **Enhancement** added a new CombineIndicator, which can combine the values of two Num Indicators with a given combine-function
- **Example** added a json serialization and deserialization example of BarSeries using google-gson library
<<<<<<< HEAD
- **EnterAndHoldCriterion** added constructor with TradeType to begin with buy or sell
=======
- :tada: **Enhancement** added **`SqnCriterion`**
- :tada: **Enhancement** added **`StandardDeviationCriterion`**
- :tada: **Enhancement** added **`RelativeStandardDeviationCriterion`**
- :tada: **Enhancement** added **`StandardErrorCriterion`**
- :tada: **Enhancement** added **`VarianceCriterion`**
- :tada: **Enhancement** added **`AverageCriterion`**

>>>>>>> db38aa3d

## 0.14 (released April 25, 2021)

### Breaking
- **Breaking:** **`PrecisionNum`** renamed to **`DecimalNum`**
- **Breaking:** **`AverageProfitableTradesCriterion`** renamed to **`WinningTradesRatioCriterion`**
- **Breaking:** **`AverageProfitCriterion`** renamed to **`AverageReturnPerBarCriterion`**
- **Breaking:** **`BuyAndHoldCriterion`** renamed to **`BuyAndHoldReturnCriterion`**
- **Breaking:** **`RewardRiskRatioCriterion`** renamed to **`ReturnOverMaxDrawdownCriterion`**
- **Breaking:** **`ProfitLossCriterion`** moved to PnL-Package
- **Breaking:** **`ProfitLossPercentageCriterion`** moved to PnL-Package
- **Breaking:** **`TotalProfitCriterion`** renamed to **`GrossReturnCriterion`** and moved to PnL-Package.
- **Breaking:** **`TotalProfit2Criterion`** renamed to **`GrossProfitCriterion`** and moved to PnL-Package.
- **Breaking:** **`TotalLossCriterion`** renamed to **`NetLossCriterion`** and moved to PnL-Package.
- **Breaking:** package "tradereports" renamed to "reports"
- **Breaking:** **`NumberOfTradesCriterion`** renamed to **`NumberOfPositionsCriterion`**
- **Breaking:** **`NumberOfLosingTradesCriterion`** renamed to **`NumberOfLosingPositionsCriterion`**
- **Breaking:** **`NumberOfWinningTradesCriterion`** renamed to **`NumberOfWinningPositionsCriterion`**
- **Breaking:** **`NumberOfBreakEvenTradesCriterion`** renamed to **`NumberOfBreakEvenPositionsCriterion`**
- **Breaking:** **`WinningTradesRatioCriterion`** renamed to **`WinningPositionsRatioCriterion`**
- **Breaking:** **`TradeStatsReport`** renamed to **`PositionStatsReport`**
- **Breaking:** **`TradeStatsReportGenerator`** renamed to **`PositionStatsReportGenerator`**
- **Breaking:** **`TradeOpenedMinimumBarCountRule`** renamed to **`OpenedPositionMinimumBarCountRule`**
- **Breaking:** **`Trade.class`** renamed to **`Position.class`**
- **Breaking:** **`Order.class`** renamed to **`Trade.class`**
- **Breaking:** package "tradereports" renamed to "reports"
- **Breaking:** package "trading/rules" renamed to "rules"
- **Breaking:** remove Serializable from all indicators
- **Breaking:** Bar#trades: changed type from int to long


### Fixed
- **Fixed `Trade`**: problem with profit calculations on short trades.
- **Fixed `TotalLossCriterion`**: problem with profit calculations on short trades.
- **Fixed `BarSeriesBuilder`**: removed the Serializable interface
- **Fixed `ParabolicSarIndicator`**: problem with calculating in special cases
- **Fixed `BaseTimeSeries`**: can now be serialized
- **Fixed `ProfitLossPercentageCriterion`**: use entryPrice#getValue() instead of entryPrice#getPricePerAsset()

### Changed
- **Trade**: Changed the way Nums are created.
- **WinningTradesRatioCriterion** (previously AverageProfitableTradesCriterion): Changed to calculate trade profits using Trade's getProfit().
- **BuyAndHoldReturnCriterion** (previously BuyAndHoldCriterion): Changed to calculate trade profits using Trade's getProfit().
- **ExpectedShortfallCriterion**: Removed unnecessary primitive boxing.
- **NumberOfBreakEvenTradesCriterion**: Changed to calculate trade profits using Trade's getProfit().
- **NumberOfLosingTradesCriterion**: Changed to calculate trade profits using Trade's getProfit().
- **NumberOfWinningTradesCriterion**: Changed to calculate trade profits using Trade's getProfit().
- **ProfitLossPercentageCriterion**: Changed to calculate trade profits using Trade's entry and exit prices.
- **TotalLossCriterion**: Changed to calculate trade profits using Trade's getProfit().
- **TotalReturnCriterion** (previously TotalProfitCriterion): Changed to calculate trade profits using Trade's getProfit().
- **WMAIndicator**: reduced complexity of WMAIndicator implementation

### Removed/Deprecated
- **MultiplierIndicator**: replaced by TransformIndicator.
- **AbsoluteIndicator**: replaced by TransformIndicator.

### Added
- **Enhancement** Improvements on gitignore
- **Enhancement** Added TradeOpenedMinimumBarCountRule - rule to specify minimum bar count for opened trade.
- **Enhancement** Added DateTimeIndicator a new Indicator for dates.
- **Enhancement** Added DayOfWeekRule for specifying days of the week to trade.
- **Enhancement** Added TimeRangeRule for trading within time ranges.
- **Enhancement** Added floor() and ceil() to Num.class
- **Enhancement** Added getters getLow() and getUp() in CrossedDownIndicatorRule
- **Enhancement** Added BarSeriesUtils: common helpers and shortcuts for BarSeries methods.
- **Enhancement** Improvements for PreviousValueIndicator: more descriptive toString() method, validation of n-th previous bars in
- **Enhancement** Added Percentage Volume Oscillator Indicator, PVOIndicator.
- **Enhancement** Added Distance From Moving Average Indicator, DistanceFromMAIndicator.
- **Enhancement** Added Know Sure Thing Indicator, KSTIndicator.
 constructor of PreviousValueIndicator 
- :tada: **Enhancement** added getGrossProfit() and getGrossProfit(BarSeries) on Trade.
- :tada: **Enhancement** added getPricePerAsset(BarSeries) on Order.
- :tada: **Enhancement** added convertBarSeries(BarSeries, conversionFunction) to BarSeriesUtils.
- :tada: **Enhancement** added UnstableIndicator.
- :tada: **Enhancement** added Chainrule.
- :tada: **Enhancement** added BarSeriesUtils#sortBars.
- :tada: **Enhancement** added BarSeriesUtils#addBars.
- :tada: **Enhancement** added Num.negate() to negate a Num value.
- :tada: **Enhancement** added **`GrossLossCriterion.class`**.
- :tada: **Enhancement** added **`NetProfitCriterion.class`**.
- :tada: **Enhancement** added chooseBest() method with parameter tradeType in AnalysisCriterion.
- :tada: **Enhancement** added **`AverageLossCriterion.class`**.
- :tada: **Enhancement** added **`AverageProfitCriterion.class`**.
- :tada: **Enhancement** added **`ProfitLossRatioCriterion.class`**.
- :tada: **Enhancement** added **`ExpectancyCriterion.class`**.
- :tada: **Enhancement** added **`ConsecutiveWinningPositionsCriterion.class`**.
- :tada: **Enhancement** added **`LosingPositionsRatioCriterion.class`**
- :tada: **Enhancement** added Position#hasProfit.
- :tada: **Enhancement** added Position#hasLoss.
- :tada: **Enhancement** exposed both EMAs in MACD indicator


## 0.13 (released November 5, 2019)

### Breaking
- **Breaking** Refactored from Max/Min to High/Low in Bar class
- **Breaking** Removed redundant constructors from BaseBar class
- **Breaking** Renamed `TimeSeries` to `BarSeries`

### Fixed
- **Fixed `BaseBarSeries`**: problem with getSubList for series with specified `maximumBarCount`.
- **Fixed return `BigDecimal` instead of `Number` in**: `PrecisionNum.getDelegate`.
- **Fixed `java.lang.ClassCastException` in**: `PrecisionNum.equals()`.
- **Fixed `java.lang.ClassCastException` in**: `DoubleNum.equals()`.
- **Fixed `java.lang.NullPointerException` in**: `NumberOfBarsCriterion.calculate(TimeSeries, Trade)` for opened trade.
- **Fixed `java.lang.NullPointerException` in**: `AverageProfitableTradesCriterion.calculate(TimeSeries, Trade)` for opened trade.
- **StopGainRule**: now correctly handles stops for sell orders
- **StopLossRule**: now correctly handles stops for sell orders
- **ProfitLossCriterion**: fixed to work properly for short trades
- **PivotPointIndicator**: fixed possible npe if first bar is not in same period
- **`IchimokuChikouSpanIndicator`**: fixed calculations - applied correct formula.
- **CloseLocationValueIndicator**: fixed special case, return zero instead of NaN if high price == low price

### Changed
- **PrecisionNum**: improve performance for methods isZero/isPositive/isPositiveOrZero/isNegative/isNegativeOrZero.
- **BaseTimeSeriesBuilder** moved from inner class to own class
- **TrailingStopLossRule** added ability to look back the last x bars for calculating the trailing stop loss

### Added
- **Enhancement** Added getters for AroonDownIndicator and AroonUpIndicator in AroonOscillatorIndicator
- **Enhancement** Added common constructors in BaseBar for BigDecimal, Double and String values
- **Enhancement** Added constructor in BaseBar with trades property
- **Enhancement** Added BaseBarBuilder and ConvertibleBaseBarBuilder - BaseBar builder classes
- **Enhancement** Added BarAggregator and TimeSeriesAggregator to allow aggregates bars and time series 
- **Enhancement** Added LWMA Linearly Weighted Moving Average Indicator
- **Enhancement** Implemented trading cost models (linear transaction and borrowing cost models)
- **Enhancement** Implemented Value at Risk Analysis Criterion
- **Enhancement** Implemented Expected Shortfall Analysis Criterion
- **Enhancement** Implemented Returns class to analyze the time series of return rates. Supports logarithmic and arithmetic returns
- **Enhancement** Implemented a way to find the best result for multiple strategies by submitting a range of numbers while backtesting
- **Enhancement** Implemented NumberOfBreakEvenTradesCriterion for counting break even trades 
- **Enhancement** Implemented NumberOfLosingTradesCriterion for counting losing trades
- **Enhancement** Implemented NumberOfWinningTradesCriterion for counting winning trades 
- **Enhancement** Implemented NumberOfWinningTradesCriterion for counting winning trades 
- **Enhancement** Implemented ProfitLossPercentageCriterion for calculating the total performance percentage of your trades 
- **Enhancement** Implemented TotalProfit2Criterion for calculating the total profit of your trades 
- **Enhancement** Implemented TotalLossCriterion for calculating the total loss of your trades
- **Enhancement** Added ADX indicator based strategy to ta4j-examples  
- **Enhancement** TrailingStopLossRule: added possibility of calculations of TrailingStopLossRule also for open, high, low price. Added getter 
for currentStopLossLimitActivation
- **Enhancement** Add constructors with parameters to allow custom implementation of ReportGenerators in BacktestExecutor
- **Enhancement** Added license checker goal on CI's pipeline
- **Enhancement** Added source format checker goal on CI's pipeline

### Removed/Deprecated

## 0.12 (released September 10, 2018)

### Breaking: 
   - `Decimal` class has been replaced by new `Num` interface. Enables using `Double`, `BigDecimal` and custom data types for calculations. 
   - Big changes in `TimeSeries` and `BaseTimeSeries`. Multiple new `addBar(..)` functions in `TimeSeries` allow to add data directly to the series


### Fixed
- **TradingBotOnMovingTimeSeries**: fixed calculations and ArithmeticException Overflow
- **Fixed wrong indexing in**: `Indicator.toDouble()`.
- **PrecisionNum.sqrt()**: using DecimalFormat.parse().
- **RandomWalk[High|Low]Indicator**: fixed formula (max/min of formula with n iterating from 2 to barCount)

### Changed
- **ALL INDICATORS**: `Decimal` replaced by `Num`.
- **ALL CRITERION**: Calculations modified to use `Num`.
- **AbstractIndicator**: new `AbstractIndicator#numOf(Number n)` function as counterpart of dropped `Decimal.valueOf(double|int|..)`
- **TimeSeries | Bar**: preferred way to add bar data to a `TimeSeries` is directly to the series via new `TimeSeries#addBar(time,open,high,..)` functions. It ensures to use the correct `Num` implementation of the series
- **XlsTestsUtils**: now processes xls with one or more days between data rows (daily, weekly, monthly, etc).  Also handle xls #DIV/0! calculated cells (imported as NaN.NaN)
- **CachedIndicator**: Last bar is not cached to support real time indicators
- **TimeSeries | Bar **: added new `#addPrice(price)` function that adds price to (last) bar.
- Parameter **timeFrame** renamed to **barCount**.
- **Various Rules**: added constructor that provides `Number` parameters
- **AroonUpIndicator**: redundant TimeSeries call was removed from constructor
- **AroonDownIndicator**: redundant TimeSeries call was removed from constructor
- **BaseTimeSeries**: added setDefaultFunction() to SeriesBuilder for setting the default Num type function for all new TimeSeries built by that SeriesBuilder, updated BuildTimeSeries example
- **<various>CriterionTest**: changed from explicit constructor calls to `AbstractCriterionTest.getCriterion()` calls.
- **ChopIndicator**: transparent fixes
- **StochasticRSIIndicator**: comments and params names changes to reduce confusion
- **ConvergenceDivergenceIndicator**: remove unused method
- **ChopIndicatorTest**: spelling, TODO: add better tests
- **Various Indicators**: remove double math operations, change `Math.sqrt(double)` to `Num.sqrt()`, other small improvements
- **RandomWalk[High|Low]Indicator**: renamed to `RWI[High|Low]Indicator`

### Added
- **BaseTimeSeries.SeriesBuilder**: simplifies creation of BaseTimeSeries.
- **Num**: Extracted interface of dropped `Decimal` class
- **DoubleNum**: `Num` implementation to support calculations based on `double` primitive
- **BigDecimalNum**: Default `Num` implementation of `BaseTimeSeries`
- **DifferencePercentageIndicator**: New indicator to get the difference in percentage from last value
- **PrecisionNum**: `Num` implementation to support arbitrary precision
- **TestUtils**: removed convenience methods for permuted parameters, fixed all unit tests
- **TestUtils**: added parameterized abstract test classes to allow two test runs with `DoubleNum` and `BigDecimalNum`
- **ChopIndicator** new common indicator of market choppiness (low volatility), and related 'ChopIndicatorTest' JUnit test and 'CandlestickChartWithChopIndicator' example
- **BollingerBandWidthIndicator**: added missing constructor documentation.
- **BollingerBandsLowerIndicator**: added missing constructor documentation.
- **BollingerBandsMiddleIndicator**: added missing constructor documentation.
- **TrailingStopLossRule**: new rule that is satisfied if trailing stop loss is reached
- **Num**: added Num sqrt(int) and Num sqrt()
- **pom.xml**: added support to generate ta4j-core OSGi artifact.

### Removed/Deprecated
- **Decimal**: _removed_. Replaced by `Num` interface
- **TimeSeries#addBar(Bar bar)**: _deprecated_. Use `TimeSeries#addBar(Time, open, high, low, ...)`
- **BaseTimeSeries**: _Constructor_ `BaseTimeSeries(TimeSeries defaultSeries, int seriesBeginIndex, int seriesEndIndex)` _removed_. Use `TimeSeries.getSubseries(int i, int i)` instead
- **FisherIndicator**: commented constructor removed.
- **TestUtils**: removed convenience methods for permuted parameters, fixed all unit tests
- **BaseTimeSeries**: _Constructor_ `BaseTimeSeries(TimeSeries defaultSeries, int seriesBeginIndex, int seriesEndIndex)` _removed_. Use `TimeSeries.getSubseries(int i, int i)` instead
- **BigDecimalNum**: _removed_.  Replaced by `PrecisionNum`
- **AbstractCriterionTest**: removed constructor `AbstractCriterionTest(Function<Number, Num)`.  Use `AbstractCriterionTest(CriterionFactory, Function<Number, Num>)`.
- **<various>Indicator**: removed redundant `private TimeSeries`

## 0.11 (released January 25, 2018)

- **BREAKING**: Tick has been renamed to **Bar**

### Fixed
- **ATRIndicator**: fixed calculations
- **PlusDI, MinusDI, ADX**: fixed calculations
- **LinearTransactionCostCriterion**: fixed calculations, added xls file and unit tests
- **FisherIndicator**: fixed calculations
- **ConvergenceDivergenceIndicator**: fixed NPE of optional "minStrenght"-property

### Changed
- **TotalProfitCriterion**: If not `NaN` the criterion uses the price of the `Order` and not just the close price of underlying `TimeSeries`
- **Order**: Now constructors and static `sell/buyAt(..)` functions need a price and amount parameter to satisfy correct be
behaviour of criterions (entry/exit prices can differ from corresponding close prices in `Order`)
- **JustOnceRule**: now it is possible to add another rule so that this rule is satisfied if the inner rule is satisfied for the first time
- **MeanDeviationIndicator**: moved to statistics package
- **Decimal**: use `BigDecimal::valueof` instead of instantiating a new BigDecimal for double, int and long
    - now `Decimal` extends `Number`
- **Strategy:** can now have a optional parameter "name".
- **Tick:** `Tick` has been renamed to **`Bar`** for a more appropriate description of the price movement over a set period of time.
- **MMAIndicator**: restructured and moved from `helpers` to `indicators` package
- **AverageTrueRangeIndicator**: renamed to **ATRIndicator**
- **AverageDirectionalMovementDownIndicator**: renamed to **ADXIndicator**
-  **ADXIndicator**: added new two argument constructor
- **DirectionalMovementPlusIndicator** and **DirectionalMovementPlusIndicator**: renamed to **PlusDIIndicator** and **MinusDIIndicator**
- **XlsTestsUtils**: rewritten to provide getSeries(), getIndicator(), getFinalCriterionValue(), and getTradingRecord() in support of XLSCriterionTest and XLSIndicatorTest.
- **IndicatorFactory**: made generic and renamed createIndicator() to getIndicator()
- **RSIIndicatorTest**: example showing usage of new generic unit testing of indicators
- **LinearTransactionCostCriterionTest**: example showing usage of new generic unit testing of criteria

## Added
- **ConvergenceDivergenceIndicator**: new Indicator for positive/negative convergence and divergence.
- **BooleanTransformIndicator**: new indicator to transform any decimal indicator to a boolean indicator by using logical operations.
- **DecimalTransformIndicator**: new indicator to transforms any indicator by using common math operations.
- **Decimal**: added functions `Decimal valueOf(BigDecimal)` and `BigDecimal getDelegate()`
- **AbstractEMAIndicator**: new abstract indicator for ema based indicators like MMAIndicator
- **PearsonCorrelationIndicator**: new statistic indicator with pearson correlation
- **TimeSeries**: new method `getSubSeries(int, int)` to create a sub series of the TimeSeries that stores bars exclusively between `startIndex` and `endIndex` parameters
- **IIIIndicator**: Intraday Intensity Index
- **CriterionFactory**: new functional interface to support CriterionTest
- **IndicatorTest**: new class for storing an indicator factory, allows for generic calls like getIndicator(D data, P... params) after the factory is set once in the constructor call.  Facilitates standardization across unit tests.
- **CriterionTest**: new class for storing a criterion factory, allows for generic calls like getCriterion(P... params) after the factory is set once in the constructor call.  Facilitates standardization across unit tests.
- **ExternalIndicatorTest**: new interface for fetching indicators and time series from external sources
- **ExternalCriterionTest**: new interface for fetching criteria, trading records, and time series from external sources
- **XLSIndicatorTest**: new class implementing ExternalIndicatorTest for XLS files, for use in XLS unit tests
- **XLSCriterionTest**: new class implementing ExternalCriterionTest for XLS files, for use in XLS unit tests

## Removed
- **TraillingStopLossIndicator**: no need for this as indicator. No further calculations possible after price falls below stop loss. Use `StopLossRule` or `DifferenceIndicator`

## Deprecated
- **BaseTimeSeries**: Constructor: `BaseTimeSeries(TimeSeries defaultSeries, int seriesBeginIndex, int seriesEndIndex)` use `getSubSeries(int, int)`
- **Decimal**: Method `toDouble()` use `doubleValue()`

## 0.10 (released October 30, 2017)

### VERY Important note!!!!

with the release 0.10 we have changed the previous java package definition to org.ta4j or to be more specific to org.ta4j.core (the new organisation). You have to reorganize all your refernces to the new packages!
In eclipse you can do this easily by selecting your sources and run "Organize imports"
_Changed ownership of the ta4j repository_: from mdeverdelhan/ta4j (stopped the maintenance) to ta4j/ta4j (new organization)

### Fixed
- **ParabolicSarIndicator**: wrong calculation fixed
- **KAMAIndicator**: stack overflow bug fixed
- **AroonUpIndicator and AroonDownIndicator**: wrong calculations fixed and can handle NaN values now

### Changed
- **BREAKING**: **new package structure**: change eu.verdelhan.ta4j to org.ta4j.ta4j-core
- **new package adx**: new location of AverageDirectionalMovementIndicator and DMI+/DMI-
- **Ownership of the ta4j repository**: from mdeverdelhan/ta4j (stopped the maintenance) to ta4j/ta4j (new organization)
- **ParabolicSarIndicator**: old constructor removed (there was no need for time frame parameter after big fix). Three new constructors for default and custom parameters.
- **HighestValueIndicator and LowestValueIndicator:** ignore also NaN values if they are at the current index


## Added
- **AroonOscillatorIndicator**: new indicator based on AroonUp/DownIndicator
- **AroonUpIndicator** and **AroonDownIndicator**: New constructor with parameter for custom indicator for min price and max price calculation
- **ROCVIndicator**: rate of Change of Volume
- **DirectionalMovementPlusIndicator**: new indicator for Directional Movement System (DMI+)
- **DirectionalMovementDownIndicator**: new indicator for Directional Movement System (DMI-)
- **ChaikinOscillatorIndicator**: new indicator.
- **InSlopeRule**: new rule that is satisfied if the slope of two indicators are within a boundary
- **IsEqualRule**: new rule that is satisfied if two indicators are equal
- **AroonUpIndicator** and **AroonDownIndicator**: new constructor with parameter for custom indicator for min price and max price calculation
- **Pivot Point Indicators Package**: new package with Indicators for calculating standard, Fibonacci and DeMark pivot points and reversals
    - **PivotPointIndicator**: new indicator for calculating the standard pivot point
        - **StandardReversalIndicator**: new indicator for calculating the standard reversals (R3,R2,R1,S1,S2,S3)
        - **FibonacciReversalIndicator**: new indicator for calculating the Fibonacci reversals (R3,R2,R1,S1,S2,S3)
    - **DeMarkPivotPointIndicator**: new indicator for calculating the DeMark pivot point
        - **DeMarkReversalIndicator**: new indicator for calculating the DeMark resistance and the DeMark support
- **IsFallingRule**: new rule that is satisfied if indicator strictly decreases within the timeFrame.
- **IsRisingRule**: new rule that is satisfied if indicator strictly increases within the timeFrame.
- **IsLowestRule**: new rule that is satisfied if indicator is the lowest within the timeFrame.
- **IsHighestRule**: new rule that is satisfied if indicator is the highest within the timeFrame.

## 0.9 (released September 7, 2017)
  - **BREAKING** drops Java 7 support
  - use `java.time` instead of `java.util.Date`
  * Added interfaces for some API basic objects
  * Cleaned whole API
  * Reordered indicators
  * Added PreviousValueIndicator
  * Fixed #162 - Added amount field into Tick constructor
  * Fixed #183 - addTrade bad calculation
  * Fixed #153, #170 - Updated StopGainRule and StopLossRule for short trades
  * Removed dependency to Joda-time
  * Dropped Java 6 and Java 7 compatibility
  * Fixed #120 - ZLEMAIndicator StackOverflowError
  * Added stochastic RSI indicator
  * Added smoothed RSI indicator
  * Fixed examples
  * Fixed #81 - Tick uses Period of 24H when it possibly means 1 Day
  * Fixed #80 - TimeSeries always iterates over all the data
  * Removed the `timePeriod` field in time series
  * Fixed #102 - RSIIndicator returns NaN when rsi == 100
  * Added periodical growth rate indicator
  * Fixed #105 - Strange calculation with Ichimoku Indicator
  * Added Random Walk Index (high/low) indicators
  * Improved performance for Williams %R indicator
  * Moved mock indicators to regular scope (renamed in Fixed*Indicator)

## 0.8 (released February 25, 2016)

  * Fixed StackOverflowErrors on recursive indicators (see #60 and #68)
  * Fixed #74 - Question on backtesting strategies with indicators calculated with enough ticks
  * Added Chande Momentum Oscillator indicator
  * Added cumulated losses/gains indicators
  * Added Range Action Verification Index indicator
  * Added MVWAP indicator
  * Added VWAP indicator
  * Added Chandelier exit indicators
  * Improved Decimal performances
  * Added Fisher indicator
  * Added KAMA indicator
  * Added Detrended Price Oscillator
  * Added Ichimoku clouds indicators
  * Added statistical indicators: Simple linear regression, Correlation coefficient, Variance, Covariance, Standard error
  * Moved standard deviation
  * Added Bollinger BandWidth and %B indicator
  * Added Keltner channel indicators
  * Added Ulcer Index and Mass Index indicators
  * Added a trailing stop-loss indicator
  * Added Coppock Curve indicator
  * Added sum indicator
  * Added candle indicators: Real body, Upper/Lower shadow, Doji, 3 black crows, 3 white soldiers, Bullish/Bearish Harami, Bullish/Bearish Engulfing
  * Added absolute indicator
  * Added Hull Moving Average indicator
  * Updated Bollinger Bands (variable multiplier, see #53)
  * Fixed #39 - Possible update for TimeSeries.run()
  * Added Chaikin Money Flow indicator
  * Improved volume indicator
  * Added Close Location Value indicator
  * Added Positive Volume Index and Negative Volume Index indicators
  * Added zero-lag EMA indicator

## 0.7 (released May 21, 2015)

  * Fixed #35 - Fix max drawdown criterion
  * Improved documentation: user's guide & contributor's guidelines
  * Fixed #37 - Update Tick.toString method
  * Fixed #36 - Missing 'Period timePeriod' in full Tick constructor
  * Updated examples
  * Improved analysis criteria (to use actual entry/exit prices instead of close prices)
  * Added price and amount to `Order`
  * Added helpers for order creation
  * Renamed `Operation` to `Order`
  * Added a record/history of a trading session (`TradingRecord`)
  * Moved the trading logic from strategies to rules
  * Refactored trade operations
  * Added a difference indicator
  * Small other API changes

## 0.6 (released February 5, 2015)

  * Added `NaN` to Decimals
  * Renamed `TADecimal` to `Decimal`
  * Fixed #24 - Error in standard deviation calculation
  * Added moving time series (& cache: #25)
  * Refactored time series and ticks
  * Added entry-pass filter and exit-pass filter strategies
  * Replaced `JustBuyOnceStrategy` and `CombinedBuyAndSellStrategy` by `JustEnterOnceStrategy` and `CombinedEntryAndExitStrategy` respectively
  * Added examples
  * Added operation type helpers
  * Added strategy execution traces through SLF4J
  * Removed `.summarize(...)` methods and `Decision` (analysis)
  * Improved performance of some indicators and strategies
  * Generalized cache to all indicators (#20)
  * Removed AssertJ dependency
  * Fixed #16 - Division by zero in updated WalkForward example

## 0.5 (released October 22, 2014)

  * Switched doubles for TADecimals (BigDecimals) in indicators
  * Semantic improvement for IndicatorOverIndicatorStrategy
  * Fixed #11 - UnknownFormatConversionException when using toString() for 4 strategies
  * Added a maximum value starter strategy
  * Added linear transaction cost (analysis criterion)
  * Removed evaluators (replaced by `.chooseBest(...)` and `.betterThan(...)` methods)
  * Added triple EMA indicator
  * Added double EMA indicator
  * Removed slicers (replaced by `.split(...)` methods)
  * Removed runner (replaced by `.run(...)` methods)
  * Added more tests
  * Removed `ConstrainedTimeSeries` (replaced by `.subseries(...)` methods)
  * Added/refactored examples (including walk-forward and candlestick chart)

## 0.4 (released May 28, 2014)

  * Fixed #2 - Tests failing in JDK8
  * Added indicators: Mean deviation, Commodity channel index, Percentage price oscillator (tests)
  * Added distance between indicator and constant
  * Added opposite strategy
  * Removed some runners
  * Added strategy runs on whole series
  * Refactored slicers
  * Removed log4j dependency
  * Added examples

## 0.3 (released March 11, 2014)

  * First public release
  * 100% Pure Java - works on any Java Platform version 6 or later
  * More than 40 technical indicators (Aroon, ATR, moving averages, parabolic SAR, RSI, etc.)
  * A powerful engine for building custom trading strategies
  * Utilities to run and compare strategies
  * Minimal 3rd party dependencies
  * MIT license<|MERGE_RESOLUTION|>--- conflicted
+++ resolved
@@ -4,13 +4,10 @@
 
 ### Breaking
 - **DifferencePercentage** renamed to **`DifferencePercentageIndicator`**
-<<<<<<< HEAD
 - **BuyAndHoldCriterion** renamed to **`EnterAndHoldCriterion`**
-=======
 - **DXIndicator** moved to adx-package
 - **PlusDMIndicator** moved to adx-package
 - **MinusDMIndicator** moved to adx-package
->>>>>>> db38aa3d
 
 ### Fixed
 - **LosingPositionsRatioCriterion** correct betterThan
@@ -33,17 +30,13 @@
 - :tada: **Enhancement** added Indicator#stream() method
 - :tada: **Enhancement** added a new CombineIndicator, which can combine the values of two Num Indicators with a given combine-function
 - **Example** added a json serialization and deserialization example of BarSeries using google-gson library
-<<<<<<< HEAD
 - **EnterAndHoldCriterion** added constructor with TradeType to begin with buy or sell
-=======
 - :tada: **Enhancement** added **`SqnCriterion`**
 - :tada: **Enhancement** added **`StandardDeviationCriterion`**
 - :tada: **Enhancement** added **`RelativeStandardDeviationCriterion`**
 - :tada: **Enhancement** added **`StandardErrorCriterion`**
 - :tada: **Enhancement** added **`VarianceCriterion`**
 - :tada: **Enhancement** added **`AverageCriterion`**
-
->>>>>>> db38aa3d
 
 ## 0.14 (released April 25, 2021)
 
