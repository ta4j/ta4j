--- conflicted
+++ resolved
@@ -66,12 +66,9 @@
 - :tada: **Enhancement** added convertBarSeries(BarSeries, conversionFunction) to BarSeriesUtils.
 - :tada: **Enhancement** added UnstableIndicator.
 - :tada: **Enhancement** added Chainrule.
-<<<<<<< HEAD
 - :tada: **Enhancement** added **`GrossLossCriterion.class`**.
 - :tada: **Enhancement** added **`NetProfitCriterion.class`**.
-=======
 - :tada: **Enhancement** added chooseBest() method with parameter tradeType in AnalysisCriterion.
->>>>>>> df68757b
 
 
 ## 0.13 (released November 5, 2019)
