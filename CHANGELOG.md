Changelog for `ta4j`, roughly following [keepachangelog.com](http://keepachangelog.com/en/1.0.0/) from version 0.9 onwards.

## 0.14 (unreleased)

### Breaking
- **Breaking:** **PrecisionNum** renamed to **DecimalNum**
- **Breaking:** **AverageProfitableTradesCriterion** renamed to **WinningTradesRatioCriterion**
- **Breaking:** **AverageProfitCriterion** renamed to **AverageReturnPerBarCriterion**
- **Breaking:** **BuyAndHoldCriterion** renamed to **BuyAndHoldReturnCriterion**
- **Breaking:** **RewardRiskRatioCriterion** renamed to **ReturnOverMaxDrawdownCriterion**
- **Breaking:** **TotalProfitCriterion** renamed to **TotalReturnCriterion**
- **Breaking:** **TotalProfit2Criterion** renamed to **TotalProfitCriterion**
<<<<<<< HEAD
- **Breaking:** **Rules-package** moved to Top-Level
=======
- **Breaking:** package "tradereports" renamed to "reports"
>>>>>>> 17bbfef5

### Fixed
- **Fixed `Trade`**: problem with profit calculations on short trades.
- **Fixed `TotalLossCriterion`**: problem with profit calculations on short trades.
- **Fixed `BarSeriesBuilder`**: removed the Serializable interface
- **Fixed `ParabolicSarIndicator`**: problem with calculating in special cases
- **Fixed `BaseTimeSeries`**: can now be serialized

### Changed
- **Trade**: Changed the way Nums are created.
- **WinningTradesRatioCriterion** (previously AverageProfitableTradesCriterion): Changed to calculate trade profits using Trade's getProfit().
- **BuyAndHoldReturnCriterion** (previously BuyAndHoldCriterion): Changed to calculate trade profits using Trade's getProfit().
- **ExpectedShortfallCriterion**: Removed unnecessary primitive boxing.
- **NumberOfBreakEvenTradesCriterion**: Changed to calculate trade profits using Trade's getProfit().
- **NumberOfLosingTradesCriterion**: Changed to calculate trade profits using Trade's getProfit().
- **NumberOfWinningTradesCriterion**: Changed to calculate trade profits using Trade's getProfit().
- **ProfitLossPercentageCriterion**: Changed to calculate trade profits using Trade's entry and exit prices.
- **TotalLossCriterion**: Changed to calculate trade profits using Trade's getProfit().
- **TotalReturnCriterion** (previously TotalProfitCriterion): Changed to calculate trade profits using Trade's getProfit().
- **WMAIndicator**: reduced complexity of WMAIndicator implementation

### Removed/Deprecated
- **MultiplierIndicator**: replaced by TransformIndicator.
- **AbsoluteIndicator**: replaced by TransformIndicator.

### Added
- **Enhancement** Improvements on gitignore
- **Enhancement** Added TradeOpenedMinimumBarCountRule - rule to specify minimum bar count for opened trade.
- **Enhancement** Added DateTimeIndicator a new Indicator for dates.
- **Enhancement** Added DayOfWeekRule for specifying days of the week to trade.
- **Enhancement** Added TimeRangeRule for trading within time ranges.
- **Enhancement** Added floor() and ceil() to Num.class
- **Enhancement** Added getters getLow() and getUp() in CrossedDownIndicatorRule
- **Enhancement** Added BarSeriesUtils: common helpers and shortcuts for BarSeries methods.
- **Enhancement** Improvements for PreviousValueIndicator: more descriptive toString() method, validation of n-th previous bars in
 constructor of PreviousValueIndicator 
- :tada: **Enhancement** added getGrossProfit() and getGrossProfit(BarSeries) on Trade.
- :tada: **Enhancement** added getPricePerAsset(BarSeries) on Order.
- :tada: **Enhancement** added convertBarSeries(BarSeries, conversionFunction) to BarSeriesUtils.
- :tada: **Enhancement** added UnstableIndicator.
- :tada: **Enhancement** added Chainrule.


## 0.13 (released November 5, 2019)

### Breaking
- **Breaking** Refactored from Max/Min to High/Low in Bar class
- **Breaking** Removed redundant constructors from BaseBar class
- **Breaking** Renamed `TimeSeries` to `BarSeries`

### Fixed
- **Fixed `BaseBarSeries`**: problem with getSubList for series with specified `maximumBarCount`.
- **Fixed return `BigDecimal` instead of `Number` in**: `PrecisionNum.getDelegate`.
- **Fixed `java.lang.ClassCastException` in**: `PrecisionNum.equals()`.
- **Fixed `java.lang.ClassCastException` in**: `DoubleNum.equals()`.
- **Fixed `java.lang.NullPointerException` in**: `NumberOfBarsCriterion.calculate(TimeSeries, Trade)` for opened trade.
- **Fixed `java.lang.NullPointerException` in**: `AverageProfitableTradesCriterion.calculate(TimeSeries, Trade)` for opened trade.
- **StopGainRule**: now correctly handles stops for sell orders
- **StopLossRule**: now correctly handles stops for sell orders
- **ProfitLossCriterion**: fixed to work properly for short trades
- **PivotPointIndicator**: fixed possible npe if first bar is not in same period
- **`IchimokuChikouSpanIndicator`**: fixed calculations - applied correct formula.
- **CloseLocationValueIndicator**: fixed special case, return zero instead of NaN if high price == low price

### Changed
- **PrecisionNum**: improve performance for methods isZero/isPositive/isPositiveOrZero/isNegative/isNegativeOrZero.
- **BaseTimeSeriesBuilder** moved from inner class to own class
- **TrailingStopLossRule** added ability to look back the last x bars for calculating the trailing stop loss

### Added
- **Enhancement** Added getters for AroonDownIndicator and AroonUpIndicator in AroonOscillatorIndicator
- **Enhancement** Added common constructors in BaseBar for BigDecimal, Double and String values
- **Enhancement** Added constructor in BaseBar with trades property
- **Enhancement** Added BaseBarBuilder and ConvertibleBaseBarBuilder - BaseBar builder classes
- **Enhancement** Added BarAggregator and TimeSeriesAggregator to allow aggregates bars and time series 
- **Enhancement** Added LWMA Linearly Weighted Moving Average Indicator
- **Enhancement** Implemented trading cost models (linear transaction and borrowing cost models)
- **Enhancement** Implemented Value at Risk Analysis Criterion
- **Enhancement** Implemented Expected Shortfall Analysis Criterion
- **Enhancement** Implemented Returns class to analyze the time series of return rates. Supports logarithmic and arithmetic returns
- **Enhancement** Implemented a way to find the best result for multiple strategies by submitting a range of numbers while backtesting
- **Enhancement** Implemented NumberOfBreakEvenTradesCriterion for counting break even trades 
- **Enhancement** Implemented NumberOfLosingTradesCriterion for counting losing trades
- **Enhancement** Implemented NumberOfWinningTradesCriterion for counting winning trades 
- **Enhancement** Implemented NumberOfWinningTradesCriterion for counting winning trades 
- **Enhancement** Implemented ProfitLossPercentageCriterion for calculating the total performance percentage of your trades 
- **Enhancement** Implemented TotalProfit2Criterion for calculating the total profit of your trades 
- **Enhancement** Implemented TotalLossCriterion for calculating the total loss of your trades
- **Enhancement** Added ADX indicator based strategy to ta4j-examples  
- **Enhancement** TrailingStopLossRule: added possibility of calculations of TrailingStopLossRule also for open, high, low price. Added getter 
for currentStopLossLimitActivation
- **Enhancement** Add constructors with parameters to allow custom implementation of ReportGenerators in BacktestExecutor
- **Enhancement** Added license checker goal on CI's pipeline
- **Enhancement** Added source format checker goal on CI's pipeline

### Removed/Deprecated

## 0.12 (released September 10, 2018)

### Breaking: 
   - `Decimal` class has been replaced by new `Num` interface. Enables using `Double`, `BigDecimal` and custom data types for calculations. 
   - Big changes in `TimeSeries` and `BaseTimeSeries`. Multiple new `addBar(..)` functions in `TimeSeries` allow to add data directly to the series


### Fixed
- **TradingBotOnMovingTimeSeries**: fixed calculations and ArithmeticException Overflow
- **Fixed wrong indexing in**: `Indicator.toDouble()`.
- **PrecisionNum.sqrt()**: using DecimalFormat.parse().
- **RandomWalk[High|Low]Indicator**: fixed formula (max/min of formula with n iterating from 2 to barCount)

### Changed
- **ALL INDICATORS**: `Decimal` replaced by `Num`.
- **ALL CRITERION**: Calculations modified to use `Num`.
- **AbstractIndicator**: new `AbstractIndicator#numOf(Number n)` function as counterpart of dropped `Decimal.valueOf(double|int|..)`
- **TimeSeries | Bar**: preferred way to add bar data to a `TimeSeries` is directly to the series via new `TimeSeries#addBar(time,open,high,..)` functions. It ensures to use the correct `Num` implementation of the series
- **XlsTestsUtils**: now processes xls with one or more days between data rows (daily, weekly, monthly, etc).  Also handle xls #DIV/0! calculated cells (imported as NaN.NaN)
- **CachedIndicator**: Last bar is not cached to support real time indicators
- **TimeSeries | Bar **: added new `#addPrice(price)` function that adds price to (last) bar.
- Parameter **timeFrame** renamed to **barCount**.
- **Various Rules**: added constructor that provides `Number` parameters
- **AroonUpIndicator**: redundant TimeSeries call was removed from constructor
- **AroonDownIndicator**: redundant TimeSeries call was removed from constructor
- **BaseTimeSeries**: added setDefaultFunction() to SeriesBuilder for setting the default Num type function for all new TimeSeries built by that SeriesBuilder, updated BuildTimeSeries example
- **<various>CriterionTest**: changed from explicit constructor calls to `AbstractCriterionTest.getCriterion()` calls.
- **ChopIndicator**: transparent fixes
- **StochasticRSIIndicator**: comments and params names changes to reduce confusion
- **ConvergenceDivergenceIndicator**: remove unused method
- **ChopIndicatorTest**: spelling, TODO: add better tests
- **Various Indicators**: remove double math operations, change `Math.sqrt(double)` to `Num.sqrt()`, other small improvements
- **RandomWalk[High|Low]Indicator**: renamed to `RWI[High|Low]Indicator`

### Added
- **BaseTimeSeries.SeriesBuilder**: simplifies creation of BaseTimeSeries.
- **Num**: Extracted interface of dropped `Decimal` class
- **DoubleNum**: `Num` implementation to support calculations based on `double` primitive
- **BigDecimalNum**: Default `Num` implementation of `BaseTimeSeries`
- **DifferencePercentageIndicator**: New indicator to get the difference in percentage from last value
- **PrecisionNum**: `Num` implementation to support arbitrary precision
- **TestUtils**: removed convenience methods for permuted parameters, fixed all unit tests
- **TestUtils**: added parameterized abstract test classes to allow two test runs with `DoubleNum` and `BigDecimalNum`
- **ChopIndicator** new common indicator of market choppiness (low volatility), and related 'ChopIndicatorTest' JUnit test and 'CandlestickChartWithChopIndicator' example
- **BollingerBandWidthIndicator**: added missing constructor documentation.
- **BollingerBandsLowerIndicator**: added missing constructor documentation.
- **BollingerBandsMiddleIndicator**: added missing constructor documentation.
- **TrailingStopLossRule**: new rule that is satisfied if trailing stop loss is reached
- **Num**: added Num sqrt(int) and Num sqrt()
- **pom.xml**: added support to generate ta4j-core OSGi artifact.

### Removed/Deprecated
- **Decimal**: _removed_. Replaced by `Num` interface
- **TimeSeries#addBar(Bar bar)**: _deprecated_. Use `TimeSeries#addBar(Time, open, high, low, ...)`
- **BaseTimeSeries**: _Constructor_ `BaseTimeSeries(TimeSeries defaultSeries, int seriesBeginIndex, int seriesEndIndex)` _removed_. Use `TimeSeries.getSubseries(int i, int i)` instead
- **FisherIndicator**: commented constructor removed.
- **TestUtils**: removed convenience methods for permuted parameters, fixed all unit tests
- **BaseTimeSeries**: _Constructor_ `BaseTimeSeries(TimeSeries defaultSeries, int seriesBeginIndex, int seriesEndIndex)` _removed_. Use `TimeSeries.getSubseries(int i, int i)` instead
- **BigDecimalNum**: _removed_.  Replaced by `PrecisionNum`
- **AbstractCriterionTest**: removed constructor `AbstractCriterionTest(Function<Number, Num)`.  Use `AbstractCriterionTest(CriterionFactory, Function<Number, Num>)`.
- **<various>Indicator**: removed redundant `private TimeSeries`

## 0.11 (released January 25, 2018)

- **BREAKING**: Tick has been renamed to **Bar**

### Fixed
- **ATRIndicator**: fixed calculations
- **PlusDI, MinusDI, ADX**: fixed calculations
- **LinearTransactionCostCriterion**: fixed calculations, added xls file and unit tests
- **FisherIndicator**: fixed calculations
- **ConvergenceDivergenceIndicator**: fixed NPE of optional "minStrenght"-property

### Changed
- **TotalProfitCriterion**: If not `NaN` the criterion uses the price of the `Order` and not just the close price of underlying `TimeSeries`
- **Order**: Now constructors and static `sell/buyAt(..)` functions need a price and amount parameter to satisfy correct be
behaviour of criterions (entry/exit prices can differ from corresponding close prices in `Order`)
- **JustOnceRule**: now it is possible to add another rule so that this rule is satisfied if the inner rule is satisfied for the first time
- **MeanDeviationIndicator**: moved to statistics package
- **Decimal**: use `BigDecimal::valueof` instead of instantiating a new BigDecimal for double, int and long
    - now `Decimal` extends `Number`
- **Strategy:** can now have a optional parameter "name".
- **Tick:** `Tick` has been renamed to **`Bar`** for a more appropriate description of the price movement over a set period of time.
- **MMAIndicator**: restructured and moved from `helpers` to `indicators` package
- **AverageTrueRangeIndicator**: renamed to **ATRIndicator**
- **AverageDirectionalMovementDownIndicator**: renamed to **ADXIndicator**
-  **ADXIndicator**: added new two argument constructor
- **DirectionalMovementPlusIndicator** and **DirectionalMovementPlusIndicator**: renamed to **PlusDIIndicator** and **MinusDIIndicator**
- **XlsTestsUtils**: rewritten to provide getSeries(), getIndicator(), getFinalCriterionValue(), and getTradingRecord() in support of XLSCriterionTest and XLSIndicatorTest.
- **IndicatorFactory**: made generic and renamed createIndicator() to getIndicator()
- **RSIIndicatorTest**: example showing usage of new generic unit testing of indicators
- **LinearTransactionCostCriterionTest**: example showing usage of new generic unit testing of criteria

## Added
- **ConvergenceDivergenceIndicator**: new Indicator for positive/negative convergence and divergence.
- **BooleanTransformIndicator**: new indicator to transform any decimal indicator to a boolean indicator by using logical operations.
- **DecimalTransformIndicator**: new indicator to transforms any indicator by using common math operations.
- **Decimal**: added functions `Decimal valueOf(BigDecimal)` and `BigDecimal getDelegate()`
- **AbstractEMAIndicator**: new abstract indicator for ema based indicators like MMAIndicator
- **PearsonCorrelationIndicator**: new statistic indicator with pearson correlation
- **TimeSeries**: new method `getSubSeries(int, int)` to create a sub series of the TimeSeries that stores bars exclusively between `startIndex` and `endIndex` parameters
- **IIIIndicator**: Intraday Intensity Index
- **CriterionFactory**: new functional interface to support CriterionTest
- **IndicatorTest**: new class for storing an indicator factory, allows for generic calls like getIndicator(D data, P... params) after the factory is set once in the constructor call.  Facilitates standardization across unit tests.
- **CriterionTest**: new class for storing a criterion factory, allows for generic calls like getCriterion(P... params) after the factory is set once in the constructor call.  Facilitates standardization across unit tests.
- **ExternalIndicatorTest**: new interface for fetching indicators and time series from external sources
- **ExternalCriterionTest**: new interface for fetching criteria, trading records, and time series from external sources
- **XLSIndicatorTest**: new class implementing ExternalIndicatorTest for XLS files, for use in XLS unit tests
- **XLSCriterionTest**: new class implementing ExternalCriterionTest for XLS files, for use in XLS unit tests

## Removed
- **TraillingStopLossIndicator**: no need for this as indicator. No further calculations possible after price falls below stop loss. Use `StopLossRule` or `DifferenceIndicator`

## Deprecated
- **BaseTimeSeries**: Constructor: `BaseTimeSeries(TimeSeries defaultSeries, int seriesBeginIndex, int seriesEndIndex)` use `getSubSeries(int, int)`
- **Decimal**: Method `toDouble()` use `doubleValue()`

## 0.10 (released October 30, 2017)

### VERY Important note!!!!

with the release 0.10 we have changed the previous java package definition to org.ta4j or to be more specific to org.ta4j.core (the new organisation). You have to reorganize all your refernces to the new packages!
In eclipse you can do this easily by selecting your sources and run "Organize imports"
_Changed ownership of the ta4j repository_: from mdeverdelhan/ta4j (stopped the maintenance) to ta4j/ta4j (new organization)

### Fixed
- **ParabolicSarIndicator**: wrong calculation fixed
- **KAMAIndicator**: stack overflow bug fixed
- **AroonUpIndicator and AroonDownIndicator**: wrong calculations fixed and can handle NaN values now

### Changed
- **BREAKING**: **new package structure**: change eu.verdelhan.ta4j to org.ta4j.ta4j-core
- **new package adx**: new location of AverageDirectionalMovementIndicator and DMI+/DMI-
- **Ownership of the ta4j repository**: from mdeverdelhan/ta4j (stopped the maintenance) to ta4j/ta4j (new organization)
- **ParabolicSarIndicator**: old constructor removed (there was no need for time frame parameter after big fix). Three new constructors for default and custom parameters.
- **HighestValueIndicator and LowestValueIndicator:** ignore also NaN values if they are at the current index


## Added
- **AroonOscillatorIndicator**: new indicator based on AroonUp/DownIndicator
- **AroonUpIndicator** and **AroonDownIndicator**: New constructor with parameter for custom indicator for min price and max price calculation
- **ROCVIndicator**: rate of Change of Volume
- **DirectionalMovementPlusIndicator**: new indicator for Directional Movement System (DMI+)
- **DirectionalMovementDownIndicator**: new indicator for Directional Movement System (DMI-)
- **ChaikinOscillatorIndicator**: new indicator.
- **InSlopeRule**: new rule that is satisfied if the slope of two indicators are within a boundary
- **IsEqualRule**: new rule that is satisfied if two indicators are equal
- **AroonUpIndicator** and **AroonDownIndicator**: new constructor with parameter for custom indicator for min price and max price calculation
- **Pivot Point Indicators Package**: new package with Indicators for calculating standard, Fibonacci and DeMark pivot points and reversals
    - **PivotPointIndicator**: new indicator for calculating the standard pivot point
        - **StandardReversalIndicator**: new indicator for calculating the standard reversals (R3,R2,R1,S1,S2,S3)
        - **FibonacciReversalIndicator**: new indicator for calculating the Fibonacci reversals (R3,R2,R1,S1,S2,S3)
    - **DeMarkPivotPointIndicator**: new indicator for calculating the DeMark pivot point
        - **DeMarkReversalIndicator**: new indicator for calculating the DeMark resistance and the DeMark support
- **IsFallingRule**: new rule that is satisfied if indicator strictly decreases within the timeFrame.
- **IsRisingRule**: new rule that is satisfied if indicator strictly increases within the timeFrame.
- **IsLowestRule**: new rule that is satisfied if indicator is the lowest within the timeFrame.
- **IsHighestRule**: new rule that is satisfied if indicator is the highest within the timeFrame.

## 0.9 (released September 7, 2017)
  - **BREAKING** drops Java 7 support
  - use `java.time` instead of `java.util.Date`
  * Added interfaces for some API basic objects
  * Cleaned whole API
  * Reordered indicators
  * Added PreviousValueIndicator
  * Fixed #162 - Added amount field into Tick constructor
  * Fixed #183 - addTrade bad calculation
  * Fixed #153, #170 - Updated StopGainRule and StopLossRule for short trades
  * Removed dependency to Joda-time
  * Dropped Java 6 and Java 7 compatibility
  * Fixed #120 - ZLEMAIndicator StackOverflowError
  * Added stochastic RSI indicator
  * Added smoothed RSI indicator
  * Fixed examples
  * Fixed #81 - Tick uses Period of 24H when it possibly means 1 Day
  * Fixed #80 - TimeSeries always iterates over all the data
  * Removed the `timePeriod` field in time series
  * Fixed #102 - RSIIndicator returns NaN when rsi == 100
  * Added periodical growth rate indicator
  * Fixed #105 - Strange calculation with Ichimoku Indicator
  * Added Random Walk Index (high/low) indicators
  * Improved performance for Williams %R indicator
  * Moved mock indicators to regular scope (renamed in Fixed*Indicator)

## 0.8 (released February 25, 2016)

  * Fixed StackOverflowErrors on recursive indicators (see #60 and #68)
  * Fixed #74 - Question on backtesting strategies with indicators calculated with enough ticks
  * Added Chande Momentum Oscillator indicator
  * Added cumulated losses/gains indicators
  * Added Range Action Verification Index indicator
  * Added MVWAP indicator
  * Added VWAP indicator
  * Added Chandelier exit indicators
  * Improved Decimal performances
  * Added Fisher indicator
  * Added KAMA indicator
  * Added Detrended Price Oscillator
  * Added Ichimoku clouds indicators
  * Added statistical indicators: Simple linear regression, Correlation coefficient, Variance, Covariance, Standard error
  * Moved standard deviation
  * Added Bollinger BandWidth and %B indicator
  * Added Keltner channel indicators
  * Added Ulcer Index and Mass Index indicators
  * Added a trailing stop-loss indicator
  * Added Coppock Curve indicator
  * Added sum indicator
  * Added candle indicators: Real body, Upper/Lower shadow, Doji, 3 black crows, 3 white soldiers, Bullish/Bearish Harami, Bullish/Bearish Engulfing
  * Added absolute indicator
  * Added Hull Moving Average indicator
  * Updated Bollinger Bands (variable multiplier, see #53)
  * Fixed #39 - Possible update for TimeSeries.run()
  * Added Chaikin Money Flow indicator
  * Improved volume indicator
  * Added Close Location Value indicator
  * Added Positive Volume Index and Negative Volume Index indicators
  * Added zero-lag EMA indicator

## 0.7 (released May 21, 2015)

  * Fixed #35 - Fix max drawdown criterion
  * Improved documentation: user's guide & contributor's guidelines
  * Fixed #37 - Update Tick.toString method
  * Fixed #36 - Missing 'Period timePeriod' in full Tick constructor
  * Updated examples
  * Improved analysis criteria (to use actual entry/exit prices instead of close prices)
  * Added price and amount to `Order`
  * Added helpers for order creation
  * Renamed `Operation` to `Order`
  * Added a record/history of a trading session (`TradingRecord`)
  * Moved the trading logic from strategies to rules
  * Refactored trade operations
  * Added a difference indicator
  * Small other API changes

## 0.6 (released February 5, 2015)

  * Added `NaN` to Decimals
  * Renamed `TADecimal` to `Decimal`
  * Fixed #24 - Error in standard deviation calculation
  * Added moving time series (& cache: #25)
  * Refactored time series and ticks
  * Added entry-pass filter and exit-pass filter strategies
  * Replaced `JustBuyOnceStrategy` and `CombinedBuyAndSellStrategy` by `JustEnterOnceStrategy` and `CombinedEntryAndExitStrategy` respectively
  * Added examples
  * Added operation type helpers
  * Added strategy execution traces through SLF4J
  * Removed `.summarize(...)` methods and `Decision` (analysis)
  * Improved performance of some indicators and strategies
  * Generalized cache to all indicators (#20)
  * Removed AssertJ dependency
  * Fixed #16 - Division by zero in updated WalkForward example

## 0.5 (released October 22, 2014)

  * Switched doubles for TADecimals (BigDecimals) in indicators
  * Semantic improvement for IndicatorOverIndicatorStrategy
  * Fixed #11 - UnknownFormatConversionException when using toString() for 4 strategies
  * Added a maximum value starter strategy
  * Added linear transaction cost (analysis criterion)
  * Removed evaluators (replaced by `.chooseBest(...)` and `.betterThan(...)` methods)
  * Added triple EMA indicator
  * Added double EMA indicator
  * Removed slicers (replaced by `.split(...)` methods)
  * Removed runner (replaced by `.run(...)` methods)
  * Added more tests
  * Removed `ConstrainedTimeSeries` (replaced by `.subseries(...)` methods)
  * Added/refactored examples (including walk-forward and candlestick chart)

## 0.4 (released May 28, 2014)

  * Fixed #2 - Tests failing in JDK8
  * Added indicators: Mean deviation, Commodity channel index, Percentage price oscillator (tests)
  * Added distance between indicator and constant
  * Added opposite strategy
  * Removed some runners
  * Added strategy runs on whole series
  * Refactored slicers
  * Removed log4j dependency
  * Added examples

## 0.3 (released March 11, 2014)

  * First public release
  * 100% Pure Java - works on any Java Platform version 6 or later
  * More than 40 technical indicators (Aroon, ATR, moving averages, parabolic SAR, RSI, etc.)
  * A powerful engine for building custom trading strategies
  * Utilities to run and compare strategies
  * Minimal 3rd party dependencies
  * MIT license<|MERGE_RESOLUTION|>--- conflicted
+++ resolved
@@ -10,11 +10,8 @@
 - **Breaking:** **RewardRiskRatioCriterion** renamed to **ReturnOverMaxDrawdownCriterion**
 - **Breaking:** **TotalProfitCriterion** renamed to **TotalReturnCriterion**
 - **Breaking:** **TotalProfit2Criterion** renamed to **TotalProfitCriterion**
-<<<<<<< HEAD
 - **Breaking:** **Rules-package** moved to Top-Level
-=======
 - **Breaking:** package "tradereports" renamed to "reports"
->>>>>>> 17bbfef5
 
 ### Fixed
 - **Fixed `Trade`**: problem with profit calculations on short trades.
