--- conflicted
+++ resolved
@@ -1,12 +1,4 @@
 ## Unreleased
-
-<<<<<<< HEAD
-- Added `ElliottRatioIndicator`, `ElliottChannelIndicator`, and
-  `ElliottConfluenceIndicator` to analyze swing-based Fibonacci confluence
-- Added `ElliottPhaseIndicator` and `ElliottInvalidationIndicator` to track wave
-  state and surface invalidations for swing-based strategies
-
-=======
 
 ### Removed
 - Deleted `BuyAndSellSignalsToChartTest.java`, `CashFlowToChartTest.java`, `StrategyAnalysisTest.java`, `TradeCostTest.java`, `IndicatorsToChartTest.java`, `IndicatorsToCsvTest.java` from the ta4j-examples project. Despite designated as "tests", they simply launched the main of the associated class.
@@ -33,6 +25,9 @@
   - `BitStampCsvTradesFileBarSeriesDataSource`: Aggregate Bitstamp trade-level CSV data into bars on-the-fly
   
   All data sources support the same domain-driven API: `loadSeries(ticker, interval, start, end)`. No more remembering whether your CSV uses `_bars_from_` or `-PT1D-` in the filename, or which API endpoint returns what format. The interface handles the implementation details so you can focus on building strategies. File-based sources automatically search for matching files, while API-based sources fetch and cache data transparently. See the new `CoinbaseBacktest` and `YahooFinanceBacktest` examples for complete workflows.
+  
+- Added `ElliottRatioIndicator`, `ElliottChannelIndicator`, and `ElliottConfluenceIndicator` to analyze swing-based Fibonacci confluence
+- Added `ElliottPhaseIndicator` and `ElliottInvalidationIndicator` to track wave state and surface invalidations for swing-based strategies
 
 ### Fixed
 - **Rule naming now lightweight**: `Rule#getName()` is now a simple label (defaults to the class name) and no longer triggers JSON serialization. Composite rules build readable names from child labels without serialization side effects.
@@ -71,7 +66,6 @@
 
 ### Fixed
 - **Pivot point indicators boundary condition**: Fixed `AbstractPivotPointIndicator.getBarsOfPreviousPeriod()` to correctly include the bar at `beginIndex` when it belongs to the previous period. Previously, `DeMarkPivotPointIndicator` used `>` (strictly greater than) which excluded the bar at `beginIndex`, causing incorrect pivot calculations when the first bar in the series was part of the previous period. The fix ensures all bars from the previous period are included, which is especially important for `DeMarkPivotPointIndicator` as it uses the open price from the earliest bar in the previous period. Both `PivotPointIndicator` and `DeMarkPivotPointIndicator` now correctly include all bars from the previous period in their calculations.
->>>>>>> eaddc980
 
 ## 0.19 (released November 19, 2025)
 
