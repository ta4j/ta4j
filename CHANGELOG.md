Changelog for `ta4j`, roughly following [keepachangelog.com](http://keepachangelog.com/en/1.0.0/) from version 0.9 onwards.

## 0.16 (unreleased)

### Breaking
- **Upgraded to Java 11**
- **VersusBuyAndHoldCriterion** renamed to **`VersusEnterAndHoldCriterion`**
- **BarSeries** constructors use any instance of Num instead of Num-Function
- **GrossReturnCriterion** renamed to **`ReturnCriterion`**
- **NetProfitCriterion** and **GrossProfitCriterion** replaced by **`ProfitCriterion`**
- **NetLossCriterion** and **GrossLossCriterion** replaced by **`LossCriterion`**
- **LosingPositionsRatioCriterion** replaced by **`PositionsRatioCriterion`**
- **WinningPositionsRatioCriterion** replaced by **`PositionsRatioCriterion`**
- **Strategy#unstablePeriod** renamed to **`Strategy#unstableBars*`**
- **DateTimeIndicator** moved to package **`indicators/helpers`**
- **UnstableIndicator** moved to package **`indicators/helpers`**
- **BarSeriesManager** updated to use **`TradeOnNextOpenModel`** by default, which opens new trades at index `t + 1` at the open price.
  - For strategies require the previous behaviour, i.e. trades seconds or minutes before the closing prices, **`TradeOnCurerentCloseModel`** can be passed to **BarSeriesManager**
    - For example:
      - `BarSeriesManager manager = new BarSeriesManager(barSeries, new TradeOnCurrentCloseModel())`
      - `BarSeriesManager manager = new BarSeriesManager(barSeries, transactionCostModel, holdingCostModel, tradeExecutionModel)`
- **BarSeriesManager** and **BacktestExecutor** moved to packge **`backtest`**

### Fixed
-  **Fixed** **ParabolicSarIndicator** fixed calculation for sporadic indices
- **ExpectancyCriterion** fixed calculation
- catch NumberFormatException if `DecimalNum.valueOf(Number)` is `NaN`
- **ProfitCriterion** fixed excludeCosts functionality as it was reversed
- **LossCriterion** fixed excludeCosts functionality as it was reversed
- **PerformanceReportGenerator** fixed netProfit and netLoss calculations to include costs

### Changed
- **BarSeriesManager** consider finishIndex when running backtest
- **BarSeriesManager** add **`holdingTransaction`**
- **BacktestExecutor** evaluates strategies in parallel when possible
- **CachedIndicator** synchronize on getValue()
- **BaseBar** defaults to **`DecimalNum`** type in all constructors
- **TRIndicator** improved calculation
- updated pom.xml: slf4j-api to 2.0.7
- updated pom.xml: org.apache.poi to 5.2.3
- updated pom.xml: maven-jar-plugin to 3.3.0
- add `final` to properties where possible
- improved javadoc
- **SuperTrendIndicator**,**SuperTrendUpperIndicator**,**SuperTrendLowerIndicator**: optimized calculation
- **SuperTrendIndicator**, **SuperTrendLowerBandIndicator**, **SuperTrendUpperBandIndicator**: `multiplier` changed to from `Integer` to `Double`
- add missing `@Override` annotation
- **LossIndicator**: optimize calculation
- **GainIndicator**: improved calculation

- **PriceVariationIndicator** renamed to **ClosePriceRatioIndicator** for consistency with new **ClosePriceDifferenceIndicator**

### Removed/Deprecated
- removed **Serializable** from `CostModel`
<<<<<<< HEAD
- removed `@Deprecated Bar#addTrade(double tradeVolume, double tradePrice, Function<Number, Num> numFunction)`; use `Bar#addTrade(Num tradeVolume, Num tradePrice)` instead.
- removed `@Deprecated Bar#addTrade(String tradeVolume, String tradePrice, Function<Number, Num> numFunction)`; use `Bar#addTrade(Num tradeVolume, Num tradePrice)` instead.
=======
- removed `DecimalNum.valueOf(DecimalNum)`
>>>>>>> a5094e7d
- delete `.travis.yml` as this project is managed by "Github actions"

### Added
- added `TradingRecord.getStartIndex()` and `TradingRecord.getEndIndex()` to track start and end of the recording
- added **SuperTrendIndicator**
- added **SuperTrendUpperBandIndicator**
- added **SuperTrendLowerBandIndicator**
- added **Donchian Channel indicators (Upper, Lower, and Middle)**
- added `Indicator.getUnstableBars()`
- added `TransformIndicator.pow()`
- added `BarSeriesManager.getHoldingCostModel()` and `BarSeriesManager.getTransactionCostModel()`  to allow extending BarSeriesManager and reimplementing `run()`
- added `MovingAverageCrossOverRangeBacktest.java` and `ETH-USD-PT5M-2023-3-13_2023-3-15.json` test data file to demonstrate parallel strategy evaluation
- added javadoc improvements for percentage criteria
- added "lessIsBetter"-property for **AverageCriterion**
- added "lessIsBetter"-property for **RelativeStandardDeviation**
- added "lessIsBetter"-property for **StandardDeviationCriterion**
- added "lessIsBetter"-property for **StandardErrorCriterion**
- added "lessIsBetter"-property for **VarianceCriterion**
- added "lessIsBetter"-property for **NumberOfPositionsCriterion**
- added "addBase"-property for **ReturnCriterion** to include or exclude the base percentage of 1
- added **MoneyFlowIndexIndicator**
- added **IntraDayMomentumIndexIndicator**
- added **ClosePriceDifferenceIndicator**
- added **TimeSegmentedVolumeIndicator**
- added `DecimalNum.valueOf(DoubleNum)` to convert a DoubleNum to a DecimalNum.
- added `DoubleNum.valueOf(DecimalNum)` to convert a DecimalNum to a DoubleNum.
- added "TradeExecutionModel" to modify trade execution during backtesting
- added **NumIndicator** to calculate any `Num`-value for a `Bar`

### Fixed
- **Fixed** **CashFlow** fixed calculation with custom startIndex and endIndex
- **Fixed** **Returns** fixed calculation with custom startIndex and endIndex
- **Fixed** **ExpectedShortfallCriterion** fixed calculation with custom startIndex and endIndex
- **Fixed** **MaximumDrawDownCriterion** fixed calculation with custom startIndex and endIndex
- **Fixed** **EnterAndHoldReturnCriterion** fixed calculation with custom startIndex and endIndex
- **Fixed** **VersusEnterAndHoldCriterion** fixed calculation with custom startIndex and endIndex
- **Fixed** **BarSeriesManager** consider finishIndex when running backtest

## 0.15 (released September 11, 2022)

### Breaking
- **NumberOfConsecutiveWinningPositions** renamed to **`NumberOfConsecutivePositions`**
- **DifferencePercentage** renamed to **`DifferencePercentageIndicator`**
- **BuyAndHoldCriterion** renamed to **`EnterAndHoldCriterion`**
- **DXIndicator** moved to adx-package
- **PlusDMIndicator** moved to adx-package
- **MinusDMIndicator** moved to adx-package
- `analysis/criterion`-package moved to root
- `cost`-package moved to `analysis/cost`-package
- **AroonXXX** indicators moved to aroon package

### Fixed
- **LosingPositionsRatioCriterion** correct betterThan
- **VersusBuyAndHoldCriterionTest** NaN-Error.
- **Fixed** **`ChaikinOscillatorIndicatorTest`**
- **DecimalNum#remainder()** adds NaN-check
- **Fixed** **ParabolicSarIndicatorTest** fixed openPrice always 0 and highPrice lower than lowPrice
- **UlcerIndexIndicator** using the max price of current period instead of the highest value of last n bars
- **DurationBarAggregator** fixed aggregation of bars with gaps


### Changed
- **KeltnerChannelMiddleIndicator** changed superclass to AbstractIndicator; add GetBarCount() and toString()
- **KeltnerChannelUpperIndicator** add constructor to accept pre-constructed ATR; add GetBarCount() and toString()
- **KeltnerChannelLowerIndicator** add constructor to accept pre-constructed ATR; add GetBarCount() and toString()
- **BarSeriesManager** removed empty args constructor
- **Open|High|Low|Close** do not cache price values anymore
- **DifferenceIndicator(i1,i2)** replaced by the more flexible CombineIndicator.minus(i1,i2)
- **DoubleNum** replace redundant `toString()` call in `DoubleNum.valueOf(Number i)` with `i.doubleValue()`
- **ZeroCostModel** now extends from `FixedTransactionCostModel`

### Removed/Deprecated
- **Num** removed Serializable
- **PriceIndicator** removed

### Added
- **NumericIndicator** new class providing a fluent and lightweight api for indicator creation
- **AroonFacade**, **BollingerBandFacade**, **KeltnerChannelFacade** new classes providing a facade for indicator groups by using lightweight `NumericIndicators`
- **AbstractEMAIndicator** added getBarCount() to support future enhancements
- **ATRIndicator** "uncached" by changing superclass to AbstractIndicator; added constructor to accept TRIndicator and getter for same; added toString(); added getBarCount() to support future enhancements
- :tada: **Enhancement** added possibility to use CostModels when backtesting with the BacktestExecutor
- :tada: **Enhancement** added Num#zero, Num#one, Num#hundred
- :tada: **Enhancement** added possibility to use CostModels when backtesting with the BacktestExecutor
- :tada: **Enhancement** added Indicator#stream() method
- :tada: **Enhancement** added a new CombineIndicator, which can combine the values of two Num Indicators with a given combine-function
- **Example** added a json serialization and deserialization example of BarSeries using google-gson library
- **EnterAndHoldCriterion** added constructor with TradeType to begin with buy or sell
- :tada: **Enhancement** added Position#getStartingType() method
- :tada: **Enhancement** added **`SqnCriterion`**
- :tada: **Enhancement** added **`StandardDeviationCriterion`**
- :tada: **Enhancement** added **`RelativeStandardDeviationCriterion`**
- :tada: **Enhancement** added **`StandardErrorCriterion`**
- :tada: **Enhancement** added **`VarianceCriterion`**
- :tada: **Enhancement** added **`AverageCriterion`**
- :tada: **Enhancement** added javadoc for all rules to make clear which rule makes use of a TradingRecord
- **Enhancement** prevent Object[] allocation for varargs log.trace and log.debug calls by wrapping them in `if` blocks
- :tada: **Enhancement** added **`FixedTransactionCostModel`**
- :tada: **Enhancement** added **`AnalysisCriterion.PositionFilter`** to handle both sides within one Criterion.

## 0.14 (released April 25, 2021)

### Breaking
- **Breaking:** **`PrecisionNum`** renamed to **`DecimalNum`**
- **Breaking:** **`AverageProfitableTradesCriterion`** renamed to **`WinningTradesRatioCriterion`**
- **Breaking:** **`AverageProfitCriterion`** renamed to **`AverageReturnPerBarCriterion`**
- **Breaking:** **`BuyAndHoldCriterion`** renamed to **`BuyAndHoldReturnCriterion`**
- **Breaking:** **`RewardRiskRatioCriterion`** renamed to **`ReturnOverMaxDrawdownCriterion`**
- **Breaking:** **`ProfitLossCriterion`** moved to PnL-Package
- **Breaking:** **`ProfitLossPercentageCriterion`** moved to PnL-Package
- **Breaking:** **`TotalProfitCriterion`** renamed to **`GrossReturnCriterion`** and moved to PnL-Package.
- **Breaking:** **`TotalProfit2Criterion`** renamed to **`GrossProfitCriterion`** and moved to PnL-Package.
- **Breaking:** **`TotalLossCriterion`** renamed to **`NetLossCriterion`** and moved to PnL-Package.
- **Breaking:** package "tradereports" renamed to "reports"
- **Breaking:** **`NumberOfTradesCriterion`** renamed to **`NumberOfPositionsCriterion`**
- **Breaking:** **`NumberOfLosingTradesCriterion`** renamed to **`NumberOfLosingPositionsCriterion`**
- **Breaking:** **`NumberOfWinningTradesCriterion`** renamed to **`NumberOfWinningPositionsCriterion`**
- **Breaking:** **`NumberOfBreakEvenTradesCriterion`** renamed to **`NumberOfBreakEvenPositionsCriterion`**
- **Breaking:** **`WinningTradesRatioCriterion`** renamed to **`WinningPositionsRatioCriterion`**
- **Breaking:** **`TradeStatsReport`** renamed to **`PositionStatsReport`**
- **Breaking:** **`TradeStatsReportGenerator`** renamed to **`PositionStatsReportGenerator`**
- **Breaking:** **`TradeOpenedMinimumBarCountRule`** renamed to **`OpenedPositionMinimumBarCountRule`**
- **Breaking:** **`Trade.class`** renamed to **`Position.class`**
- **Breaking:** **`Order.class`** renamed to **`Trade.class`**
- **Breaking:** package "tradereports" renamed to "reports"
- **Breaking:** package "trading/rules" renamed to "rules"
- **Breaking:** remove Serializable from all indicators
- **Breaking:** Bar#trades: changed type from int to long


### Fixed
- **Fixed `Trade`**: problem with profit calculations on short trades.
- **Fixed `TotalLossCriterion`**: problem with profit calculations on short trades.
- **Fixed `BarSeriesBuilder`**: removed the Serializable interface
- **Fixed `ParabolicSarIndicator`**: problem with calculating in special cases
- **Fixed `BaseTimeSeries`**: can now be serialized
- **Fixed `ProfitLossPercentageCriterion`**: use entryPrice#getValue() instead of entryPrice#getPricePerAsset()

### Changed
- **Trade**: Changed the way Nums are created.
- **WinningTradesRatioCriterion** (previously AverageProfitableTradesCriterion): Changed to calculate trade profits using Trade's getProfit().
- **BuyAndHoldReturnCriterion** (previously BuyAndHoldCriterion): Changed to calculate trade profits using Trade's getProfit().
- **ExpectedShortfallCriterion**: Removed unnecessary primitive boxing.
- **NumberOfBreakEvenTradesCriterion**: Changed to calculate trade profits using Trade's getProfit().
- **NumberOfLosingTradesCriterion**: Changed to calculate trade profits using Trade's getProfit().
- **NumberOfWinningTradesCriterion**: Changed to calculate trade profits using Trade's getProfit().
- **ProfitLossPercentageCriterion**: Changed to calculate trade profits using Trade's entry and exit prices.
- **TotalLossCriterion**: Changed to calculate trade profits using Trade's getProfit().
- **TotalReturnCriterion** (previously TotalProfitCriterion): Changed to calculate trade profits using Trade's getProfit().
- **WMAIndicator**: reduced complexity of WMAIndicator implementation

### Removed/Deprecated
- **MultiplierIndicator**: replaced by TransformIndicator.
- **AbsoluteIndicator**: replaced by TransformIndicator.

### Added
- **Enhancement** Improvements on gitignore
- **Enhancement** Added TradeOpenedMinimumBarCountRule - rule to specify minimum bar count for opened trade.
- **Enhancement** Added DateTimeIndicator a new Indicator for dates.
- **Enhancement** Added DayOfWeekRule for specifying days of the week to trade.
- **Enhancement** Added TimeRangeRule for trading within time ranges.
- **Enhancement** Added floor() and ceil() to Num.class
- **Enhancement** Added getters getLow() and getUp() in CrossedDownIndicatorRule
- **Enhancement** Added BarSeriesUtils: common helpers and shortcuts for BarSeries methods.
- **Enhancement** Improvements for PreviousValueIndicator: more descriptive toString() method, validation of n-th previous bars in
- **Enhancement** Added Percentage Volume Oscillator Indicator, PVOIndicator.
- **Enhancement** Added Distance From Moving Average Indicator, DistanceFromMAIndicator.
- **Enhancement** Added Know Sure Thing Indicator, KSTIndicator.
 constructor of PreviousValueIndicator
- :tada: **Enhancement** added getGrossProfit() and getGrossProfit(BarSeries) on Trade.
- :tada: **Enhancement** added getPricePerAsset(BarSeries) on Order.
- :tada: **Enhancement** added convertBarSeries(BarSeries, conversionFunction) to BarSeriesUtils.
- :tada: **Enhancement** added UnstableIndicator.
- :tada: **Enhancement** added Chainrule.
- :tada: **Enhancement** added BarSeriesUtils#sortBars.
- :tada: **Enhancement** added BarSeriesUtils#addBars.
- :tada: **Enhancement** added Num.negate() to negate a Num value.
- :tada: **Enhancement** added **`GrossLossCriterion.class`**.
- :tada: **Enhancement** added **`NetProfitCriterion.class`**.
- :tada: **Enhancement** added chooseBest() method with parameter tradeType in AnalysisCriterion.
- :tada: **Enhancement** added **`AverageLossCriterion.class`**.
- :tada: **Enhancement** added **`AverageProfitCriterion.class`**.
- :tada: **Enhancement** added **`ProfitLossRatioCriterion.class`**.
- :tada: **Enhancement** added **`ExpectancyCriterion.class`**.
- :tada: **Enhancement** added **`ConsecutiveWinningPositionsCriterion.class`**.
- :tada: **Enhancement** added **`LosingPositionsRatioCriterion.class`**
- :tada: **Enhancement** added Position#hasProfit.
- :tada: **Enhancement** added Position#hasLoss.
- :tada: **Enhancement** exposed both EMAs in MACD indicator


## 0.13 (released November 5, 2019)

### Breaking
- **Breaking** Refactored from Max/Min to High/Low in Bar class
- **Breaking** Removed redundant constructors from BaseBar class
- **Breaking** Renamed `TimeSeries` to `BarSeries`

### Fixed
- **Fixed `BaseBarSeries`**: problem with getSubList for series with specified `maximumBarCount`.
- **Fixed return `BigDecimal` instead of `Number` in**: `PrecisionNum.getDelegate`.
- **Fixed `java.lang.ClassCastException` in**: `PrecisionNum.equals()`.
- **Fixed `java.lang.ClassCastException` in**: `DoubleNum.equals()`.
- **Fixed `java.lang.NullPointerException` in**: `NumberOfBarsCriterion.calculate(TimeSeries, Trade)` for opened trade.
- **Fixed `java.lang.NullPointerException` in**: `AverageProfitableTradesCriterion.calculate(TimeSeries, Trade)` for opened trade.
- **StopGainRule**: now correctly handles stops for sell orders
- **StopLossRule**: now correctly handles stops for sell orders
- **ProfitLossCriterion**: fixed to work properly for short trades
- **PivotPointIndicator**: fixed possible npe if first bar is not in same period
- **`IchimokuChikouSpanIndicator`**: fixed calculations - applied correct formula.
- **CloseLocationValueIndicator**: fixed special case, return zero instead of NaN if high price == low price

### Changed
- **PrecisionNum**: improve performance for methods isZero/isPositive/isPositiveOrZero/isNegative/isNegativeOrZero.
- **BaseTimeSeriesBuilder** moved from inner class to own class
- **TrailingStopLossRule** added ability to look back the last x bars for calculating the trailing stop loss

### Added
- **Enhancement** Added getters for AroonDownIndicator and AroonUpIndicator in AroonOscillatorIndicator
- **Enhancement** Added common constructors in BaseBar for BigDecimal, Double and String values
- **Enhancement** Added constructor in BaseBar with trades property
- **Enhancement** Added BaseBarBuilder and ConvertibleBaseBarBuilder - BaseBar builder classes
- **Enhancement** Added BarAggregator and TimeSeriesAggregator to allow aggregates bars and time series
- **Enhancement** Added LWMA Linearly Weighted Moving Average Indicator
- **Enhancement** Implemented trading cost models (linear transaction and borrowing cost models)
- **Enhancement** Implemented Value at Risk Analysis Criterion
- **Enhancement** Implemented Expected Shortfall Analysis Criterion
- **Enhancement** Implemented Returns class to analyze the time series of return rates. Supports logarithmic and arithmetic returns
- **Enhancement** Implemented a way to find the best result for multiple strategies by submitting a range of numbers while backtesting
- **Enhancement** Implemented NumberOfBreakEvenTradesCriterion for counting break even trades
- **Enhancement** Implemented NumberOfLosingTradesCriterion for counting losing trades
- **Enhancement** Implemented NumberOfWinningTradesCriterion for counting winning trades
- **Enhancement** Implemented NumberOfWinningTradesCriterion for counting winning trades
- **Enhancement** Implemented ProfitLossPercentageCriterion for calculating the total performance percentage of your trades
- **Enhancement** Implemented TotalProfit2Criterion for calculating the total profit of your trades
- **Enhancement** Implemented TotalLossCriterion for calculating the total loss of your trades
- **Enhancement** Added ADX indicator based strategy to ta4j-examples
- **Enhancement** TrailingStopLossRule: added possibility of calculations of TrailingStopLossRule also for open, high, low price. Added getter
for currentStopLossLimitActivation
- **Enhancement** Add constructors with parameters to allow custom implementation of ReportGenerators in BacktestExecutor
- **Enhancement** Added license checker goal on CI's pipeline
- **Enhancement** Added source format checker goal on CI's pipeline

### Removed/Deprecated

## 0.12 (released September 10, 2018)

### Breaking:
   - `Decimal` class has been replaced by new `Num` interface. Enables using `Double`, `BigDecimal` and custom data types for calculations.
   - Big changes in `TimeSeries` and `BaseTimeSeries`. Multiple new `addBar(..)` functions in `TimeSeries` allow to add data directly to the series


### Fixed
- **TradingBotOnMovingTimeSeries**: fixed calculations and ArithmeticException Overflow
- **Fixed wrong indexing in**: `Indicator.toDouble()`.
- **PrecisionNum.sqrt()**: using DecimalFormat.parse().
- **RandomWalk[High|Low]Indicator**: fixed formula (max/min of formula with n iterating from 2 to barCount)

### Changed
- **ALL INDICATORS**: `Decimal` replaced by `Num`.
- **ALL CRITERION**: Calculations modified to use `Num`.
- **AbstractIndicator**: new `AbstractIndicator#numOf(Number n)` function as counterpart of dropped `Decimal.valueOf(double|int|..)`
- **TimeSeries | Bar**: preferred way to add bar data to a `TimeSeries` is directly to the series via new `TimeSeries#addBar(time,open,high,..)` functions. It ensures to use the correct `Num` implementation of the series
- **XlsTestsUtils**: now processes xls with one or more days between data rows (daily, weekly, monthly, etc).  Also handle xls #DIV/0! calculated cells (imported as NaN.NaN)
- **CachedIndicator**: Last bar is not cached to support real time indicators
- **TimeSeries | Bar **: added new `#addPrice(price)` function that adds price to (last) bar.
- Parameter **timeFrame** renamed to **barCount**.
- **Various Rules**: added constructor that provides `Number` parameters
- **AroonUpIndicator**: redundant TimeSeries call was removed from constructor
- **AroonDownIndicator**: redundant TimeSeries call was removed from constructor
- **BaseTimeSeries**: added setDefaultFunction() to SeriesBuilder for setting the default Num type function for all new TimeSeries built by that SeriesBuilder, updated BuildTimeSeries example
- **<various>CriterionTest**: changed from explicit constructor calls to `AbstractCriterionTest.getCriterion()` calls.
- **ChopIndicator**: transparent fixes
- **StochasticRSIIndicator**: comments and params names changes to reduce confusion
- **ConvergenceDivergenceIndicator**: remove unused method
- **ChopIndicatorTest**: spelling, TODO: add better tests
- **Various Indicators**: remove double math operations, change `Math.sqrt(double)` to `Num.sqrt()`, other small improvements
- **RandomWalk[High|Low]Indicator**: renamed to `RWI[High|Low]Indicator`

### Added
- **BaseTimeSeries.SeriesBuilder**: simplifies creation of BaseTimeSeries.
- **Num**: Extracted interface of dropped `Decimal` class
- **DoubleNum**: `Num` implementation to support calculations based on `double` primitive
- **BigDecimalNum**: Default `Num` implementation of `BaseTimeSeries`
- **DifferencePercentageIndicator**: New indicator to get the difference in percentage from last value
- **PrecisionNum**: `Num` implementation to support arbitrary precision
- **TestUtils**: removed convenience methods for permuted parameters, fixed all unit tests
- **TestUtils**: added parameterized abstract test classes to allow two test runs with `DoubleNum` and `BigDecimalNum`
- **ChopIndicator** new common indicator of market choppiness (low volatility), and related 'ChopIndicatorTest' JUnit test and 'CandlestickChartWithChopIndicator' example
- **BollingerBandWidthIndicator**: added missing constructor documentation.
- **BollingerBandsLowerIndicator**: added missing constructor documentation.
- **BollingerBandsMiddleIndicator**: added missing constructor documentation.
- **TrailingStopLossRule**: new rule that is satisfied if trailing stop loss is reached
- **Num**: added Num sqrt(int) and Num sqrt()
- **pom.xml**: added support to generate ta4j-core OSGi artifact.

### Removed/Deprecated
- **Decimal**: _removed_. Replaced by `Num` interface
- **TimeSeries#addBar(Bar bar)**: _deprecated_. Use `TimeSeries#addBar(Time, open, high, low, ...)`
- **BaseTimeSeries**: _Constructor_ `BaseTimeSeries(TimeSeries defaultSeries, int seriesBeginIndex, int seriesEndIndex)` _removed_. Use `TimeSeries.getSubseries(int i, int i)` instead
- **FisherIndicator**: commented constructor removed.
- **TestUtils**: removed convenience methods for permuted parameters, fixed all unit tests
- **BaseTimeSeries**: _Constructor_ `BaseTimeSeries(TimeSeries defaultSeries, int seriesBeginIndex, int seriesEndIndex)` _removed_. Use `TimeSeries.getSubseries(int i, int i)` instead
- **BigDecimalNum**: _removed_.  Replaced by `PrecisionNum`
- **AbstractCriterionTest**: removed constructor `AbstractCriterionTest(Function<Number, Num)`.  Use `AbstractCriterionTest(CriterionFactory, Function<Number, Num>)`.
- **<various>Indicator**: removed redundant `private TimeSeries`

## 0.11 (released January 25, 2018)

- **BREAKING**: Tick has been renamed to **Bar**

### Fixed
- **ATRIndicator**: fixed calculations
- **PlusDI, MinusDI, ADX**: fixed calculations
- **LinearTransactionCostCriterion**: fixed calculations, added xls file and unit tests
- **FisherIndicator**: fixed calculations
- **ConvergenceDivergenceIndicator**: fixed NPE of optional "minStrenght"-property

### Changed
- **TotalProfitCriterion**: If not `NaN` the criterion uses the price of the `Order` and not just the close price of underlying `TimeSeries`
- **Order**: Now constructors and static `sell/buyAt(..)` functions need a price and amount parameter to satisfy correct be
behaviour of criterions (entry/exit prices can differ from corresponding close prices in `Order`)
- **JustOnceRule**: now it is possible to add another rule so that this rule is satisfied if the inner rule is satisfied for the first time
- **MeanDeviationIndicator**: moved to statistics package
- **Decimal**: use `BigDecimal::valueof` instead of instantiating a new BigDecimal for double, int and long
    - now `Decimal` extends `Number`
- **Strategy:** can now have a optional parameter "name".
- **Tick:** `Tick` has been renamed to **`Bar`** for a more appropriate description of the price movement over a set period of time.
- **MMAIndicator**: restructured and moved from `helpers` to `indicators` package
- **AverageTrueRangeIndicator**: renamed to **ATRIndicator**
- **AverageDirectionalMovementDownIndicator**: renamed to **ADXIndicator**
-  **ADXIndicator**: added new two argument constructor
- **DirectionalMovementPlusIndicator** and **DirectionalMovementPlusIndicator**: renamed to **PlusDIIndicator** and **MinusDIIndicator**
- **XlsTestsUtils**: rewritten to provide getSeries(), getIndicator(), getFinalCriterionValue(), and getTradingRecord() in support of XLSCriterionTest and XLSIndicatorTest.
- **IndicatorFactory**: made generic and renamed createIndicator() to getIndicator()
- **RSIIndicatorTest**: example showing usage of new generic unit testing of indicators
- **LinearTransactionCostCriterionTest**: example showing usage of new generic unit testing of criteria

## Added
- **ConvergenceDivergenceIndicator**: new Indicator for positive/negative convergence and divergence.
- **BooleanTransformIndicator**: new indicator to transform any decimal indicator to a boolean indicator by using logical operations.
- **DecimalTransformIndicator**: new indicator to transforms any indicator by using common math operations.
- **Decimal**: added functions `Decimal valueOf(BigDecimal)` and `BigDecimal getDelegate()`
- **AbstractEMAIndicator**: new abstract indicator for ema based indicators like MMAIndicator
- **PearsonCorrelationIndicator**: new statistic indicator with pearson correlation
- **TimeSeries**: new method `getSubSeries(int, int)` to create a sub series of the TimeSeries that stores bars exclusively between `startIndex` and `endIndex` parameters
- **IIIIndicator**: Intraday Intensity Index
- **CriterionFactory**: new functional interface to support CriterionTest
- **IndicatorTest**: new class for storing an indicator factory, allows for generic calls like getIndicator(D data, P... params) after the factory is set once in the constructor call.  Facilitates standardization across unit tests.
- **CriterionTest**: new class for storing a criterion factory, allows for generic calls like getCriterion(P... params) after the factory is set once in the constructor call.  Facilitates standardization across unit tests.
- **ExternalIndicatorTest**: new interface for fetching indicators and time series from external sources
- **ExternalCriterionTest**: new interface for fetching criteria, trading records, and time series from external sources
- **XLSIndicatorTest**: new class implementing ExternalIndicatorTest for XLS files, for use in XLS unit tests
- **XLSCriterionTest**: new class implementing ExternalCriterionTest for XLS files, for use in XLS unit tests

## Removed
- **TraillingStopLossIndicator**: no need for this as indicator. No further calculations possible after price falls below stop loss. Use `StopLossRule` or `DifferenceIndicator`

## Deprecated
- **BaseTimeSeries**: Constructor: `BaseTimeSeries(TimeSeries defaultSeries, int seriesBeginIndex, int seriesEndIndex)` use `getSubSeries(int, int)`
- **Decimal**: Method `toDouble()` use `doubleValue()`

## 0.10 (released October 30, 2017)

### VERY Important note!!!!

with the release 0.10 we have changed the previous java package definition to org.ta4j or to be more specific to org.ta4j.core (the new organisation). You have to reorganize all your refernces to the new packages!
In eclipse you can do this easily by selecting your sources and run "Organize imports"
_Changed ownership of the ta4j repository_: from mdeverdelhan/ta4j (stopped the maintenance) to ta4j/ta4j (new organization)

### Fixed
- **ParabolicSarIndicator**: wrong calculation fixed
- **KAMAIndicator**: stack overflow bug fixed
- **AroonUpIndicator and AroonDownIndicator**: wrong calculations fixed and can handle NaN values now

### Changed
- **BREAKING**: **new package structure**: change eu.verdelhan.ta4j to org.ta4j.ta4j-core
- **new package adx**: new location of AverageDirectionalMovementIndicator and DMI+/DMI-
- **Ownership of the ta4j repository**: from mdeverdelhan/ta4j (stopped the maintenance) to ta4j/ta4j (new organization)
- **ParabolicSarIndicator**: old constructor removed (there was no need for time frame parameter after big fix). Three new constructors for default and custom parameters.
- **HighestValueIndicator and LowestValueIndicator:** ignore also NaN values if they are at the current index


## Added
- **AroonOscillatorIndicator**: new indicator based on AroonUp/DownIndicator
- **AroonUpIndicator** and **AroonDownIndicator**: New constructor with parameter for custom indicator for min price and max price calculation
- **ROCVIndicator**: rate of Change of Volume
- **DirectionalMovementPlusIndicator**: new indicator for Directional Movement System (DMI+)
- **DirectionalMovementDownIndicator**: new indicator for Directional Movement System (DMI-)
- **ChaikinOscillatorIndicator**: new indicator.
- **InSlopeRule**: new rule that is satisfied if the slope of two indicators are within a boundary
- **IsEqualRule**: new rule that is satisfied if two indicators are equal
- **AroonUpIndicator** and **AroonDownIndicator**: new constructor with parameter for custom indicator for min price and max price calculation
- **Pivot Point Indicators Package**: new package with Indicators for calculating standard, Fibonacci and DeMark pivot points and reversals
    - **PivotPointIndicator**: new indicator for calculating the standard pivot point
        - **StandardReversalIndicator**: new indicator for calculating the standard reversals (R3,R2,R1,S1,S2,S3)
        - **FibonacciReversalIndicator**: new indicator for calculating the Fibonacci reversals (R3,R2,R1,S1,S2,S3)
    - **DeMarkPivotPointIndicator**: new indicator for calculating the DeMark pivot point
        - **DeMarkReversalIndicator**: new indicator for calculating the DeMark resistance and the DeMark support
- **IsFallingRule**: new rule that is satisfied if indicator strictly decreases within the timeFrame.
- **IsRisingRule**: new rule that is satisfied if indicator strictly increases within the timeFrame.
- **IsLowestRule**: new rule that is satisfied if indicator is the lowest within the timeFrame.
- **IsHighestRule**: new rule that is satisfied if indicator is the highest within the timeFrame.

## 0.9 (released September 7, 2017)
  - **BREAKING** drops Java 7 support
  - use `java.time` instead of `java.util.Date`
  * Added interfaces for some API basic objects
  * Cleaned whole API
  * Reordered indicators
  * Added PreviousValueIndicator
  * Fixed #162 - Added amount field into Tick constructor
  * Fixed #183 - addTrade bad calculation
  * Fixed #153, #170 - Updated StopGainRule and StopLossRule for short trades
  * Removed dependency to Joda-time
  * Dropped Java 6 and Java 7 compatibility
  * Fixed #120 - ZLEMAIndicator StackOverflowError
  * Added stochastic RSI indicator
  * Added smoothed RSI indicator
  * Fixed examples
  * Fixed #81 - Tick uses Period of 24H when it possibly means 1 Day
  * Fixed #80 - TimeSeries always iterates over all the data
  * Removed the `timePeriod` field in time series
  * Fixed #102 - RSIIndicator returns NaN when rsi == 100
  * Added periodical growth rate indicator
  * Fixed #105 - Strange calculation with Ichimoku Indicator
  * Added Random Walk Index (high/low) indicators
  * Improved performance for Williams %R indicator
  * Moved mock indicators to regular scope (renamed in Fixed*Indicator)

## 0.8 (released February 25, 2016)

  * Fixed StackOverflowErrors on recursive indicators (see #60 and #68)
  * Fixed #74 - Question on backtesting strategies with indicators calculated with enough ticks
  * Added Chande Momentum Oscillator indicator
  * Added cumulated losses/gains indicators
  * Added Range Action Verification Index indicator
  * Added MVWAP indicator
  * Added VWAP indicator
  * Added Chandelier exit indicators
  * Improved Decimal performances
  * Added Fisher indicator
  * Added KAMA indicator
  * Added Detrended Price Oscillator
  * Added Ichimoku clouds indicators
  * Added statistical indicators: Simple linear regression, Correlation coefficient, Variance, Covariance, Standard error
  * Moved standard deviation
  * Added Bollinger BandWidth and %B indicator
  * Added Keltner channel indicators
  * Added Ulcer Index and Mass Index indicators
  * Added a trailing stop-loss indicator
  * Added Coppock Curve indicator
  * Added sum indicator
  * Added candle indicators: Real body, Upper/Lower shadow, Doji, 3 black crows, 3 white soldiers, Bullish/Bearish Harami, Bullish/Bearish Engulfing
  * Added absolute indicator
  * Added Hull Moving Average indicator
  * Updated Bollinger Bands (variable multiplier, see #53)
  * Fixed #39 - Possible update for TimeSeries.run()
  * Added Chaikin Money Flow indicator
  * Improved volume indicator
  * Added Close Location Value indicator
  * Added Positive Volume Index and Negative Volume Index indicators
  * Added zero-lag EMA indicator

## 0.7 (released May 21, 2015)

  * Fixed #35 - Fix max drawdown criterion
  * Improved documentation: user's guide & contributor's guidelines
  * Fixed #37 - Update Tick.toString method
  * Fixed #36 - Missing 'Period timePeriod' in full Tick constructor
  * Updated examples
  * Improved analysis criteria (to use actual entry/exit prices instead of close prices)
  * Added price and amount to `Order`
  * Added helpers for order creation
  * Renamed `Operation` to `Order`
  * Added a record/history of a trading session (`TradingRecord`)
  * Moved the trading logic from strategies to rules
  * Refactored trade operations
  * Added a difference indicator
  * Small other API changes

## 0.6 (released February 5, 2015)

  * Added `NaN` to Decimals
  * Renamed `TADecimal` to `Decimal`
  * Fixed #24 - Error in standard deviation calculation
  * Added moving time series (& cache: #25)
  * Refactored time series and ticks
  * Added entry-pass filter and exit-pass filter strategies
  * Replaced `JustBuyOnceStrategy` and `CombinedBuyAndSellStrategy` by `JustEnterOnceStrategy` and `CombinedEntryAndExitStrategy` respectively
  * Added examples
  * Added operation type helpers
  * Added strategy execution traces through SLF4J
  * Removed `.summarize(...)` methods and `Decision` (analysis)
  * Improved performance of some indicators and strategies
  * Generalized cache to all indicators (#20)
  * Removed AssertJ dependency
  * Fixed #16 - Division by zero in updated WalkForward example

## 0.5 (released October 22, 2014)

  * Switched doubles for TADecimals (BigDecimals) in indicators
  * Semantic improvement for IndicatorOverIndicatorStrategy
  * Fixed #11 - UnknownFormatConversionException when using toString() for 4 strategies
  * Added a maximum value starter strategy
  * Added linear transaction cost (analysis criterion)
  * Removed evaluators (replaced by `.chooseBest(...)` and `.betterThan(...)` methods)
  * Added triple EMA indicator
  * Added double EMA indicator
  * Removed slicers (replaced by `.split(...)` methods)
  * Removed runner (replaced by `.run(...)` methods)
  * Added more tests
  * Removed `ConstrainedTimeSeries` (replaced by `.subseries(...)` methods)
  * Added/refactored examples (including walk-forward and candlestick chart)

## 0.4 (released May 28, 2014)

  * Fixed #2 - Tests failing in JDK8
  * Added indicators: Mean deviation, Commodity channel index, Percentage price oscillator (tests)
  * Added distance between indicator and constant
  * Added opposite strategy
  * Removed some runners
  * Added strategy runs on whole series
  * Refactored slicers
  * Removed log4j dependency
  * Added examples

## 0.3 (released March 11, 2014)

  * First public release
  * 100% Pure Java - works on any Java Platform version 6 or later
  * More than 40 technical indicators (Aroon, ATR, moving averages, parabolic SAR, RSI, etc.)
  * A powerful engine for building custom trading strategies
  * Utilities to run and compare strategies
  * Minimal 3rd party dependencies
  * MIT license<|MERGE_RESOLUTION|>--- conflicted
+++ resolved
@@ -51,12 +51,9 @@
 
 ### Removed/Deprecated
 - removed **Serializable** from `CostModel`
-<<<<<<< HEAD
 - removed `@Deprecated Bar#addTrade(double tradeVolume, double tradePrice, Function<Number, Num> numFunction)`; use `Bar#addTrade(Num tradeVolume, Num tradePrice)` instead.
 - removed `@Deprecated Bar#addTrade(String tradeVolume, String tradePrice, Function<Number, Num> numFunction)`; use `Bar#addTrade(Num tradeVolume, Num tradePrice)` instead.
-=======
 - removed `DecimalNum.valueOf(DecimalNum)`
->>>>>>> a5094e7d
 - delete `.travis.yml` as this project is managed by "Github actions"
 
 ### Added
