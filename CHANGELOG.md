--- conflicted
+++ resolved
@@ -30,11 +30,8 @@
 - added **SuperTrendLowerBandIndicator**
 - added **Donchian Channel indicators (Upper, Lower, and Middle)**
 - added `Indicator.getUnstableBars()`
-<<<<<<< HEAD
+- added `TransformIndicator.pow()`
 - added javadoc improvements for percentage criteria
-=======
-- added `TransformIndicator.pow()`
->>>>>>> b6547e70
 
 ### Fixed
 - **Fixed** **CashFlow** fixed calculation with custom startIndex and endIndex
