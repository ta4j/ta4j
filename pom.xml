--- conflicted
+++ resolved
@@ -1,6 +1,5 @@
 <project xmlns="http://maven.apache.org/POM/4.0.0" xmlns:xsi="http://www.w3.org/2001/XMLSchema-instance" xsi:schemaLocation="http://maven.apache.org/POM/4.0.0 http://maven.apache.org/xsd/maven-4.0.0.xsd">
 	<modelVersion>4.0.0</modelVersion>
-<<<<<<< HEAD
 	<groupId>com.dheemantech.ta4j</groupId>
 	<artifactId>ta4j-parent</artifactId>
 	<version>0.17-SNAPSHOT</version>
@@ -8,15 +7,6 @@
 
 	<name>Ta4j Parent</name>
 	<description>ta4j is a Java library providing a simple API for technical analysis. This is a fork from the same with few additional indicators. </description>
-=======
-	<groupId>org.ta4j</groupId>
-	<artifactId>ta4j-parent</artifactId>
-	<version>0.15-SNAPSHOT</version>
-	<packaging>pom</packaging>
-
-	<name>Ta4j Parent</name>
-	<description>ta4j is a Java library providing a simple API for technical analysis.</description>
->>>>>>> 8994ecbc
 	<url>http://github.com/ta4j/ta4j</url>
 	<inceptionYear>2014</inceptionYear>
 
@@ -59,17 +49,10 @@
 	</ciManagement>
 
 	<scm>
-<<<<<<< HEAD
 		<connection>scm:git:git://github.com/anandaanv/ta4j-zerodha</connection>
 		<developerConnection>scm:git:git@github.com:anandaanv/ta4j-zerodha</developerConnection>
 		<url>http://github.com/anandaanv/ta4j-zerodha</url>
 		<tag>0.15</tag>
-=======
-		<connection>scm:git:git://github.com/ta4j/ta4j.git</connection>
-		<developerConnection>scm:git:git@github.com:ta4j/ta4j.git</developerConnection>
-		<url>http://github.com/ta4j/ta4j</url>
-		<tag>0.14</tag>
->>>>>>> 8994ecbc
 	</scm>
 
 	<modules>
@@ -83,8 +66,6 @@
 		<project.reporting.outputEncoding>UTF-8</project.reporting.outputEncoding>
 	</properties>
 
-<<<<<<< HEAD
-=======
 	<dependencyManagement>
 		<dependencies>
 			<dependency>
@@ -95,7 +76,6 @@
 		</dependencies>
 	</dependencyManagement>
 
->>>>>>> 8994ecbc
 	<profiles>
 
 		<!-- Only when performing a release (i.e. not for snapshots) -->
@@ -119,16 +99,9 @@
 					<plugin>
 						<groupId>org.apache.maven.plugins</groupId>
 						<artifactId>maven-javadoc-plugin</artifactId>
-<<<<<<< HEAD
-						<version>2.9.1</version>
-						<configuration>
-							<additionalparam>-Xdoclint:none</additionalparam>
-							<detectJavaApiLink>false</detectJavaApiLink>
-=======
 						<version>3.2.0</version>
 						<configuration>
 							<doclint>none</doclint>
->>>>>>> 8994ecbc
 						</configuration>
 						<executions>
 							<execution>
