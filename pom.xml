<project xmlns="http://maven.apache.org/POM/4.0.0" xmlns:xsi="http://www.w3.org/2001/XMLSchema-instance"
         xsi:schemaLocation="http://maven.apache.org/POM/4.0.0 http://maven.apache.org/xsd/maven-4.0.0.xsd">
    <modelVersion>4.0.0</modelVersion>
    <groupId>org.ta4j</groupId>
    <artifactId>ta4j-parent</artifactId>
    <version>0.19-SNAPSHOT</version>
    <packaging>pom</packaging>

    <name>Ta4j Parent</name>
    <description>ta4j is a Java library providing a simple API for technical analysis.</description>
    <url>https://github.com/ta4j/ta4j</url>
    <inceptionYear>2014</inceptionYear>

    <developers>
        <developer>
            <id>mdeverdelhan</id>
            <name>Marc de Verdelhan</name>
        </developer>
        <developer>
            <id>team172011</id>
            <name>Simon-Justus Wimmer</name>
        </developer>
    </developers>

    <licenses>
        <license>
            <name>MIT License</name>
            <comments>All source code is under the MIT license.</comments>
        </license>
    </licenses>

    <issueManagement>
        <system>GitHub</system>
        <url>https://github.com/ta4j/ta4j/issues</url>
    </issueManagement>

    <distributionManagement>
        <snapshotRepository>
            <id>maven-central-snapshots</id>
            <name>Central Portal snapshot repository</name>
            <url>https://central.sonatype.com/repository/maven-snapshots/</url>
        </snapshotRepository>
        <repository>
            <id>sonatype-nexus-staging</id>
            <name>Sonatype Nexus release repository</name>
            <url>https://oss.sonatype.org/service/local/staging/deploy/maven2/</url>
        </repository>
    </distributionManagement>

    <ciManagement>
        <url>https://travis-ci.org/ta4j/ta4j</url>
    </ciManagement>

    <scm>
        <connection>scm:git:git://github.com/ta4j/ta4j.git</connection>
        <developerConnection>scm:git:git@github.com:ta4j/ta4j.git</developerConnection>
        <url>https://github.com/ta4j/ta4j</url>
        <tag>0.18</tag>
    </scm>

    <modules>
        <module>ta4j-core</module>
        <module>ta4j-examples</module>
    </modules>

    <properties>
        <!-- Encoding -->
        <project.build.sourceEncoding>UTF-8</project.build.sourceEncoding>
        <project.reporting.outputEncoding>UTF-8</project.reporting.outputEncoding>
<<<<<<< HEAD
        <junit-jupiter.version>5.11.3</junit-jupiter.version>
=======

        <!-- Build -->
        <maven.compiler.release>21</maven.compiler.release>
        <maven.surefire.version>3.5.4</maven.surefire.version>

        <!-- Dependencies -->
        <assertj.version>3.27.6</assertj.version>
        <gson.version>2.13.2</gson.version>
        <jfreechart.version>1.5.6</jfreechart.version>
        <junit-jupiter.version>6.0.0</junit-jupiter.version>
        <logback.version>1.5.19</logback.version>
        <opencsv.version>5.12.0</opencsv.version>
        <poi.version>5.4.1</poi.version>
        <slf4j.version>2.0.17</slf4j.version>
>>>>>>> 40b99cff
    </properties>

    <dependencyManagement>
        <dependencies>
            <dependency>
                <groupId>ch.qos.logback</groupId>
                <artifactId>logback-classic</artifactId>
<<<<<<< HEAD
                <version>1.5.6</version>
=======
                <version>${logback.version}</version>
>>>>>>> 40b99cff
            </dependency>

            <dependency>
                <groupId>org.junit.jupiter</groupId>
                <artifactId>junit-jupiter</artifactId>
                <version>${junit-jupiter.version}</version>
                <scope>test</scope>
            </dependency>
            <dependency>
                <groupId>org.junit.vintage</groupId>
                <artifactId>junit-vintage-engine</artifactId>
                <version>${junit-jupiter.version}</version>
                <scope>test</scope>
            </dependency>
            <dependency>
                <groupId>org.assertj</groupId>
                <artifactId>assertj-core</artifactId>
<<<<<<< HEAD
                <version>3.26.3</version>
                <scope>test</scope>
            </dependency>
=======
                <version>${assertj.version}</version>
                <scope>test</scope>
            </dependency>
            <dependency>
                <groupId>org.slf4j</groupId>
                <artifactId>slf4j-api</artifactId>
                <version>${slf4j.version}</version>
            </dependency>
            <dependency>
                <groupId>com.opencsv</groupId>
                <artifactId>opencsv</artifactId>
                <version>${opencsv.version}</version>
            </dependency>
            <dependency>
                <groupId>org.apache.poi</groupId>
                <artifactId>poi</artifactId>
                <version>${poi.version}</version>
                <scope>test</scope>
            </dependency>
            <dependency>
                <groupId>org.jfree</groupId>
                <artifactId>jfreechart</artifactId>
                <version>${jfreechart.version}</version>
            </dependency>
            <dependency>
                <groupId>com.google.code.gson</groupId>
                <artifactId>gson</artifactId>
                <version>${gson.version}</version>
            </dependency>
>>>>>>> 40b99cff
        </dependencies>
    </dependencyManagement>

    <profiles>

        <!-- Only when performing a release (i.e. not for snapshots) -->
        <profile>
            <id>sonatype-oss-release</id>
            <build>
                <plugins>
                    <plugin>
                        <groupId>org.sonatype.plugins</groupId>
                        <artifactId>nexus-staging-maven-plugin</artifactId>
                        <version>1.7.0</version>
                        <extensions>true</extensions>
                        <configuration>
                            <!-- The Base URL of Nexus instance where we want to stage -->
                            <nexusUrl>https://oss.sonatype.org/</nexusUrl>
                            <!-- The server "id" element from settings to use authentication from -->
                            <serverId>sonatype-nexus-staging</serverId>
                        </configuration>
                    </plugin>

                    <plugin>
                        <groupId>org.apache.maven.plugins</groupId>
                        <artifactId>maven-javadoc-plugin</artifactId>
<<<<<<< HEAD
                        <version>3.8.0</version>
=======
                        <version>3.12.0</version>
>>>>>>> 40b99cff
                        <configuration>
                            <doclint>none</doclint>
                        </configuration>
                        <executions>
                            <execution>
                                <id>attach-javadocs</id>
                                <goals>
                                    <goal>jar</goal>
                                </goals>
                            </execution>
                        </executions>
                    </plugin>

                    <!-- Artifact signing -->
                    <plugin>
                        <groupId>org.apache.maven.plugins</groupId>
                        <artifactId>maven-gpg-plugin</artifactId>
<<<<<<< HEAD
                        <version>3.2.6</version>
=======
                        <version>3.2.8</version>
>>>>>>> 40b99cff
                        <executions>
                            <execution>
                                <id>sign-artifacts</id>
                                <phase>verify</phase>
                                <goals>
                                    <goal>sign</goal>
                                </goals>
                            </execution>
                        </executions>
                    </plugin>
                </plugins>
            </build>
        </profile>

    </profiles>

    <build>
        <plugins>

<<<<<<< HEAD
=======
            <plugin>
                <groupId>org.apache.maven.plugins</groupId>
                <artifactId>maven-enforcer-plugin</artifactId>
                <version>3.6.2</version>
                <executions>
                    <execution>
                        <id>enforce-build-environment</id>
                        <phase>validate</phase>
                        <goals>
                            <goal>enforce</goal>
                        </goals>
                        <configuration>
                            <rules>
                                <requireMavenVersion>
                                    <version>[3.9.0,)</version>
                                </requireMavenVersion>
                                <requireJavaVersion>
                                    <version>[21,)</version>
                                </requireJavaVersion>
                            </rules>
                        </configuration>
                    </execution>
                </executions>
            </plugin>

>>>>>>> 40b99cff
            <!-- Build source and target -->
            <plugin>
                <groupId>org.apache.maven.plugins</groupId>
                <artifactId>maven-compiler-plugin</artifactId>
<<<<<<< HEAD
                <version>3.13.0</version>
                <configuration>
                    <release>21</release>
                    <source>21</source>
                    <target>21</target>
                    <compilerArgs>
                        <arg>-parameters</arg>
                    </compilerArgs>
=======
                <version>3.14.1</version>
                <configuration>
                    <release>${maven.compiler.release}</release>
                    <parameters>true</parameters>
>>>>>>> 40b99cff
                    <showDeprecation>true</showDeprecation>
                    <showWarnings>true</showWarnings>
                </configuration>
            </plugin>
<<<<<<< HEAD
=======
            <plugin>
                <groupId>org.apache.maven.plugins</groupId>
                <artifactId>maven-surefire-plugin</artifactId>
                <version>${maven.surefire.version}</version>
                <configuration>
                    <useModulePath>false</useModulePath>
                    <systemPropertyVariables>
                        <java.awt.headless>true</java.awt.headless>
                    </systemPropertyVariables>
                </configuration>
            </plugin>
>>>>>>> 40b99cff
            <!-- Package sources -->
            <plugin>
                <groupId>org.apache.maven.plugins</groupId>
                <artifactId>maven-source-plugin</artifactId>
                <version>3.3.1</version>
                <executions>
                    <execution>
                        <id>attach-sources</id>
                        <goals>
                            <goal>jar-no-fork</goal>
                        </goals>
                    </execution>
                </executions>
            </plugin>

            <!-- License headers -->
            <plugin>
                <groupId>com.mycila</groupId>
                <artifactId>license-maven-plugin</artifactId>
<<<<<<< HEAD
                <version>4.5</version>
=======
                <version>5.0.0</version>
>>>>>>> 40b99cff
                <configuration>
                    <licenseSets>
                        <licenseSet>
                            <header>LICENSE</header>
                            <includes>
                                <include>**/*.java</include>
                            </includes>
                        </licenseSet>
                    </licenseSets>
                </configuration>
            </plugin>

            <!-- Source formatter -->
            <plugin>
                <groupId>net.revelc.code.formatter</groupId>
                <artifactId>formatter-maven-plugin</artifactId>
<<<<<<< HEAD
                <version>2.24.1</version>
=======
                <version>2.29.0</version>
>>>>>>> 40b99cff
                <configuration>
                    <configFile>${project.basedir}/code-formatter.xml</configFile>
                </configuration>
            </plugin>

            <!-- Releases -->
            <plugin>
                <groupId>org.apache.maven.plugins</groupId>
                <artifactId>maven-release-plugin</artifactId>
                <version>3.1.1</version>
                <configuration>
                    <tagNameFormat>@{project.version}</tagNameFormat>
                </configuration>
                <dependencies>
                    <dependency>
                        <groupId>org.apache.maven.shared</groupId>
                        <artifactId>maven-invoker</artifactId>
                        <version>3.3.0</version>
                    </dependency>
                </dependencies>
            </plugin>

        </plugins>
    </build>

</project><|MERGE_RESOLUTION|>--- conflicted
+++ resolved
@@ -67,9 +67,7 @@
         <!-- Encoding -->
         <project.build.sourceEncoding>UTF-8</project.build.sourceEncoding>
         <project.reporting.outputEncoding>UTF-8</project.reporting.outputEncoding>
-<<<<<<< HEAD
-        <junit-jupiter.version>5.11.3</junit-jupiter.version>
-=======
+
 
         <!-- Build -->
         <maven.compiler.release>21</maven.compiler.release>
@@ -84,7 +82,7 @@
         <opencsv.version>5.12.0</opencsv.version>
         <poi.version>5.4.1</poi.version>
         <slf4j.version>2.0.17</slf4j.version>
->>>>>>> 40b99cff
+
     </properties>
 
     <dependencyManagement>
@@ -92,11 +90,7 @@
             <dependency>
                 <groupId>ch.qos.logback</groupId>
                 <artifactId>logback-classic</artifactId>
-<<<<<<< HEAD
-                <version>1.5.6</version>
-=======
                 <version>${logback.version}</version>
->>>>>>> 40b99cff
             </dependency>
 
             <dependency>
@@ -114,11 +108,6 @@
             <dependency>
                 <groupId>org.assertj</groupId>
                 <artifactId>assertj-core</artifactId>
-<<<<<<< HEAD
-                <version>3.26.3</version>
-                <scope>test</scope>
-            </dependency>
-=======
                 <version>${assertj.version}</version>
                 <scope>test</scope>
             </dependency>
@@ -148,7 +137,6 @@
                 <artifactId>gson</artifactId>
                 <version>${gson.version}</version>
             </dependency>
->>>>>>> 40b99cff
         </dependencies>
     </dependencyManagement>
 
@@ -175,11 +163,7 @@
                     <plugin>
                         <groupId>org.apache.maven.plugins</groupId>
                         <artifactId>maven-javadoc-plugin</artifactId>
-<<<<<<< HEAD
-                        <version>3.8.0</version>
-=======
                         <version>3.12.0</version>
->>>>>>> 40b99cff
                         <configuration>
                             <doclint>none</doclint>
                         </configuration>
@@ -197,11 +181,7 @@
                     <plugin>
                         <groupId>org.apache.maven.plugins</groupId>
                         <artifactId>maven-gpg-plugin</artifactId>
-<<<<<<< HEAD
-                        <version>3.2.6</version>
-=======
                         <version>3.2.8</version>
->>>>>>> 40b99cff
                         <executions>
                             <execution>
                                 <id>sign-artifacts</id>
@@ -221,8 +201,6 @@
     <build>
         <plugins>
 
-<<<<<<< HEAD
-=======
             <plugin>
                 <groupId>org.apache.maven.plugins</groupId>
                 <artifactId>maven-enforcer-plugin</artifactId>
@@ -248,32 +226,18 @@
                 </executions>
             </plugin>
 
->>>>>>> 40b99cff
             <!-- Build source and target -->
             <plugin>
                 <groupId>org.apache.maven.plugins</groupId>
                 <artifactId>maven-compiler-plugin</artifactId>
-<<<<<<< HEAD
-                <version>3.13.0</version>
-                <configuration>
-                    <release>21</release>
-                    <source>21</source>
-                    <target>21</target>
-                    <compilerArgs>
-                        <arg>-parameters</arg>
-                    </compilerArgs>
-=======
                 <version>3.14.1</version>
                 <configuration>
                     <release>${maven.compiler.release}</release>
                     <parameters>true</parameters>
->>>>>>> 40b99cff
                     <showDeprecation>true</showDeprecation>
                     <showWarnings>true</showWarnings>
                 </configuration>
             </plugin>
-<<<<<<< HEAD
-=======
             <plugin>
                 <groupId>org.apache.maven.plugins</groupId>
                 <artifactId>maven-surefire-plugin</artifactId>
@@ -285,7 +249,6 @@
                     </systemPropertyVariables>
                 </configuration>
             </plugin>
->>>>>>> 40b99cff
             <!-- Package sources -->
             <plugin>
                 <groupId>org.apache.maven.plugins</groupId>
@@ -305,11 +268,7 @@
             <plugin>
                 <groupId>com.mycila</groupId>
                 <artifactId>license-maven-plugin</artifactId>
-<<<<<<< HEAD
-                <version>4.5</version>
-=======
                 <version>5.0.0</version>
->>>>>>> 40b99cff
                 <configuration>
                     <licenseSets>
                         <licenseSet>
@@ -326,11 +285,7 @@
             <plugin>
                 <groupId>net.revelc.code.formatter</groupId>
                 <artifactId>formatter-maven-plugin</artifactId>
-<<<<<<< HEAD
-                <version>2.24.1</version>
-=======
                 <version>2.29.0</version>
->>>>>>> 40b99cff
                 <configuration>
                     <configFile>${project.basedir}/code-formatter.xml</configFile>
                 </configuration>
