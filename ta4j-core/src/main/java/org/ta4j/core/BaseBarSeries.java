--- conflicted
+++ resolved
@@ -58,11 +58,7 @@
     /**
      * Any instance of Num to determine its Num type.
      */
-<<<<<<< HEAD
-    private final transient Logger log = LoggerFactory.getLogger(getClass());
-=======
     protected final transient Num num;
->>>>>>> 9124b6f2
 
     /**
      * Name of the series
