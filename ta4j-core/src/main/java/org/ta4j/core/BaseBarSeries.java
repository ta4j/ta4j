--- conflicted
+++ resolved
@@ -477,13 +477,9 @@
         if (barCount > maximumBarCount) {
             // Removing old bars
             int nbBarsToRemove = barCount - maximumBarCount;
-<<<<<<< HEAD
             if (nbBarsToRemove == 1) {
                 bars.remove(0);
             } else {
-=======
-            if (nbBarsToRemove > 0) {
->>>>>>> 84e51eba
                 bars.subList(0, nbBarsToRemove).clear();
             }
             // Updating removed bars count
