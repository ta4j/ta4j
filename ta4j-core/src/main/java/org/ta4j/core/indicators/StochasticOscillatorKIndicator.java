/**
 * The MIT License (MIT)
 *
 * Copyright (c) 2017-2023 Ta4j Organization & respective
 * authors (see AUTHORS)
 *
 * Permission is hereby granted, free of charge, to any person obtaining a copy of
 * this software and associated documentation files (the "Software"), to deal in
 * the Software without restriction, including without limitation the rights to
 * use, copy, modify, merge, publish, distribute, sublicense, and/or sell copies of
 * the Software, and to permit persons to whom the Software is furnished to do so,
 * subject to the following conditions:
 *
 * The above copyright notice and this permission notice shall be included in all
 * copies or substantial portions of the Software.
 *
 * THE SOFTWARE IS PROVIDED "AS IS", WITHOUT WARRANTY OF ANY KIND, EXPRESS OR
 * IMPLIED, INCLUDING BUT NOT LIMITED TO THE WARRANTIES OF MERCHANTABILITY, FITNESS
 * FOR A PARTICULAR PURPOSE AND NONINFRINGEMENT. IN NO EVENT SHALL THE AUTHORS OR
 * COPYRIGHT HOLDERS BE LIABLE FOR ANY CLAIM, DAMAGES OR OTHER LIABILITY, WHETHER
 * IN AN ACTION OF CONTRACT, TORT OR OTHERWISE, ARISING FROM, OUT OF OR IN
 * CONNECTION WITH THE SOFTWARE OR THE USE OR OTHER DEALINGS IN THE SOFTWARE.
 */
package org.ta4j.core.indicators;

import org.ta4j.core.BarSeries;
import org.ta4j.core.Indicator;
import org.ta4j.core.indicators.helpers.ClosePriceIndicator;
import org.ta4j.core.indicators.helpers.HighPriceIndicator;
import org.ta4j.core.indicators.helpers.HighestValueIndicator;
import org.ta4j.core.indicators.helpers.LowPriceIndicator;
import org.ta4j.core.indicators.helpers.LowestValueIndicator;
import org.ta4j.core.num.Num;

/**
 * Stochastic oscillator K.
 */
public class StochasticOscillatorKIndicator extends CachedIndicator<Num> {

    private final Indicator<Num> indicator;
    private final int barCount;
<<<<<<< HEAD

    private final HighPriceIndicator highPriceIndicator;

    private final LowPriceIndicator lowPriceIndicator;
=======
    private HighPriceIndicator highPriceIndicator;
    private LowPriceIndicator lowPriceIndicator;
>>>>>>> a4dc788d

    /**
     * Constructor with:
     * 
     * <ul>
     * <li>{@code indicator} = {@link ClosePriceIndicator}
     * <li>{@code highPriceIndicator} = {@link HighPriceIndicator}
     * <li>{@code lowPriceIndicator} = {@link LowPriceIndicator}
     * </ul>
     * 
     * @param barSeries the bar series
     * @param barCount  the time frame
     */
    public StochasticOscillatorKIndicator(BarSeries barSeries, int barCount) {
        this(new ClosePriceIndicator(barSeries), barCount, new HighPriceIndicator(barSeries),
                new LowPriceIndicator(barSeries));
    }

    /**
     * Constructor.
     * 
     * @param indicator          the {@link Indicator}
     * @param barCount           the time frame
     * @param highPriceIndicator the {@link HighPriceIndicator}
     * @param lowPriceIndicator  the {@link LowPriceIndicator}
     */
    public StochasticOscillatorKIndicator(Indicator<Num> indicator, int barCount, HighPriceIndicator highPriceIndicator,
            LowPriceIndicator lowPriceIndicator) {
        super(indicator);
        this.indicator = indicator;
        this.barCount = barCount;
        this.highPriceIndicator = highPriceIndicator;
        this.lowPriceIndicator = lowPriceIndicator;
    }

    @Override
    protected Num calculate(int index) {
        HighestValueIndicator highestHigh = new HighestValueIndicator(highPriceIndicator, barCount);
        LowestValueIndicator lowestMin = new LowestValueIndicator(lowPriceIndicator, barCount);

        Num highestHighPrice = highestHigh.getValue(index);
        Num lowestLowPrice = lowestMin.getValue(index);

        return indicator.getValue(index)
                .minus(lowestLowPrice)
                .dividedBy(highestHighPrice.minus(lowestLowPrice))
                .multipliedBy(hundred());
    }

    @Override
    public int getUnstableBars() {
        return barCount;
    }

    @Override
    public String toString() {
        return getClass().getSimpleName() + " barCount: " + barCount;
    }
}<|MERGE_RESOLUTION|>--- conflicted
+++ resolved
@@ -39,15 +39,8 @@
 
     private final Indicator<Num> indicator;
     private final int barCount;
-<<<<<<< HEAD
-
     private final HighPriceIndicator highPriceIndicator;
-
     private final LowPriceIndicator lowPriceIndicator;
-=======
-    private HighPriceIndicator highPriceIndicator;
-    private LowPriceIndicator lowPriceIndicator;
->>>>>>> a4dc788d
 
     /**
      * Constructor with:
