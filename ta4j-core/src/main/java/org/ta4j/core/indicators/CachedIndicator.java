--- conflicted
+++ resolved
@@ -47,11 +47,6 @@
  * This implementation uses a ring buffer for O(1) eviction when
  * {@code maximumBarCount} is set, and read-optimized locking for better
  * concurrency on cache hits.
-<<<<<<< HEAD
- */
-public abstract class CachedIndicator<T> extends AbstractIndicator<T> {
-
-=======
  *
  * <h2>Thread Safety</h2>
  * <p>
@@ -76,7 +71,6 @@
      */
     private static final long LAST_BAR_WAIT_TIMEOUT_MS = 5000;
 
->>>>>>> 627bf077
     /** The ring-buffer backed cache. */
     private final CachedBuffer<T> cache;
 
@@ -185,56 +179,6 @@
 
     /**
      * Gets the cached value or computes and caches it.
-<<<<<<< HEAD
-     *
-     * @param index the series index
-     * @return the indicator value
-     */
-    private T getOrComputeAndCache(int index) {
-        return cache.getOrCompute(index, calculator, computedIndexRecorder);
-    }
-
-    /**
-     * Updates {@link #highestResultIndex} to at least {@code index} without
-     * regressing under contention.
-     */
-    protected final void updateHighestResultIndex(int index) {
-        int current;
-        do {
-            current = highestResultIndex;
-            if (index <= current) {
-                return;
-            }
-        } while (!HIGHEST_RESULT_INDEX_UPDATER.compareAndSet(this, current, index));
-    }
-
-    /**
-     * Gets the value for indices before the removed bars count.
-     *
-     * <p>
-     * Bars with indices &lt; {@code removedBarsCount} are no longer available in
-     * the series. The series maps such accesses to the first remaining bar. Caching
-     * this value must be aware of {@code removedBarsCount} changes; otherwise a
-     * cached value for index 0 may become stale when the series window advances.
-     */
-    private T getFirstBarValue(BarSeries series, int removedBarsCount) {
-        if (firstBarHasCachedResult && firstBarCachedRemovedBarsCount == removedBarsCount) {
-            return firstBarCachedResult;
-        }
-
-        // Compute outside the lock to avoid lock-order deadlocks with the cache lock.
-        T computed = calculate(0);
-
-        // If the series window advanced during computation, don't cache this value.
-        if (series.getRemovedBarsCount() != removedBarsCount) {
-            return computed;
-        }
-
-        synchronized (firstBarLock) {
-            if (firstBarHasCachedResult && firstBarCachedRemovedBarsCount == removedBarsCount) {
-                return firstBarCachedResult;
-            }
-=======
      *
      * @param index the series index
      * @return the indicator value
@@ -305,7 +249,6 @@
             if (firstBarHasCachedResult && firstBarCachedRemovedBarsCount == removedBarsCount) {
                 return firstBarCachedResult;
             }
->>>>>>> 627bf077
             firstBarCachedRemovedBarsCount = removedBarsCount;
             firstBarCachedResult = computed;
             firstBarHasCachedResult = true;
@@ -336,10 +279,7 @@
         long snapshotInvalidationCount;
 
         boolean ownsComputation = false;
-<<<<<<< HEAD
-=======
         boolean timedOut = false;
->>>>>>> 627bf077
         while (true) {
             synchronized (lastBarLock) {
                 Bar bar1 = series.getLastBar();
@@ -360,8 +300,6 @@
                     return lastBarCachedResult;
                 }
 
-<<<<<<< HEAD
-=======
                 // Check write lock BEFORE lastBarComputationInProgress to handle recursive
                 // calls from calculate() while holding the cache write lock. In this case,
                 // we must bypass caching to avoid advancing highestResultIndex while the
@@ -374,7 +312,6 @@
                     break;
                 }
 
->>>>>>> 627bf077
                 if (!lastBarComputationInProgress) {
                     lastBarComputationInProgress = true;
                     lastBarComputationIndex = index;
@@ -386,13 +323,9 @@
                     break;
                 }
 
-<<<<<<< HEAD
-                if (cache.isWriteLockedByCurrentThread()) {
-=======
                 // If we already timed out waiting for another computation, compute
                 // independently to prevent indefinite blocking
                 if (timedOut) {
->>>>>>> 627bf077
                     snapshotBar = currentBar;
                     snapshotTradeCount = currentTradeCount;
                     snapshotClosePrice = currentClosePrice;
@@ -401,9 +334,6 @@
                 }
 
                 try {
-<<<<<<< HEAD
-                    lastBarLock.wait();
-=======
                     // Wait with timeout to prevent indefinite hangs if the owning thread
                     // dies or encounters an unexpected issue. After timeout, we compute
                     // independently rather than blocking forever.
@@ -414,7 +344,6 @@
                     if (lastBarComputationInProgress) {
                         timedOut = true;
                     }
->>>>>>> 627bf077
                 } catch (InterruptedException e) {
                     Thread.currentThread().interrupt();
                     snapshotBar = currentBar;
@@ -441,9 +370,6 @@
         }
 
         if (!ownsComputation) {
-<<<<<<< HEAD
-            updateHighestResultIndex(index);
-=======
             // snapshotInvalidationCount == -1 signals that caching should be skipped
             // (e.g., recursive call while holding cache write lock, or thread
             // interrupted). In these cases, do not update highestResultIndex to avoid
@@ -452,7 +378,6 @@
             if (snapshotInvalidationCount != -1) {
                 updateHighestResultIndex(index);
             }
->>>>>>> 627bf077
             return computed;
         }
 
@@ -553,7 +478,6 @@
             clearLastBarCacheLocked();
         }
     }
-<<<<<<< HEAD
 
     private void clearLastBarCacheLocked() {
         lastBarCacheInvalidationCount++;
@@ -564,18 +488,6 @@
         lastBarCachedIndex = -1;
     }
 
-=======
-
-    private void clearLastBarCacheLocked() {
-        lastBarCacheInvalidationCount++;
-        lastBarRef = null;
-        lastBarTradeCount = 0;
-        lastBarClosePrice = null;
-        lastBarCachedResult = null;
-        lastBarCachedIndex = -1;
-    }
-
->>>>>>> 627bf077
     private void clearFirstBarCache() {
         synchronized (firstBarLock) {
             firstBarCachedRemovedBarsCount = -1;
