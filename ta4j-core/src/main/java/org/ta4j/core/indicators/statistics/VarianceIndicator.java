--- conflicted
+++ resolved
@@ -27,10 +27,6 @@
 
 import org.ta4j.core.Indicator;
 import org.ta4j.core.indicators.CachedIndicator;
-<<<<<<< HEAD
-=======
-import org.ta4j.core.indicators.averages.SMAIndicator;
->>>>>>> df40f73b
 import org.ta4j.core.num.Num;
 import org.ta4j.core.num.NumFactory;
 
@@ -151,13 +147,8 @@
     }
 
     @Override
-<<<<<<< HEAD
-    public int getUnstableBars() {
+    public int getCountOfUnstableBars() {
         return this.barCount;
-=======
-    public int getCountOfUnstableBars() {
-        return barCount;
->>>>>>> df40f73b
     }
 
     @Override
