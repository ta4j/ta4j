# Indicators package guidance

## Constructor conventions
- Provide a `BarSeries` convenience constructor and overloads that accept the underlying price indicator.
- Default to canonical time frames (e.g., 12/26/9 for MACD-style oscillators) when meaningful.

## Implementation guidelines
- Prefer composing with existing helper indicators (e.g., `BinaryOperation`, `VolumeIndicator`) rather than reimplementing arithmetic.
- Always guard against zero-volume or NaN inputs and propagate `NaN` using `NaN.NaN` for undefined results.
- Indicators must avoid look-ahead bias: when evaluating index `i`, only data from `getBeginIndex()` through `i` may influence the result.
- Guard against `Num.isNaN()` for both the current value and all neighbours used in the calculation. Prefer returning `NaN` or skipping the candidate rather than propagating bad data silently.
- `DoubleNumFactory` can surface `Double.NaN` values that do not satisfy `Num.isNaN()`. Also check `Double.isNaN(value.doubleValue())` when validating inputs.
- Keep plateau/flat-top handling symmetric: expand equal-value runs with helper methods so highs and lows can share the same reasoning (helps Elliott Wave style logic later on).
- When chaining multiple smoothing stages (EMA on derived data such as price changes), prefer small `RecursiveCachedIndicator`
  wrappers that reset gracefully after encountering `NaN` inputs; this avoids contaminating later bars with an early invalid
  value and keeps look-ahead guarantees intact.
<<<<<<< HEAD
- Prefer exposing helper methods (e.g., returning the source index of a detected event) when they simplify testing and downstream reuse.
- Annotate every new public type or method with the current `@since` version (omit the -SNAPSHOT portion if applicable).
=======

## API design
- Expose companion helpers such as signal lines or histograms when an indicator has a standard derived series.
- Prefer exposing helper methods (e.g., returning the source index of a detected event) when they simplify testing and downstream reuse.
>>>>>>> a0e5d19d
<|MERGE_RESOLUTION|>--- conflicted
+++ resolved
@@ -14,12 +14,4 @@
 - When chaining multiple smoothing stages (EMA on derived data such as price changes), prefer small `RecursiveCachedIndicator`
   wrappers that reset gracefully after encountering `NaN` inputs; this avoids contaminating later bars with an early invalid
   value and keeps look-ahead guarantees intact.
-<<<<<<< HEAD
-- Prefer exposing helper methods (e.g., returning the source index of a detected event) when they simplify testing and downstream reuse.
-- Annotate every new public type or method with the current `@since` version (omit the -SNAPSHOT portion if applicable).
-=======
-
-## API design
-- Expose companion helpers such as signal lines or histograms when an indicator has a standard derived series.
-- Prefer exposing helper methods (e.g., returning the source index of a detected event) when they simplify testing and downstream reuse.
->>>>>>> a0e5d19d
+- Prefer exposing helper methods (e.g., returning the source index of a detected event) when they simplify testing and downstream reuse.