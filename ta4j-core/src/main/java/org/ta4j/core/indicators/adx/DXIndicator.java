/*
 * The MIT License (MIT)
 *
 * Copyright (c) 2017-2024 Ta4j Organization & respective
 * authors (see AUTHORS)
 *
 * Permission is hereby granted, free of charge, to any person obtaining a copy of
 * this software and associated documentation files (the "Software"), to deal in
 * the Software without restriction, including without limitation the rights to
 * use, copy, modify, merge, publish, distribute, sublicense, and/or sell copies of
 * the Software, and to permit persons to whom the Software is furnished to do so,
 * subject to the following conditions:
 *
 * The above copyright notice and this permission notice shall be included in all
 * copies or substantial portions of the Software.
 *
 * THE SOFTWARE IS PROVIDED "AS IS", WITHOUT WARRANTY OF ANY KIND, EXPRESS OR
 * IMPLIED, INCLUDING BUT NOT LIMITED TO THE WARRANTIES OF MERCHANTABILITY, FITNESS
 * FOR A PARTICULAR PURPOSE AND NONINFRINGEMENT. IN NO EVENT SHALL THE AUTHORS OR
 * COPYRIGHT HOLDERS BE LIABLE FOR ANY CLAIM, DAMAGES OR OTHER LIABILITY, WHETHER
 * IN AN ACTION OF CONTRACT, TORT OR OTHERWISE, ARISING FROM, OUT OF OR IN
 * CONNECTION WITH THE SOFTWARE OR THE USE OR OTHER DEALINGS IN THE SOFTWARE.
 */
package org.ta4j.core.indicators.adx;

import org.ta4j.core.BarSeries;
import org.ta4j.core.indicators.CachedIndicator;
import org.ta4j.core.num.Num;

/**
 * DX indicator.
 *
 * <p>
 * Part of the Directional Movement System.
 */
public class DXIndicator extends CachedIndicator<Num> {

    private final int barCount;
    private final PlusDIIndicator plusDIIndicator;
    private final MinusDIIndicator minusDIIndicator;

    /**
     * Constructor.
     *
     * @param series   the bar series
     * @param barCount the bar count for {@link #plusDIIndicator} and
     *                 {@link #minusDIIndicator}
     */
    public DXIndicator(BarSeries series, int barCount) {
        super(series);
        this.barCount = barCount;
        this.plusDIIndicator = new PlusDIIndicator(series, barCount);
        this.minusDIIndicator = new MinusDIIndicator(series, barCount);
    }

    @Override
    protected Num calculate(int index) {
        Num pdiValue = plusDIIndicator.getValue(index);
        Num mdiValue = minusDIIndicator.getValue(index);
<<<<<<< HEAD
        if (pdiValue.plus(mdiValue).equals(getBarSeries().numFactory().zero())) {
            return getBarSeries().numFactory().zero();
        }
        return pdiValue.minus(mdiValue)
                .abs()
                .dividedBy(pdiValue.plus(mdiValue))
                .multipliedBy(getBarSeries().numFactory().hundred());
=======
        final var sum = pdiValue.plus(mdiValue);
        if (sum.equals(zero())) {
            return zero();
        }
        return pdiValue.minus(mdiValue).abs().dividedBy(sum).multipliedBy(hundred());
>>>>>>> 5f31cda7
    }

    @Override
    public int getUnstableBars() {
        return barCount;
    }

    @Override
    public String toString() {
        return getClass().getSimpleName() + " barCount: " + barCount;
    }
}<|MERGE_RESOLUTION|>--- conflicted
+++ resolved
@@ -57,21 +57,14 @@
     protected Num calculate(int index) {
         Num pdiValue = plusDIIndicator.getValue(index);
         Num mdiValue = minusDIIndicator.getValue(index);
-<<<<<<< HEAD
-        if (pdiValue.plus(mdiValue).equals(getBarSeries().numFactory().zero())) {
+        final var sum = pdiValue.plus(mdiValue);
+        if (sum.equals(getBarSeries().numFactory().zero())) {
             return getBarSeries().numFactory().zero();
         }
         return pdiValue.minus(mdiValue)
                 .abs()
-                .dividedBy(pdiValue.plus(mdiValue))
+                .dividedBy(sum)
                 .multipliedBy(getBarSeries().numFactory().hundred());
-=======
-        final var sum = pdiValue.plus(mdiValue);
-        if (sum.equals(zero())) {
-            return zero();
-        }
-        return pdiValue.minus(mdiValue).abs().dividedBy(sum).multipliedBy(hundred());
->>>>>>> 5f31cda7
     }
 
     @Override
