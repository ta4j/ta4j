--- conflicted
+++ resolved
@@ -72,13 +72,8 @@
     }
 
     @Override
-<<<<<<< HEAD
-    public int getUnstableBars() {
+    public int getCountOfUnstableBars() {
         return this.barCount;
-=======
-    public int getCountOfUnstableBars() {
-        return barCount;
->>>>>>> df40f73b
     }
 
     @Override
