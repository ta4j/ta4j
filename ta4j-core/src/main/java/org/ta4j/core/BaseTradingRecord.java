/**
 * The MIT License (MIT)
 *
 * Copyright (c) 2014-2017 Marc de Verdelhan, 2017-2020 Ta4j Organization & respective
 * authors (see AUTHORS)
 *
 * Permission is hereby granted, free of charge, to any person obtaining a copy of
 * this software and associated documentation files (the "Software"), to deal in
 * the Software without restriction, including without limitation the rights to
 * use, copy, modify, merge, publish, distribute, sublicense, and/or sell copies of
 * the Software, and to permit persons to whom the Software is furnished to do so,
 * subject to the following conditions:
 *
 * The above copyright notice and this permission notice shall be included in all
 * copies or substantial portions of the Software.
 *
 * THE SOFTWARE IS PROVIDED "AS IS", WITHOUT WARRANTY OF ANY KIND, EXPRESS OR
 * IMPLIED, INCLUDING BUT NOT LIMITED TO THE WARRANTIES OF MERCHANTABILITY, FITNESS
 * FOR A PARTICULAR PURPOSE AND NONINFRINGEMENT. IN NO EVENT SHALL THE AUTHORS OR
 * COPYRIGHT HOLDERS BE LIABLE FOR ANY CLAIM, DAMAGES OR OTHER LIABILITY, WHETHER
 * IN AN ACTION OF CONTRACT, TORT OR OTHERWISE, ARISING FROM, OUT OF OR IN
 * CONNECTION WITH THE SOFTWARE OR THE USE OR OTHER DEALINGS IN THE SOFTWARE.
 */
package org.ta4j.core;

import org.ta4j.core.Order.OrderType;
import org.ta4j.core.cost.CostModel;
import org.ta4j.core.cost.ZeroCostModel;
import org.ta4j.core.num.Num;

import java.util.ArrayList;
import java.util.List;

/**
 * Base implementation of a {@link TradingRecord}.
 *
 */
public class BaseTradingRecord implements TradingRecord {

    private static final long serialVersionUID = -4436851731855891220L;

    /**
     * The name of the trading record
     */
    private String name;

    /**
     * The recorded orders
     */
    private List<Order> orders = new ArrayList<>();

    /**
     * The recorded BUY orders
     */
    private List<Order> buyOrders = new ArrayList<>();

    /**
     * The recorded SELL orders
     */
    private List<Order> sellOrders = new ArrayList<>();

    /**
     * The recorded entry orders
     */
    private List<Order> entryOrders = new ArrayList<>();

    /**
     * The recorded exit orders
     */
    private List<Order> exitOrders = new ArrayList<>();

    /**
     * The recorded trades
     */
    private List<Trade> trades = new ArrayList<>();

    /**
     * The entry type (BUY or SELL) in the trading session
     */
    private OrderType startingType;

    /**
     * The current non-closed trade (there's always one)
     */
    private Trade currentTrade;

    /**
     * Trading cost models
     */
    private CostModel transactionCostModel;
    private CostModel holdingCostModel;

    /**
     * Constructor.
     */
    public BaseTradingRecord() {
        this(OrderType.BUY);
    }

    /**
     * Constructor.
     *
     * @param name the name of the tradingRecord
     */
    public BaseTradingRecord(String name) {
        this(OrderType.BUY);
        this.name = name;
    }

    /**
     * Constructor.
     *
<<<<<<< HEAD
     * @param name                 the name of the trading record
     * @param entryOrderType       the {@link OrderType order type} of entries
     *                             in the trading session
=======
     * @param name           the name of the trading record
     * @param entryOrderType the {@link Order.OrderType order type} of entries in
     *                       the trading session
>>>>>>> 1a191baa
     */
    public BaseTradingRecord(String name, OrderType orderType) {
        this(orderType, new ZeroCostModel(), new ZeroCostModel());
        this.name = name;
    }

    /**
     * Constructor.
     *
<<<<<<< HEAD
     * @param entryOrderType       the {@link OrderType order type} of entries
     *                             in the trading session
=======
     * @param entryOrderType the {@link Order.OrderType order type} of entries in
     *                       the trading session
>>>>>>> 1a191baa
     */
    public BaseTradingRecord(OrderType orderType) {
        this(orderType, new ZeroCostModel(), new ZeroCostModel());
    }

    /**
     * Constructor.
     *
     * @param entryOrderType       the {@link OrderType order type} of entries
     *                             in the trading session
     * @param transactionCostModel the cost model for transactions of the asset
     * @param holdingCostModel     the cost model for holding asset (e.g. borrowing)
     */
    public BaseTradingRecord(OrderType entryOrderType, CostModel transactionCostModel,
            CostModel holdingCostModel) {
        if (entryOrderType == null) {
            throw new IllegalArgumentException("Starting type must not be null");
        }
        this.startingType = entryOrderType;
        this.transactionCostModel = transactionCostModel;
        this.holdingCostModel = holdingCostModel;
        currentTrade = new Trade(entryOrderType, transactionCostModel, holdingCostModel);
    }

    /**
     * Constructor.
     *
     * @param orders the orders to be recorded (cannot be empty)
     */
    public BaseTradingRecord(Order... orders) {
        this(new ZeroCostModel(), new ZeroCostModel(), orders);
    }

    /**
     * Constructor.
     *
     * @param transactionCostModel the cost model for transactions of the asset
     * @param holdingCostModel     the cost model for holding asset (e.g. borrowing)
     * @param orders               the orders to be recorded (cannot be empty)
     */
    public BaseTradingRecord(CostModel transactionCostModel, CostModel holdingCostModel, Order... orders) {
        this(orders[0].getType(), transactionCostModel, holdingCostModel);
        for (Order o : orders) {
            boolean newOrderWillBeAnEntry = currentTrade.isNew();
            if (newOrderWillBeAnEntry && o.getType() != startingType) {
                // Special case for entry/exit types reversal
                // E.g.: BUY, SELL,
                // BUY, SELL,
                // SELL, BUY,
                // BUY, SELL
                currentTrade = new Trade(o.getType(), transactionCostModel, holdingCostModel);
            }
            Order newOrder = currentTrade.operate(o.getIndex(), o.getPricePerAsset(), o.getAmount());
            recordOrder(newOrder, newOrderWillBeAnEntry);
        }
    }
    
    @Override
    public OrderType getStartingType() {
		return startingType;
	}

    @Override
    public String getName() {
        return name;
    }

    @Override
    public Trade getCurrentTrade() {
        return currentTrade;
    }

    @Override
    public void operate(int index, Num price, Num amount) {
        if (currentTrade.isClosed()) {
            // Current trade closed, should not occur
            throw new IllegalStateException("Current trade should not be closed");
        }
        boolean newOrderWillBeAnEntry = currentTrade.isNew();
        Order newOrder = currentTrade.operate(index, price, amount);
        recordOrder(newOrder, newOrderWillBeAnEntry);
    }

    @Override
    public boolean enter(int index, Num price, Num amount) {
        if (currentTrade.isNew()) {
            operate(index, price, amount);
            return true;
        }
        return false;
    }

    @Override
    public boolean exit(int index, Num price, Num amount) {
        if (currentTrade.isOpened()) {
            operate(index, price, amount);
            return true;
        }
        return false;
    }

    @Override
    public List<Trade> getTrades() {
        return trades;
    }

    @Override
    public Order getLastOrder() {
        if (!orders.isEmpty()) {
            return orders.get(orders.size() - 1);
        }
        return null;
    }

    @Override
    public Order getLastOrder(OrderType orderType) {
        if (OrderType.BUY.equals(orderType) && !buyOrders.isEmpty()) {
            return buyOrders.get(buyOrders.size() - 1);
        } else if (OrderType.SELL.equals(orderType) && !sellOrders.isEmpty()) {
            return sellOrders.get(sellOrders.size() - 1);
        }
        return null;
    }

    @Override
    public Order getLastEntry() {
        if (!entryOrders.isEmpty()) {
            return entryOrders.get(entryOrders.size() - 1);
        }
        return null;
    }

    @Override
    public Order getLastExit() {
        if (!exitOrders.isEmpty()) {
            return exitOrders.get(exitOrders.size() - 1);
        }
        return null;
    }

    /**
     * Records an order and the corresponding trade (if closed).
     *
     * @param order   the order to be recorded
     * @param isEntry true if the order is an entry, false otherwise (exit)
     */
    private void recordOrder(Order order, boolean isEntry) {
        if (order == null) {
            throw new IllegalArgumentException("Order should not be null");
        }

        // Storing the new order in entries/exits lists
        if (isEntry) {
            entryOrders.add(order);
        } else {
            exitOrders.add(order);
        }

        // Storing the new order in orders list
        orders.add(order);
        if (OrderType.BUY.equals(order.getType())) {
            // Storing the new order in buy orders list
            buyOrders.add(order);
        } else if (OrderType.SELL.equals(order.getType())) {
            // Storing the new order in sell orders list
            sellOrders.add(order);
        }

        // Storing the trade if closed
        if (currentTrade.isClosed()) {
            trades.add(currentTrade);
            currentTrade = new Trade(startingType, transactionCostModel, holdingCostModel);
        }
    }

    @Override
    public String toString() {
        StringBuilder sb = new StringBuilder();
        sb.append("BaseTradingRecord: " + name != null ? name : "" + "\n");
        for (Order order : orders) {
            sb.append(order.toString()).append("\n");
        }
        return sb.toString();
    }
}<|MERGE_RESOLUTION|>--- conflicted
+++ resolved
@@ -110,15 +110,9 @@
     /**
      * Constructor.
      *
-<<<<<<< HEAD
-     * @param name                 the name of the trading record
-     * @param entryOrderType       the {@link OrderType order type} of entries
-     *                             in the trading session
-=======
      * @param name           the name of the trading record
-     * @param entryOrderType the {@link Order.OrderType order type} of entries in
+     * @param entryOrderType the {@link OrderType order type} of entries in
      *                       the trading session
->>>>>>> 1a191baa
      */
     public BaseTradingRecord(String name, OrderType orderType) {
         this(orderType, new ZeroCostModel(), new ZeroCostModel());
@@ -128,13 +122,10 @@
     /**
      * Constructor.
      *
-<<<<<<< HEAD
      * @param entryOrderType       the {@link OrderType order type} of entries
      *                             in the trading session
-=======
-     * @param entryOrderType the {@link Order.OrderType order type} of entries in
+     * @param entryOrderType the {@link OrderType order type} of entries in
      *                       the trading session
->>>>>>> 1a191baa
      */
     public BaseTradingRecord(OrderType orderType) {
         this(orderType, new ZeroCostModel(), new ZeroCostModel());
