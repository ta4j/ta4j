--- conflicted
+++ resolved
@@ -31,13 +31,8 @@
 import java.util.stream.IntStream;
 import java.util.stream.Stream;
 
-<<<<<<< HEAD
-import org.ta4j.core.num.Num;
 import org.ta4j.core.serialization.ComponentDescriptor;
 import org.ta4j.core.serialization.IndicatorSerialization;
-
-=======
->>>>>>> c1917598
 /**
  * Indicator over a {@link BarSeries bar series}.
  *
@@ -129,33 +124,6 @@
      * </ul>
      *
      * @return JSON description of the indicator
-<<<<<<< HEAD
-     * @throws org.ta4j.core.serialization.IndicatorSerializationException if
-     *                                                                     serialization
-     *                                                                     fails due
-     *                                                                     to
-     *                                                                     reflection
-     *                                                                     errors,
-     *                                                                     class
-     *                                                                     loading
-     *                                                                     issues,
-     *                                                                     or JSON
-     *                                                                     generation
-     *                                                                     problems.
-     *                                                                     This
-     *                                                                     exception
-     *                                                                     wraps all
-     *                                                                     underlying
-     *                                                                     serialization
-     *                                                                     failures,
-     *                                                                     providing
-     *                                                                     a
-     *                                                                     consistent
-     *                                                                     exception
-     *                                                                     type for
-     *                                                                     error
-     *                                                                     handling.
-=======
      * @throws IndicatorSerializationException if serialization fails due to
      *                                         reflection errors, class loading
      *                                         issues, or JSON generation problems.
@@ -163,7 +131,6 @@
      *                                         serialization failures, providing a
      *                                         consistent exception type for error
      *                                         handling.
->>>>>>> c1917598
      * @since 0.19
      */
     default String toJson() {
@@ -190,35 +157,6 @@
      * </ul>
      *
      * @return component descriptor for the indicator
-<<<<<<< HEAD
-     * @throws org.ta4j.core.serialization.IndicatorSerializationException if
-     *                                                                     descriptor
-     *                                                                     creation
-     *                                                                     fails due
-     *                                                                     to
-     *                                                                     reflection
-     *                                                                     errors,
-     *                                                                     class
-     *                                                                     loading
-     *                                                                     issues,
-     *                                                                     or
-     *                                                                     problems
-     *                                                                     processing
-     *                                                                     circular
-     *                                                                     references.
-     *                                                                     This
-     *                                                                     exception
-     *                                                                     wraps all
-     *                                                                     underlying
-     *                                                                     failures,
-     *                                                                     providing
-     *                                                                     a
-     *                                                                     consistent
-     *                                                                     exception
-     *                                                                     type for
-     *                                                                     error
-     *                                                                     handling.
-=======
      * @throws IndicatorSerializationException if descriptor creation fails due to
      *                                         reflection errors, class loading
      *                                         issues, or problems processing
@@ -226,7 +164,6 @@
      *                                         wraps all underlying failures,
      *                                         providing a consistent exception type
      *                                         for error handling.
->>>>>>> c1917598
      * @since 0.19
      */
     default ComponentDescriptor toDescriptor() {
@@ -257,7 +194,44 @@
      * @param series backing series to attach to the reconstructed indicator
      * @param json   serialized indicator payload generated by {@link #toJson()}
      * @return indicator instance
-<<<<<<< HEAD
+     * @throws IndicatorSerializationException if deserialization fails due to:
+     *                                         <ul>
+     *                                         <li>Invalid or malformed JSON
+     *                                         syntax</li>
+     *                                         <li>Unknown indicator type (class not
+     *                                         found or not in expected
+     *                                         package)</li>
+     *                                         <li>Missing or incompatible
+     *                                         constructor parameters</li>
+     *                                         <li>Constructor instantiation
+     *                                         failures</li>
+     *                                         <li>Class loading or reflection
+     *                                         errors</li>
+     *                                         </ul>
+     *                                         This exception wraps all underlying
+     *                                         deserialization failures, providing a
+     *                                         consistent exception type for error
+     *                                         handling. The original cause is
+     *                                         preserved and can be accessed via
+     *                                         {@link Throwable#getCause()}.
+     * @since 0.19
+     */
+    static Indicator<?> fromJson(BarSeries series, String json) {
+        return IndicatorSerialization.fromJson(series, json);
+     * <li>Matches constructor parameters to descriptor values</li>
+     * <li>Recursively instantiates child indicators</li>
+     * <li>Constructs the indicator using reflection-based constructor matching</li>
+     * </ul>
+     *
+     * <p>
+     * <strong>Important:</strong> The indicator type must be resolvable from the
+     * classpath. Custom indicator classes must be in the
+     * {@code org.ta4j.core.indicators} package or registered appropriately for
+     * successful deserialization.
+     *
+     * @param series backing series to attach to the reconstructed indicator
+     * @param json   serialized indicator payload generated by {@link #toJson()}
+     * @return indicator instance
      * @throws org.ta4j.core.serialization.IndicatorSerializationException if
      *                                                                     deserialization
      *                                                                     fails due
@@ -312,28 +286,6 @@
      *                                                                     accessed
      *                                                                     via
      *                                                                     {@link Throwable#getCause()}.
-=======
-     * @throws IndicatorSerializationException if deserialization fails due to:
-     *                                         <ul>
-     *                                         <li>Invalid or malformed JSON
-     *                                         syntax</li>
-     *                                         <li>Unknown indicator type (class not
-     *                                         found or not in expected
-     *                                         package)</li>
-     *                                         <li>Missing or incompatible
-     *                                         constructor parameters</li>
-     *                                         <li>Constructor instantiation
-     *                                         failures</li>
-     *                                         <li>Class loading or reflection
-     *                                         errors</li>
-     *                                         </ul>
-     *                                         This exception wraps all underlying
-     *                                         deserialization failures, providing a
-     *                                         consistent exception type for error
-     *                                         handling. The original cause is
-     *                                         preserved and can be accessed via
-     *                                         {@link Throwable#getCause()}.
->>>>>>> c1917598
      * @since 0.19
      */
     static Indicator<?> fromJson(BarSeries series, String json) {
