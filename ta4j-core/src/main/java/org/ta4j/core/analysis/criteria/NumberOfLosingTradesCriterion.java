package org.ta4j.core.analysis.criteria;

import org.ta4j.core.TimeSeries;
import org.ta4j.core.Trade;
import org.ta4j.core.TradingRecord;
import org.ta4j.core.num.Num;

/**
 * Number of losing trades criterion.
 */
public class NumberOfLosingTradesCriterion extends AbstractAnalysisCriterion {

    @Override
    public Num calculate(TimeSeries series, TradingRecord tradingRecord) {
<<<<<<< HEAD
        long numberOfLosingTrades = tradingRecord.getTrades().stream().filter(Trade::isClosed).filter(trade -> isLosingTrade(series, trade)).count();
=======
        long numberOfLosingTrades = tradingRecord.getTrades()
                .stream()
                .filter(Trade::isClosed)
                .filter(trade -> isLosingTrade(series, trade))
                .count();
>>>>>>> d89e40cc
        return series.numOf(numberOfLosingTrades);
    }

    private boolean isLosingTrade(TimeSeries series, Trade trade) {
        if (trade.isClosed()) {
            Num exitPrice = series.getBar(trade.getExit().getIndex()).getClosePrice();
            Num entryPrice = series.getBar(trade.getEntry().getIndex()).getClosePrice();

            Num profit = exitPrice.minus(entryPrice).multipliedBy(trade.getExit().getAmount());
            return profit.isNegative();
        }
        return false;
    }

    @Override
    public Num calculate(TimeSeries series, Trade trade) {
        return isLosingTrade(series, trade) ? series.numOf(1) : series.numOf(0);
    }

    @Override
    public boolean betterThan(Num criterionValue1, Num criterionValue2) {
        return criterionValue1.isLessThan(criterionValue2);
    }
}<|MERGE_RESOLUTION|>--- conflicted
+++ resolved
@@ -12,15 +12,11 @@
 
     @Override
     public Num calculate(TimeSeries series, TradingRecord tradingRecord) {
-<<<<<<< HEAD
-        long numberOfLosingTrades = tradingRecord.getTrades().stream().filter(Trade::isClosed).filter(trade -> isLosingTrade(series, trade)).count();
-=======
         long numberOfLosingTrades = tradingRecord.getTrades()
                 .stream()
                 .filter(Trade::isClosed)
                 .filter(trade -> isLosingTrade(series, trade))
                 .count();
->>>>>>> d89e40cc
         return series.numOf(numberOfLosingTrades);
     }
 
