--- conflicted
+++ resolved
@@ -9,15 +9,11 @@
 
     @Override
     public Num calculate(TimeSeries series, TradingRecord tradingRecord) {
-<<<<<<< HEAD
-        return tradingRecord.getTrades().stream().filter(Trade::isClosed).map(trade -> calculateTotalLoss(series, trade)).reduce(series.numOf(0), Num::plus);
-=======
         return tradingRecord.getTrades()
                 .stream()
                 .filter(Trade::isClosed)
                 .map(trade -> calculate(series, trade))
                 .reduce(series.numOf(0), Num::plus);
->>>>>>> d89e40cc
     }
 
     /**
@@ -45,25 +41,4 @@
     public boolean betterThan(Num criterionValue1, Num criterionValue2) {
         return criterionValue1.isGreaterThan(criterionValue2);
     }
-<<<<<<< HEAD
-
-    /**
-     * Calculates the total loss of all the trades
-     *
-     * @param series a time series
-     * @param trade  a trade
-     * @return the profit or loss of the trade
-     */
-    private Num calculateTotalLoss(TimeSeries series, Trade trade) {
-        Num exitPrice = series.getBar(trade.getExit().getIndex()).getClosePrice();
-        Num entryPrice = series.getBar(trade.getEntry().getIndex()).getClosePrice();
-
-        Num loss = exitPrice.minus(entryPrice).multipliedBy(trade.getExit().getAmount());
-        if (loss.isLessThan(series.numOf(0))) {
-            return loss;
-        }
-        return series.numOf(0);
-    }
-=======
->>>>>>> d89e40cc
-}
+}