--- conflicted
+++ resolved
@@ -26,15 +26,11 @@
 import org.ta4j.core.Position;
 import org.ta4j.core.num.Num;
 
-<<<<<<< HEAD
-public interface CostModel {
-=======
 /**
  * With the {@code CostModel}, we can include trading costs that may be incurred
  * when opening or closing a position.
  */
-public interface CostModel extends Serializable {
->>>>>>> a4dc788d
+public interface CostModel {
 
     /**
      * @param position   the position
