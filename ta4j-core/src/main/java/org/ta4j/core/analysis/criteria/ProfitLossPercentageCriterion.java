--- conflicted
+++ resolved
@@ -15,13 +15,9 @@
 
     @Override
     public Num calculate(TimeSeries series, TradingRecord tradingRecord) {
-<<<<<<< HEAD
-        return tradingRecord.getTrades().stream().filter(Trade::isClosed).map(trade -> calculateProfitLossInPercentage(series, trade))
-=======
         return tradingRecord.getTrades().stream()
                 .filter(Trade::isClosed)
                 .map(trade -> calculate(series, trade))
->>>>>>> d89e40cc
                 .reduce(series.numOf(0), Num::plus);
     }
 
@@ -48,20 +44,4 @@
         return criterionValue1.isGreaterThan(criterionValue2);
     }
 
-<<<<<<< HEAD
-    /**
-     * Calculates the profit or loss of a sell trade in percentage.
-     *
-     * @param series a time series
-     * @param trade  a trade
-     * @return the profit or loss of the trade
-     */
-    private Num calculateProfitLossInPercentage(TimeSeries series, Trade trade) {
-        Num pricePurchase = series.getBar(trade.getEntry().getIndex()).getClosePrice();
-        Num priceSold = series.getBar(trade.getExit().getIndex()).getClosePrice();
-
-        return priceSold.minus(pricePurchase).dividedBy(pricePurchase).multipliedBy(series.numOf(100));
-    }
-=======
->>>>>>> d89e40cc
 }