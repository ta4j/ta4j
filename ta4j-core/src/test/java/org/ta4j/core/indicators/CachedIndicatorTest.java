/*
 * The MIT License (MIT)
 *
 * Copyright (c) 2017-2025 Ta4j Organization & respective
 * authors (see AUTHORS)
 *
 * Permission is hereby granted, free of charge, to any person obtaining a copy of
 * this software and associated documentation files (the "Software"), to deal in
 * the Software without restriction, including without limitation the rights to
 * use, copy, modify, merge, publish, distribute, sublicense, and/or sell copies of
 * the Software, and to permit persons to whom the Software is furnished to do so,
 * subject to the following conditions:
 *
 * The above copyright notice and this permission notice shall be included in all
 * copies or substantial portions of the Software.
 *
 * THE SOFTWARE IS PROVIDED "AS IS", WITHOUT WARRANTY OF ANY KIND, EXPRESS OR
 * IMPLIED, INCLUDING BUT NOT LIMITED TO THE WARRANTIES OF MERCHANTABILITY, FITNESS
 * FOR A PARTICULAR PURPOSE AND NONINFRINGEMENT. IN NO EVENT SHALL THE AUTHORS OR
 * COPYRIGHT HOLDERS BE LIABLE FOR ANY CLAIM, DAMAGES OR OTHER LIABILITY, WHETHER
 * IN AN ACTION OF CONTRACT, TORT OR OTHERWISE, ARISING FROM, OUT OF OR IN
 * CONNECTION WITH THE SOFTWARE OR THE USE OR OTHER DEALINGS IN THE SOFTWARE.
 */
package org.ta4j.core.indicators;

import org.junit.Before;
import org.junit.Test;
import org.ta4j.core.*;
import org.ta4j.core.indicators.averages.SMAIndicator;
import org.ta4j.core.indicators.averages.ZLEMAIndicator;
import org.ta4j.core.indicators.helpers.ClosePriceIndicator;
import org.ta4j.core.indicators.helpers.ConstantIndicator;
import org.ta4j.core.mocks.MockBarSeriesBuilder;
import org.ta4j.core.num.Num;
import org.ta4j.core.num.NumFactory;
import org.ta4j.core.rules.OverIndicatorRule;
import org.ta4j.core.rules.UnderIndicatorRule;

import java.time.Duration;
import java.time.Instant;
import java.util.Arrays;
import java.util.concurrent.CountDownLatch;
import java.util.concurrent.ExecutorService;
import java.util.concurrent.Executors;
import java.util.concurrent.Future;
import java.util.concurrent.TimeUnit;
import java.util.concurrent.TimeoutException;
import java.util.concurrent.atomic.AtomicBoolean;
import java.util.concurrent.atomic.AtomicInteger;

import static org.assertj.core.api.Assertions.assertThat;
import static org.junit.Assert.*;
import static org.ta4j.core.TestUtils.assertNumEquals;

public class CachedIndicatorTest extends AbstractIndicatorTest<Indicator<Num>, Num> {

    private BarSeries series;

    public CachedIndicatorTest(NumFactory numFactory) {
        super(numFactory);
    }

    @Before
    public void setUp() {
        series = new MockBarSeriesBuilder().withNumFactory(numFactory)
                .withData(1, 2, 3, 4, 3, 4, 5, 4, 3, 3, 4, 3, 2)
                .build();
    }

    @Test
    public void ifCacheWorks() {
        var sma = new SMAIndicator(new ClosePriceIndicator(series), 3);
        Num firstTime = sma.getValue(4);
        Num secondTime = sma.getValue(4);
        assertEquals(firstTime, secondTime);
    }

    @Test // should be not null
    public void getValueWithNullBarSeries() {

        ConstantIndicator<Num> constant = new ConstantIndicator<>(
                new BaseBarSeriesBuilder().withNumFactory(numFactory).build(), numFactory.numOf(10));
        assertEquals(numFactory.numOf(10), constant.getValue(0));
        assertEquals(numFactory.numOf(10), constant.getValue(100));
        assertNotNull(constant.getBarSeries());

        SMAIndicator sma = new SMAIndicator(constant, 10);
        assertEquals(numFactory.numOf(10), sma.getValue(0));
        assertEquals(numFactory.numOf(10), sma.getValue(100));
        assertNotNull(sma.getBarSeries());
    }

    @Test
    public void getValueWithCacheLengthIncrease() {
        double[] data = new double[200];
        Arrays.fill(data, 10);
        SMAIndicator sma = new SMAIndicator(
                new ClosePriceIndicator(new MockBarSeriesBuilder().withNumFactory(numFactory).withData(data).build()),
                100);
        assertNumEquals(10, sma.getValue(105));
    }

    @Test
    public void getValueWithOldResultsRemoval() {
        double[] data = new double[20];
        Arrays.fill(data, 1);
        BarSeries barSeries = new MockBarSeriesBuilder().withNumFactory(numFactory).withData(data).build();
        SMAIndicator sma = new SMAIndicator(new ClosePriceIndicator(barSeries), 10);
        assertNumEquals(1, sma.getValue(5));
        assertNumEquals(1, sma.getValue(10));
        barSeries.setMaximumBarCount(12);
        assertNumEquals(1, sma.getValue(19));
    }

    @Test
    public void strategyExecutionOnCachedIndicatorAndLimitedBarSeries() {
        BarSeries barSeries = new MockBarSeriesBuilder().withNumFactory(numFactory)
                .withData(0, 1, 2, 3, 4, 5, 6, 7)
                .build();
        SMAIndicator sma = new SMAIndicator(new ClosePriceIndicator(barSeries), 2);
        // Theoretical values for SMA(2) cache: 0, 0.5, 1.5, 2.5, 3.5, 4.5, 5.5, 6.5
        barSeries.setMaximumBarCount(6);
        // Theoretical values for SMA(2) cache: null, null, 2, 2.5, 3.5, 4.5, 5.5, 6.5

        Strategy strategy = new BaseStrategy(new OverIndicatorRule(sma, numFactory.numOf(3)),
                new UnderIndicatorRule(sma, numFactory.numOf(3)));
        // Theoretical shouldEnter results: false, false, false, false, true, true,
        // true, true
        // Theoretical shouldExit results: false, false, true, true, false, false,
        // false, false

        // As we return the first bar/result found for the removed bars:
        // -> Approximated values for ClosePrice cache: 2, 2, 2, 3, 4, 5, 6, 7
        // -> Approximated values for SMA(2) cache: 2, 2, 2, 2.5, 3.5, 4.5, 5.5, 6.5

        // Then enters/exits are also approximated:
        // -> shouldEnter results: false, false, false, false, true, true, true, true
        // -> shouldExit results: true, true, true, true, false, false, false, false

        assertFalse(strategy.shouldEnter(0));
        assertTrue(strategy.shouldExit(0));
        assertFalse(strategy.shouldEnter(1));
        assertTrue(strategy.shouldExit(1));
        assertFalse(strategy.shouldEnter(2));
        assertTrue(strategy.shouldExit(2));
        assertFalse(strategy.shouldEnter(3));
        assertTrue(strategy.shouldExit(3));
        assertTrue(strategy.shouldEnter(4));
        assertFalse(strategy.shouldExit(4));
        assertTrue(strategy.shouldEnter(5));
        assertFalse(strategy.shouldExit(5));
        assertTrue(strategy.shouldEnter(6));
        assertFalse(strategy.shouldExit(6));
        assertTrue(strategy.shouldEnter(7));
        assertFalse(strategy.shouldExit(7));
    }

    @Test
    public void getValueOnResultsCalculatedFromRemovedBarsShouldReturnFirstRemainingResult() {
        BarSeries barSeries = new MockBarSeriesBuilder().withNumFactory(numFactory).withData(1, 1, 1, 1, 1).build();
        barSeries.setMaximumBarCount(3);
        assertEquals(2, barSeries.getRemovedBarsCount());

        SMAIndicator sma = new SMAIndicator(new ClosePriceIndicator(barSeries), 2);
        for (int i = 0; i < 5; i++) {
            assertNumEquals(1, sma.getValue(i));
        }
    }

    @Test
    public void prunedIndexCacheInvalidatesWhenRemovedBarsCountChanges() {
        BarSeries barSeries = new MockBarSeriesBuilder().withNumFactory(numFactory).withData(1d, 2d, 3d).build();
        ClosePriceCountingIndicator indicator = new ClosePriceCountingIndicator(barSeries);

        assertNumEquals(1, indicator.getValue(0));
        assertEquals(1, indicator.getCalculationCount());

        // Force removal of the first bar and thus change the "first available bar" for
        // index 0.
        barSeries.setMaximumBarCount(2);
        assertEquals(1, barSeries.getRemovedBarsCount());

        assertNumEquals(2, indicator.getValue(0));
        assertEquals(2, indicator.getCalculationCount());

        // Subsequent hits should reuse the pruned-index cache for the new
        // removedBarsCount.
        assertNumEquals(2, indicator.getValue(0));
        assertEquals(2, indicator.getCalculationCount());
    }

    @Test
    public void recursiveCachedIndicatorOnMovingBarSeriesShouldNotCauseStackOverflow() {
        // Added to check issue #120: https://github.com/mdeverdelhan/ta4j/issues/120
        // See also: CachedIndicator#getValue(int index)
        series = new MockBarSeriesBuilder().withNumFactory(numFactory).withDefaultData().build();
        series.setMaximumBarCount(5);
        assertEquals(5, series.getBarCount());

        ZLEMAIndicator zlema = new ZLEMAIndicator(new ClosePriceIndicator(series), 1);
        try {
            assertNumEquals(4996, zlema.getValue(8));
        } catch (Throwable t) {
            fail(t.getMessage());
        }
    }

    @Test
    public void leaveLastBarUncached() {
        BarSeries barSeries = new MockBarSeriesBuilder().withNumFactory(numFactory).withDefaultData().build();
        var smaIndicator = new SMAIndicator(new ClosePriceIndicator(barSeries), 5);
        assertNumEquals(4998.0, smaIndicator.getValue(barSeries.getEndIndex()));
        barSeries.getLastBar().addTrade(numOf(10), numOf(5));

        // (4996 + 4997 + 4998 + 4999 + 5) / 5
        assertNumEquals(3999, smaIndicator.getValue(barSeries.getEndIndex()));

    }

    @Test
    public void concurrentAccessCachesSingleComputationPerIndex() throws InterruptedException {
        BarSeries barSeries = new MockBarSeriesBuilder().withNumFactory(numFactory).withData(1, 2, 3, 4, 5, 6).build();
        CountingIndicator indicator = new CountingIndicator(barSeries);

        int threads = 8;
        ExecutorService executor = Executors.newFixedThreadPool(threads);
        CountDownLatch ready = new CountDownLatch(threads);
        CountDownLatch start = new CountDownLatch(1);
        CountDownLatch done = new CountDownLatch(threads);

        for (int i = 0; i < threads; i++) {
            executor.submit(() -> {
                ready.countDown();
                try {
                    start.await();
                    indicator.getValue(4);
                } catch (InterruptedException e) {
                    Thread.currentThread().interrupt();
                } finally {
                    done.countDown();
                }
            });
        }

        ready.await();
        start.countDown();
        assertTrue("Concurrent tasks did not finish in time", done.await(5, TimeUnit.SECONDS));
        executor.shutdownNow();

        assertEquals("Only one calculation should be performed for the requested index despite concurrent access.", 1,
                indicator.getCalculationCount());
    }

    @Test
    public void lastBarCacheIsThreadSafeAcrossThreads() throws InterruptedException {
        BarSeries barSeries = new MockBarSeriesBuilder().withNumFactory(numFactory).withData(1, 2, 3, 4, 5, 6).build();
        CountingIndicator indicator = new CountingIndicator(barSeries);
        int endIndex = barSeries.getEndIndex();

        int threads = 8;
        ExecutorService executor = Executors.newFixedThreadPool(threads);
        CountDownLatch ready = new CountDownLatch(threads);
        CountDownLatch start = new CountDownLatch(1);
        CountDownLatch done = new CountDownLatch(threads);

        for (int i = 0; i < threads; i++) {
            executor.submit(() -> {
                ready.countDown();
                try {
                    start.await();
                    indicator.getValue(endIndex);
                } catch (InterruptedException e) {
                    Thread.currentThread().interrupt();
                } finally {
                    done.countDown();
                }
            });
        }

        ready.await();
        start.countDown();
        assertTrue("Concurrent tasks did not finish in time", done.await(5, TimeUnit.SECONDS));
        executor.shutdownNow();

        assertEquals("Only one calculation should be performed for the last bar despite concurrent access.", 1,
                indicator.getCalculationCount());

        // Mutate last bar to force invalidation and ensure a recomputation occurs
        barSeries.getLastBar().addTrade(numOf(1), numOf(7));
        indicator.getValue(endIndex);
        assertEquals("Mutation should trigger recomputation of last-bar cache.", 2, indicator.getCalculationCount());
    }

    @Test
<<<<<<< HEAD
=======
    public void lastBarComputationDoesNotDeadlockWhenCacheWriteLockHeldAndAnotherLastBarComputationIsInFlight()
            throws Exception {
        BarSeries barSeries = new MockBarSeriesBuilder().withNumFactory(numFactory).withData(1d, 2d, 3d).build();
        int endIndex = barSeries.getEndIndex();

        WriteLockedLastBarIndicator indicator = new WriteLockedLastBarIndicator(barSeries, endIndex);

        ExecutorService executor = Executors.newFixedThreadPool(2);
        try {
            Future<Num> writeLockedFuture = executor.submit(() -> indicator.getValue(endIndex - 1));
            assertTrue("Write-locked calculation did not start in time",
                    indicator.writeLockedCalculationStarted.await(30, TimeUnit.SECONDS));

            Future<Num> lastBarFuture = executor.submit(() -> indicator.getValue(endIndex));
            assertTrue("Last-bar calculation did not start in time",
                    indicator.lastBarCalculationStarted.await(30, TimeUnit.SECONDS));

            assertNumEquals(endIndex - 1, writeLockedFuture.get(30, TimeUnit.SECONDS));
            assertNumEquals(endIndex, lastBarFuture.get(30, TimeUnit.SECONDS));
            assertTrue("Expected last-bar read to occur while holding cache write lock",
                    indicator.writeLockedDuringLastBarRead.get());
        } finally {
            executor.shutdownNow();
            executor.awaitTermination(30, TimeUnit.SECONDS);
        }
    }

    @Test
>>>>>>> 627bf077
    public void lastBarCacheInvalidatesWhenLastBarIsReplacedDuringRead() throws Exception {
        BarSeries barSeries = new MockBarSeriesBuilder().withNumFactory(numFactory).build();

        CountDownLatch tradesReadStarted = new CountDownLatch(1);
        CountDownLatch allowTradesRead = new CountDownLatch(1);
        BlockingTradesBar blockingBar = new BlockingTradesBar(barSeries.barBuilder()
                .closePrice(1)
                .openPrice(1)
                .highPrice(1)
                .lowPrice(1)
                .volume(0)
                .amount(0)
                .trades(0)
                .build(), tradesReadStarted, allowTradesRead);
        barSeries.addBar(blockingBar);

        ClosePriceCountingIndicator indicator = new ClosePriceCountingIndicator(barSeries);
        int endIndex = barSeries.getEndIndex();

        assertNumEquals(1, indicator.getValue(endIndex));
        assertEquals(1, indicator.getCalculationCount());

        blockingBar.enableBlocking();

        ExecutorService executor = Executors.newSingleThreadExecutor();
        try {
            Future<Num> future = executor.submit(() -> indicator.getValue(endIndex));
            assertTrue("Expected last-bar cache read to start in time", tradesReadStarted.await(30, TimeUnit.SECONDS));

            barSeries.addBar(barSeries.barBuilder()
                    .closePrice(2)
                    .openPrice(2)
                    .highPrice(2)
                    .lowPrice(2)
                    .volume(0)
                    .amount(0)
                    .trades(0)
                    .build(), true);

            allowTradesRead.countDown();

            assertNumEquals(2, future.get(30, TimeUnit.SECONDS));
            assertEquals(2, indicator.getCalculationCount());
        } finally {
            executor.shutdownNow();
            executor.awaitTermination(30, TimeUnit.SECONDS);
        }
    }

    @Test
    public void highestResultIndexNotAdvancedWhenCalculationFails() {
        BarSeries barSeries = new MockBarSeriesBuilder().withNumFactory(numFactory).withData(1d, 2d, 3d).build();
        int failIndex = 1; // non-last index to avoid last-bar path
        FailingIndicator indicator = new FailingIndicator(barSeries, failIndex);

        assertEquals(-1, indicator.getHighestResultIndex());
        assertEquals(-1, indicator.getCacheHighestResultIndex());

        try {
            indicator.getValue(failIndex);
            fail("Expected calculation to throw on first attempt");
        } catch (RuntimeException expected) {
            // expected path
        }

        // highestResultIndex should not advance when calculation fails
        assertEquals(-1, indicator.getHighestResultIndex());
        assertEquals(-1, indicator.getCacheHighestResultIndex());
        assertEquals(1, indicator.getCalculationCount());

        // Next call should compute successfully and advance both trackers
        assertNumEquals(failIndex, indicator.getValue(failIndex));
        assertEquals(failIndex, indicator.getHighestResultIndex());
        assertEquals(failIndex, indicator.getCacheHighestResultIndex());
        assertEquals(2, indicator.getCalculationCount());
    }

    @Test
    public void lastBarCacheDoesNotGetStuckWhenCalculationFails() {
        BarSeries barSeries = new MockBarSeriesBuilder().withNumFactory(numFactory).withData(1d, 2d, 3d).build();
        int endIndex = barSeries.getEndIndex();
        FailingIndicator indicator = new FailingIndicator(barSeries, endIndex);

        assertEquals(-1, indicator.getHighestResultIndex());

        try {
            indicator.getValue(endIndex);
            fail("Expected calculation to throw on first attempt");
        } catch (RuntimeException expected) {
            // expected path
        }

        assertEquals(-1, indicator.getHighestResultIndex());
        assertEquals(1, indicator.getCalculationCount());

        assertNumEquals(endIndex, indicator.getValue(endIndex));
        assertEquals(endIndex, indicator.getHighestResultIndex());
        assertEquals(2, indicator.getCalculationCount());

        indicator.getValue(endIndex);
        assertEquals(2, indicator.getCalculationCount());
    }

    @Test
    public void invalidateFromCancelsInFlightLastBarComputation() throws Exception {
        BarSeries barSeries = new MockBarSeriesBuilder().withNumFactory(numFactory).withData(1d, 2d, 3d, 4d).build();
        int endIndex = barSeries.getEndIndex();

        BlockingLastBarIndicator indicator = new BlockingLastBarIndicator(barSeries, endIndex);

        ExecutorService executor = Executors.newSingleThreadExecutor();
        try {
            Future<Num> future = executor.submit(() -> indicator.getValue(endIndex));

            assertTrue("Last-bar calculation did not start in time",
                    indicator.lastBarCalculationStarted.await(30, TimeUnit.SECONDS));

            indicator.invalidateFrom(endIndex);
            indicator.allowLastBarCalculation.countDown();

            future.get(30, TimeUnit.SECONDS);
            assertEquals(1, indicator.getCalculationCount());

            // The in-flight computation must not repopulate the last-bar cache after
            // invalidation.
            assertEquals(-1, indicator.getHighestResultIndex());

            // Next read should recompute and then cache.
            indicator.getValue(endIndex);
            assertEquals(2, indicator.getCalculationCount());
            assertEquals(endIndex, indicator.getHighestResultIndex());
        } finally {
            executor.shutdownNow();
            executor.awaitTermination(30, TimeUnit.SECONDS);
        }
    }

    @Test
    public void highestResultIndexUpdatedWhenLastBarAccessedFirst() {
        BarSeries barSeries = new MockBarSeriesBuilder().withNumFactory(numFactory).withData(1d, 2d, 3d).build();
        TestIndicator indicator = new TestIndicator(barSeries);

        int endIndex = barSeries.getEndIndex();
        assertEquals(-1, indicator.getHighestResultIndex());

        // Access last bar first - should update highestResultIndex
        Num value = indicator.getValue(endIndex);
        assertNumEquals(endIndex, value);
        assertEquals("highestResultIndex should be updated when last bar is accessed first", endIndex,
                indicator.getHighestResultIndex());
    }

    @Test
    public void highestResultIndexNotDecreasedWhenEarlierIndexAccessedAfterLastBar() {
        BarSeries barSeries = new MockBarSeriesBuilder().withNumFactory(numFactory)
                .withData(1d, 2d, 3d, 4d, 5d)
                .build();
        TestIndicator indicator = new TestIndicator(barSeries);

        int endIndex = barSeries.getEndIndex();

        // Access last bar first - sets highestResultIndex to endIndex
        indicator.getValue(endIndex);
        assertEquals("highestResultIndex should be set to endIndex", endIndex, indicator.getHighestResultIndex());

        // Access an earlier index - should NOT decrease highestResultIndex
        // The cache's highestResultIndex might be smaller, but we should take the max
        int earlierIndex = 1;
        indicator.getValue(earlierIndex);

        // highestResultIndex should remain at endIndex (or higher), not decrease
        assertTrue("highestResultIndex should not decrease when accessing earlier index after last bar",
                indicator.getHighestResultIndex() >= endIndex);
    }

    @Test
    public void highestResultIndexNotDecreasedWhenInvalidateFromDoesNotAffectLastBarCache() {
        BarSeries barSeries = new MockBarSeriesBuilder().withNumFactory(numFactory)
                .withData(1d, 2d, 3d, 4d, 5d)
                .build();
        TestIndicator indicator = new TestIndicator(barSeries);

        int endIndex = barSeries.getEndIndex();

        // Access last bar first - sets highestResultIndex via last-bar cache
        indicator.getValue(endIndex);
        assertEquals(endIndex, indicator.getHighestResultIndex());

        // Invalidate from an index that does not affect the cached last-bar index.
        indicator.invalidateFrom(endIndex + 1);

        assertEquals(
                "highestResultIndex should remain at least at the last-bar cached index when last-bar cache remains valid",
                endIndex, indicator.getHighestResultIndex());
    }

    @Test
    public void invalidateFromDoesNotClearLastBarCacheWhenNotAffected() {
        BarSeries barSeries = new MockBarSeriesBuilder().withNumFactory(numFactory)
                .withData(1d, 2d, 3d, 4d, 5d)
                .build();
        CountingIndicator indicator = new CountingIndicator(barSeries);

        int endIndex = barSeries.getEndIndex();

        // Cache last bar
        indicator.getValue(endIndex);
        assertEquals(1, indicator.getCalculationCount());

        // Invalidate beyond endIndex; last-bar cache should remain valid
        indicator.invalidateFrom(endIndex + 1);

        // No recomputation expected
        indicator.getValue(endIndex);
        assertEquals(1, indicator.getCalculationCount());
    }

    @Test
    public void invalidateFromClearsLastBarCacheWhenAffected() {
        BarSeries barSeries = new MockBarSeriesBuilder().withNumFactory(numFactory)
                .withData(1d, 2d, 3d, 4d, 5d)
                .build();
        CountingIndicator indicator = new CountingIndicator(barSeries);

        int endIndex = barSeries.getEndIndex();

        // Cache last bar
        indicator.getValue(endIndex);
        assertEquals(1, indicator.getCalculationCount());

        // Invalidate from endIndex; this must clear the last-bar cache
        indicator.invalidateFrom(endIndex);

        // Next read of the last bar must recompute
        indicator.getValue(endIndex);
        assertEquals(2, indicator.getCalculationCount());
    }

    @Test
    public void invalidateCacheClearsAllValues() {
        final var series = new MockBarSeriesBuilder().withNumFactory(numFactory).withData(1d, 2d, 3d).build();
        final var indicator = new CountingInvalidatableIndicator(series);

        assertThat(indicator.getValue(0)).isEqualByComparingTo(numFactory.numOf(1));
        assertThat(indicator.getCalculationCount()).isEqualTo(1);

        // Cached result should be reused for the same index.
        assertThat(indicator.getValue(0)).isEqualByComparingTo(numFactory.numOf(1));
        assertThat(indicator.getCalculationCount()).isEqualTo(1);

        indicator.invalidateCache();

        assertThat(indicator.getValue(0)).isEqualByComparingTo(numFactory.numOf(2));
        assertThat(indicator.getCalculationCount()).isEqualTo(2);
    }

    @Test
    public void invalidateFromClearsTailOnly() {
        final var series = new MockBarSeriesBuilder().withNumFactory(numFactory).withData(1d, 2d, 3d, 4d).build();
        final var indicator = new CountingInvalidatableIndicator(series);

        indicator.getValue(0);
        indicator.getValue(1);
        indicator.getValue(2);
        assertThat(indicator.getCalculationCount()).isEqualTo(3);

        indicator.invalidateFrom(1);

        // Index 0 stays cached.
        assertThat(indicator.getValue(0)).isEqualByComparingTo(numFactory.numOf(1));
        assertThat(indicator.getCalculationCount()).isEqualTo(3);

        // Indices 1 and 2 are recomputed.
        assertThat(indicator.getValue(1)).isEqualByComparingTo(numFactory.numOf(4));
        assertThat(indicator.getValue(2)).isEqualByComparingTo(numFactory.numOf(5));
        assertThat(indicator.getCalculationCount()).isEqualTo(5);
    }

    @Test
    public void invalidateFromNegativeClearsAll() {
        final var series = new MockBarSeriesBuilder().withNumFactory(numFactory).withData(1d, 2d).build();
        final var indicator = new CountingInvalidatableIndicator(series);

        indicator.getValue(0);
        assertThat(indicator.getCalculationCount()).isEqualTo(1);

        indicator.invalidateFrom(-1);

        // Cache should be fully cleared.
        assertThat(indicator.getValue(0)).isEqualByComparingTo(numFactory.numOf(2));
        assertThat(indicator.getCalculationCount()).isEqualTo(2);
    }

    @Test
    public void invalidateFromBeyondHighestIsNoOp() {
        final var series = new MockBarSeriesBuilder().withNumFactory(numFactory).withData(1d, 2d).build();
        final var indicator = new CountingInvalidatableIndicator(series);

        indicator.getValue(0);
        indicator.getValue(1);
        assertThat(indicator.getCalculationCount()).isEqualTo(2);

        indicator.invalidateFrom(5);

        // Cached values remain intact.
        assertThat(indicator.getValue(0)).isEqualByComparingTo(numFactory.numOf(1));
        assertThat(indicator.getCalculationCount()).isEqualTo(2);
    }

    @Test
    public void invalidateFromAtFirstCachedClearsAll() {
        final var series = new MockBarSeriesBuilder().withNumFactory(numFactory).withData(1d, 2d, 3d).build();
        final var indicator = new CountingInvalidatableIndicator(series);

        indicator.getValue(0);
        indicator.getValue(1);
        assertThat(indicator.getCalculationCount()).isEqualTo(2);

        indicator.invalidateFrom(0);

        // All cached values should be dropped.
        assertThat(indicator.getValue(0)).isEqualByComparingTo(numFactory.numOf(3));
        assertThat(indicator.getCalculationCount()).isEqualTo(3);
    }

    @Test
    public void invalidateFromOnEmptyCacheIsSafe() {
        final var series = new MockBarSeriesBuilder().withNumFactory(numFactory).withData(1d, 2d, 3d).build();
        final var indicator = new CountingInvalidatableIndicator(series);

        indicator.invalidateFrom(1);

        assertThat(indicator.getValue(0)).isEqualByComparingTo(numFactory.numOf(1));
        assertThat(indicator.getCalculationCount()).isEqualTo(1);
    }

    @Test
    public void evictionWithSmallMaximumBarCountAndWrapAround() {
        // Test the O(1) eviction with a small maximumBarCount (3) and >10 bars
        BarSeries barSeries = new MockBarSeriesBuilder().withNumFactory(numFactory)
                .withData(0, 1, 2, 3, 4, 5, 6, 7, 8, 9, 10, 11, 12)
                .build();
        barSeries.setMaximumBarCount(3);

        CountingIndicator indicator = new CountingIndicator(barSeries);

        int startIndex = barSeries.getBeginIndex();
        int endIndex = barSeries.getEndIndex();
        for (int i = startIndex; i <= endIndex; i++) {
            Num value = indicator.getValue(i);
            assertNumEquals(i, value);
        }

        // Each cached index should be computed exactly once
        assertEquals(endIndex - startIndex + 1, indicator.getCalculationCount());

        // Reset counter to verify cache hits
        indicator.resetCalculationCount();

        // Access the remaining cached values (10, 11, 12) - should be cache hits
        for (int i = startIndex; i <= endIndex; i++) {
            assertNumEquals(i, indicator.getValue(i));
        }

        // No new calculations should have occurred for cached values
        assertEquals(0, indicator.getCalculationCount());
    }

    @Test
    public void lastBarCacheReusesValueWhenUnchanged() {
        // Create a series with mutable last bar
        BarSeries barSeries = new MockBarSeriesBuilder().withNumFactory(numFactory).withData(1d, 2d, 3d).build();
        CountingIndicator indicator = new CountingIndicator(barSeries);

        int endIndex = barSeries.getEndIndex();

        // First access to last bar should compute
        Num firstValue = indicator.getValue(endIndex);
        assertNumEquals(endIndex, firstValue);
        assertEquals(1, indicator.getCalculationCount());

        // Repeated access without bar mutation should reuse cached value
        Num secondValue = indicator.getValue(endIndex);
        assertNumEquals(endIndex, secondValue);
        assertEquals(1, indicator.getCalculationCount()); // No new computation
    }

    @Test
    public void lastBarCacheInvalidatesOnMutation() {
        // Create a series with mutable last bar
        BarSeries barSeries = new MockBarSeriesBuilder().withNumFactory(numFactory).withData(1d, 2d, 3d).build();

        // Use an indicator that returns the close price to verify mutation detection
        ClosePriceIndicator closePrice = new ClosePriceIndicator(barSeries);
        SMAIndicator sma = new SMAIndicator(closePrice, 2);

        int endIndex = barSeries.getEndIndex();

        // First access: SMA of (2, 3) = 2.5
        Num firstValue = sma.getValue(endIndex);
        assertNumEquals(2.5, firstValue);

        // Mutate the last bar
        barSeries.getLastBar().addTrade(numOf(1), numOf(10)); // Close price changes to 10

        // Second access should detect mutation and recompute
        // SMA of (2, 10) = 6.0
        Num secondValue = sma.getValue(endIndex);
        assertNumEquals(6.0, secondValue);
    }

    @Test
    public void lastBarCacheInvalidatesOnReplace() {
        BarSeries barSeries = new MockBarSeriesBuilder().withNumFactory(numFactory).withData(1d, 2d, 3d).build();
        ClosePriceCountingIndicator indicator = new ClosePriceCountingIndicator(barSeries);
        int endIndex = barSeries.getEndIndex();

        assertNumEquals(3, indicator.getValue(endIndex));
        assertEquals(1, indicator.getCalculationCount());

        assertNumEquals(3, indicator.getValue(endIndex));
        assertEquals(1, indicator.getCalculationCount());

        barSeries.addBar(barSeries.barBuilder()
                .closePrice(10)
                .openPrice(10)
                .highPrice(10)
                .lowPrice(10)
                .volume(0)
                .amount(0)
                .trades(0)
                .build(), true);

        assertNumEquals(10, indicator.getValue(endIndex));
        assertEquals(2, indicator.getCalculationCount());
    }

    @Test
    public void recursiveCalculateDoesNotDeadlock() throws Exception {
        BarSeries barSeries = new MockBarSeriesBuilder().withNumFactory(numFactory)
                .withData(1d, 2d, 3d, 4d, 5d)
                .build();
        SelfReferencingIndicator indicator = new SelfReferencingIndicator(barSeries);

        ExecutorService executor = Executors.newSingleThreadExecutor();
        try {
            Future<Num> future = executor.submit(() -> indicator.getValue(4));
            Num result = future.get(2, TimeUnit.SECONDS);
            assertNumEquals(5, result);
            assertEquals(5, indicator.getCalculationCount());
        } catch (TimeoutException e) {
            fail("getValue should not deadlock for recursive indicators");
        } finally {
            executor.shutdownNow();
        }
    }

<<<<<<< HEAD
    private final class CountingIndicator extends CachedIndicator<Num> {
=======
    @Test
    public void highestResultIndexNotAdvancedWhenLastBarAccessedRecursivelyWhileHoldingWriteLock() throws Exception {
        BarSeries barSeries = new MockBarSeriesBuilder().withNumFactory(numFactory).withData(1d, 2d, 3d).build();
        int endIndex = barSeries.getEndIndex();

        // Indicator that reads endIndex (last bar) from within calculate(endIndex-1)
        // while holding the cache write lock
        RecursiveLastBarAccessIndicator indicator = new RecursiveLastBarAccessIndicator(barSeries, endIndex);

        // Access a non-last bar to trigger the recursive last-bar access
        Num value = indicator.getValue(endIndex - 1);
        assertNumEquals(endIndex - 1, value);

        // The recursive last-bar access should NOT advance highestResultIndex because
        // snapshotInvalidationCount is -1 when the write lock is already held.
        // Only the outer calculation (endIndex - 1) should advance it.
        assertEquals("highestResultIndex should only reflect the outer calculation, not the recursive last-bar access",
                endIndex - 1, indicator.getHighestResultIndex());

        // Accessing the last bar normally should now update highestResultIndex
        indicator.getValue(endIndex);
        assertEquals("highestResultIndex should be updated after normal last-bar access", endIndex,
                indicator.getHighestResultIndex());
    }

    @Test
    public void lastBarWaitTimeoutDoesNotCauseIndefiniteBlock() throws Exception {
        // Test that a stuck last-bar computation doesn't block other threads
        // indefinitely. After the timeout, other threads should compute independently.
        BarSeries barSeries = new MockBarSeriesBuilder().withNumFactory(numFactory).withData(1d, 2d, 3d).build();
        int endIndex = barSeries.getEndIndex();

        // Create an indicator that blocks forever in its first last-bar calculation
        CountDownLatch firstComputationStarted = new CountDownLatch(1);
        CountDownLatch blockForever = new CountDownLatch(1); // Never counted down

        NeverFinishingIndicator indicator = new NeverFinishingIndicator(barSeries, endIndex, firstComputationStarted,
                blockForever);

        ExecutorService executor = Executors.newFixedThreadPool(2);
        try {
            // Start first thread that will block forever
            executor.submit(() -> {
                try {
                    indicator.getValue(endIndex);
                } catch (Exception e) {
                    // Expected to eventually be interrupted
                }
            });

            // Wait for first computation to start
            assertTrue("First computation should start", firstComputationStarted.await(30, TimeUnit.SECONDS));

            // Give some time for the computation to be "in progress"
            Thread.sleep(100);

            // Start second thread that should timeout waiting and compute independently
            Future<Num> secondFuture = executor.submit(() -> indicator.getValue(endIndex));

            // The second thread should complete within a reasonable time (timeout +
            // computation)
            // even though the first thread is blocked forever
            try {
                Num result = secondFuture.get(15, TimeUnit.SECONDS);
                // Either gets a computed value or times out waiting - both are acceptable
                // The key is that it doesn't block forever
                assertNotNull("Second thread should get a result after timeout", result);
            } catch (TimeoutException e) {
                fail("Second thread should not block forever waiting for first computation");
            }

        } finally {
            executor.shutdownNow();
            executor.awaitTermination(5, TimeUnit.SECONDS);
        }
    }

    @Test
    public void stressTestConcurrentLastBarAccess() throws InterruptedException {
        // Stress test: multiple threads concurrently accessing the last bar.
        // Moderate concurrency is sufficient to expose race conditions.
        BarSeries barSeries = new MockBarSeriesBuilder().withNumFactory(numFactory)
                .withData(1d, 2d, 3d, 4d, 5d)
                .build();
        CountingIndicator indicator = new CountingIndicator(barSeries);
        int endIndex = barSeries.getEndIndex();

        int threads = 8;
        int iterationsPerThread = 100;
        AtomicInteger successCount = new AtomicInteger(0);

        ExecutorService executor = Executors.newFixedThreadPool(threads);
        CountDownLatch ready = new CountDownLatch(threads);
        CountDownLatch start = new CountDownLatch(1);
        CountDownLatch done = new CountDownLatch(threads);

        for (int t = 0; t < threads; t++) {
            executor.submit(() -> {
                ready.countDown();
                try {
                    start.await();
                    for (int i = 0; i < iterationsPerThread; i++) {
                        Num value = indicator.getValue(endIndex);
                        if (value != null) {
                            successCount.incrementAndGet();
                        }
                    }
                } catch (InterruptedException e) {
                    Thread.currentThread().interrupt();
                } finally {
                    done.countDown();
                }
            });
        }

        ready.await();
        start.countDown();
        assertTrue("Stress test did not complete in time", done.await(60, TimeUnit.SECONDS));
        executor.shutdownNow();

        // All reads should succeed
        assertEquals("All reads should succeed", threads * iterationsPerThread, successCount.get());

        // Last bar should only be computed once (subsequent reads use cache)
        assertEquals("Last bar should be computed exactly once", 1, indicator.getCalculationCount());
    }

    @Test
    public void stressTestConcurrentLastBarWithMutations() throws InterruptedException {
        // Stress test: concurrent reads with periodic mutations.
        // Moderate iteration count catches race conditions without excessive runtime.
        BarSeries barSeries = new MockBarSeriesBuilder().withNumFactory(numFactory)
                .withData(1d, 2d, 3d, 4d, 5d)
                .build();
        ClosePriceCountingIndicator indicator = new ClosePriceCountingIndicator(barSeries);
        int endIndex = barSeries.getEndIndex();

        int readers = 8;
        int iterations = 50;
        AtomicInteger totalReads = new AtomicInteger(0);
        AtomicBoolean mutationsDone = new AtomicBoolean(false);

        ExecutorService executor = Executors.newFixedThreadPool(readers + 1);
        CountDownLatch ready = new CountDownLatch(readers + 1);
        CountDownLatch start = new CountDownLatch(1);
        CountDownLatch done = new CountDownLatch(readers + 1);

        // Reader threads
        for (int r = 0; r < readers; r++) {
            executor.submit(() -> {
                ready.countDown();
                try {
                    start.await();
                    while (!mutationsDone.get()) {
                        indicator.getValue(endIndex);
                        totalReads.incrementAndGet();
                        Thread.yield();
                    }
                } catch (InterruptedException e) {
                    Thread.currentThread().interrupt();
                } finally {
                    done.countDown();
                }
            });
        }

        // Mutator thread
        executor.submit(() -> {
            ready.countDown();
            try {
                start.await();
                for (int i = 0; i < iterations; i++) {
                    barSeries.getLastBar().addTrade(numOf(1), numOf(i + 10));
                    Thread.sleep(1);
                }
                mutationsDone.set(true);
            } catch (InterruptedException e) {
                Thread.currentThread().interrupt();
            } finally {
                done.countDown();
            }
        });

        ready.await();
        start.countDown();
        assertTrue("Stress test with mutations did not complete in time", done.await(60, TimeUnit.SECONDS));
        executor.shutdownNow();

        // Should have performed many reads
        assertTrue("Should have performed many concurrent reads", totalReads.get() > 100);

        // Each mutation should trigger a recomputation
        assertTrue("Should have recomputed after mutations", indicator.getCalculationCount() > 1);
    }

    private final static class CountingIndicator extends CachedIndicator<Num> {
>>>>>>> 627bf077

        private final AtomicInteger calculations = new AtomicInteger();

        private CountingIndicator(BarSeries series) {
            super(series);
        }

        @Override
        protected Num calculate(int index) {
            calculations.incrementAndGet();
            return getBarSeries().numFactory().numOf(index);
        }

        @Override
        public int getCountOfUnstableBars() {
            return 0;
        }

        private int getCalculationCount() {
            return calculations.get();
        }

        private void resetCalculationCount() {
            calculations.set(0);
        }
    }

    private final static class ClosePriceCountingIndicator extends CachedIndicator<Num> {

        private final AtomicInteger calculations = new AtomicInteger();

        private ClosePriceCountingIndicator(BarSeries series) {
            super(series);
        }

        @Override
        protected Num calculate(int index) {
            calculations.incrementAndGet();
            return getBarSeries().getBar(index).getClosePrice();
        }

        @Override
        public int getCountOfUnstableBars() {
            return 0;
        }

        private int getCalculationCount() {
            return calculations.get();
        }
    }

    private final static class FailingIndicator extends CachedIndicator<Num> {

        private final AtomicInteger calculations = new AtomicInteger();
        private final AtomicBoolean failFirst = new AtomicBoolean(true);
        private final int failIndex;

        private FailingIndicator(BarSeries series, int failIndex) {
            super(series);
            this.failIndex = failIndex;
        }

        @Override
        protected Num calculate(int index) {
            calculations.incrementAndGet();
            if (index == failIndex && failFirst.compareAndSet(true, false)) {
                throw new RuntimeException("boom");
            }
            return getBarSeries().numFactory().numOf(index);
        }

        @Override
        public int getCountOfUnstableBars() {
            return 0;
        }

        private int getCalculationCount() {
            return calculations.get();
        }

        private int getHighestResultIndex() {
            return highestResultIndex;
        }

        private int getCacheHighestResultIndex() {
            return getCache().getHighestResultIndex();
        }
    }

    private final static class BlockingLastBarIndicator extends CachedIndicator<Num> {

        private final AtomicInteger calculations = new AtomicInteger();
        private final CountDownLatch lastBarCalculationStarted = new CountDownLatch(1);
        private final CountDownLatch allowLastBarCalculation = new CountDownLatch(1);
        private final int endIndex;

        private BlockingLastBarIndicator(BarSeries series, int endIndex) {
            super(series);
            this.endIndex = endIndex;
        }

        @Override
        protected Num calculate(int index) {
            int count = calculations.incrementAndGet();
            if (index == endIndex) {
                lastBarCalculationStarted.countDown();
                try {
                    assertTrue("Last-bar calculation was not allowed to proceed in time",
                            allowLastBarCalculation.await(30, TimeUnit.SECONDS));
                } catch (InterruptedException e) {
                    Thread.currentThread().interrupt();
                }
            }
            return getBarSeries().numFactory().numOf(count);
        }

        @Override
        public int getCountOfUnstableBars() {
            return 0;
        }

        private int getCalculationCount() {
            return calculations.get();
        }

<<<<<<< HEAD
        private void resetCalculationCount() {
            calculations.set(0);
        }
    }

    private final class ClosePriceCountingIndicator extends CachedIndicator<Num> {

        private final AtomicInteger calculations = new AtomicInteger();

        private ClosePriceCountingIndicator(BarSeries series) {
            super(series);
        }

        @Override
        protected Num calculate(int index) {
            calculations.incrementAndGet();
            return getBarSeries().getBar(index).getClosePrice();
        }

        @Override
        public int getCountOfUnstableBars() {
            return 0;
        }

        private int getCalculationCount() {
            return calculations.get();
        }
    }

    private final class FailingIndicator extends CachedIndicator<Num> {

        private final AtomicInteger calculations = new AtomicInteger();
        private final AtomicBoolean failFirst = new AtomicBoolean(true);
        private final int failIndex;

        private FailingIndicator(BarSeries series, int failIndex) {
            super(series);
            this.failIndex = failIndex;
        }

        @Override
        protected Num calculate(int index) {
            calculations.incrementAndGet();
            if (index == failIndex && failFirst.compareAndSet(true, false)) {
                throw new RuntimeException("boom");
            }
            return numFactory.numOf(index);
        }

        @Override
        public int getCountOfUnstableBars() {
            return 0;
        }

        private int getCalculationCount() {
            return calculations.get();
        }

        private int getHighestResultIndex() {
            return highestResultIndex;
        }

        private int getCacheHighestResultIndex() {
            return getCache().getHighestResultIndex();
        }
    }

    private final class BlockingLastBarIndicator extends CachedIndicator<Num> {

        private final AtomicInteger calculations = new AtomicInteger();
        private final CountDownLatch lastBarCalculationStarted = new CountDownLatch(1);
        private final CountDownLatch allowLastBarCalculation = new CountDownLatch(1);
        private final int endIndex;

        private BlockingLastBarIndicator(BarSeries series, int endIndex) {
=======
        private int getHighestResultIndex() {
            return highestResultIndex;
        }
    }

    private final static class WriteLockedLastBarIndicator extends CachedIndicator<Num> {

        private final AtomicBoolean writeLockedDuringLastBarRead = new AtomicBoolean();
        private final CountDownLatch lastBarCalculationStarted = new CountDownLatch(1);
        private final CountDownLatch writeLockedCalculationStarted = new CountDownLatch(1);
        private final int endIndex;

        private WriteLockedLastBarIndicator(BarSeries series, int endIndex) {
>>>>>>> 627bf077
            super(series);
            this.endIndex = endIndex;
        }

        @Override
        protected Num calculate(int index) {
<<<<<<< HEAD
            int count = calculations.incrementAndGet();
            if (index == endIndex) {
                lastBarCalculationStarted.countDown();
                try {
                    assertTrue("Last-bar calculation was not allowed to proceed in time",
                            allowLastBarCalculation.await(30, TimeUnit.SECONDS));
                } catch (InterruptedException e) {
                    Thread.currentThread().interrupt();
                }
            }
            return numFactory.numOf(count);
=======
            if (index == endIndex) {
                lastBarCalculationStarted.countDown();
                try {
                    assertTrue("Write-locked calculation did not start in time",
                            writeLockedCalculationStarted.await(30, TimeUnit.SECONDS));
                } catch (InterruptedException e) {
                    Thread.currentThread().interrupt();
                }
                return getValue(0).plus(getBarSeries().numFactory().numOf(index));
            }

            if (index == endIndex - 1) {
                writeLockedCalculationStarted.countDown();
                try {
                    assertTrue("Last-bar calculation did not start in time",
                            lastBarCalculationStarted.await(30, TimeUnit.SECONDS));
                } catch (InterruptedException e) {
                    Thread.currentThread().interrupt();
                }
                writeLockedDuringLastBarRead.set(getCache().isWriteLockedByCurrentThread());
                assertNotNull(getValue(endIndex));
                return getBarSeries().numFactory().numOf(index);
            }

            return getBarSeries().numFactory().numOf(index);
>>>>>>> 627bf077
        }

        @Override
        public int getCountOfUnstableBars() {
            return 0;
        }
<<<<<<< HEAD

        private int getCalculationCount() {
            return calculations.get();
        }

        private int getHighestResultIndex() {
            return highestResultIndex;
        }
    }

    private static final class CountingInvalidatableIndicator extends CachedIndicator<Num> {
=======
    }

    private final static class CountingInvalidatableIndicator extends CachedIndicator<Num> {
>>>>>>> 627bf077

        private int calculationCount = 0;

        private CountingInvalidatableIndicator(BarSeries series) {
            super(series);
        }

        @Override
        protected Num calculate(int index) {
            calculationCount++;
            return getBarSeries().numFactory().numOf(calculationCount);
        }

        @Override
        public int getCountOfUnstableBars() {
            return 0;
        }

        int getCalculationCount() {
            return calculationCount;
        }
    }

<<<<<<< HEAD
    private final class SelfReferencingIndicator extends CachedIndicator<Num> {
=======
    private final static class SelfReferencingIndicator extends CachedIndicator<Num> {
>>>>>>> 627bf077

        private final AtomicInteger calculationCount = new AtomicInteger();

        private SelfReferencingIndicator(BarSeries series) {
            super(series);
        }

        @Override
        protected Num calculate(int index) {
            calculationCount.incrementAndGet();
            if (index == 0) {
<<<<<<< HEAD
                return numFactory.numOf(1);
            }
            return getValue(index - 1).plus(numFactory.numOf(1));
=======
                return getBarSeries().numFactory().one();
            }
            return getValue(index - 1).plus(getBarSeries().numFactory().one());
>>>>>>> 627bf077
        }

        @Override
        public int getCountOfUnstableBars() {
            return 0;
        }

        int getCalculationCount() {
            return calculationCount.get();
        }
    }

<<<<<<< HEAD
    private final class TestIndicator extends CachedIndicator<Num> {
=======
    private final static class TestIndicator extends CachedIndicator<Num> {
>>>>>>> 627bf077

        private TestIndicator(BarSeries series) {
            super(series);
        }

        @Override
        protected Num calculate(int index) {
<<<<<<< HEAD
            return numFactory.numOf(index);
=======
            return getBarSeries().numFactory().numOf(index);
>>>>>>> 627bf077
        }

        @Override
        public int getCountOfUnstableBars() {
            return 0;
        }

        int getHighestResultIndex() {
            return highestResultIndex;
        }
    }

<<<<<<< HEAD
    private static final class BlockingTradesBar implements Bar {
=======
    private final static class RecursiveLastBarAccessIndicator extends CachedIndicator<Num> {

        private final int endIndex;

        private RecursiveLastBarAccessIndicator(BarSeries series, int endIndex) {
            super(series);
            this.endIndex = endIndex;
        }

        @Override
        protected Num calculate(int index) {
            if (index == endIndex - 1) {
                // While holding the cache write lock for (endIndex - 1), access the last bar.
                // This triggers the code path where isWriteLockedByCurrentThread() returns
                // true, causing snapshotInvalidationCount = -1.
                getValue(endIndex);
            }
            return getBarSeries().numFactory().numOf(index);
        }

        @Override
        public int getCountOfUnstableBars() {
            return 0;
        }

        int getHighestResultIndex() {
            return highestResultIndex;
        }
    }

    private final static class BlockingTradesBar implements Bar {
>>>>>>> 627bf077

        private final AtomicBoolean blockingEnabled = new AtomicBoolean();
        private final AtomicBoolean blocked = new AtomicBoolean();
        private final Bar delegate;
        private final CountDownLatch tradesReadStarted;
        private final CountDownLatch allowTradesRead;

        private BlockingTradesBar(Bar delegate, CountDownLatch tradesReadStarted, CountDownLatch allowTradesRead) {
            this.delegate = delegate;
            this.tradesReadStarted = tradesReadStarted;
            this.allowTradesRead = allowTradesRead;
        }

        private void enableBlocking() {
            blockingEnabled.set(true);
        }

        @Override
        public Duration getTimePeriod() {
            return delegate.getTimePeriod();
        }

        @Override
        public Instant getBeginTime() {
            return delegate.getBeginTime();
        }

        @Override
        public Instant getEndTime() {
            return delegate.getEndTime();
        }

        @Override
        public Num getOpenPrice() {
            return delegate.getOpenPrice();
        }

        @Override
        public Num getHighPrice() {
            return delegate.getHighPrice();
        }

        @Override
        public Num getLowPrice() {
            return delegate.getLowPrice();
        }

        @Override
        public Num getClosePrice() {
            return delegate.getClosePrice();
        }

        @Override
        public Num getVolume() {
            return delegate.getVolume();
        }

        @Override
        public Num getAmount() {
            return delegate.getAmount();
        }

        @Override
        public long getTrades() {
            if (blockingEnabled.get() && blocked.compareAndSet(false, true)) {
                tradesReadStarted.countDown();
                try {
                    assertTrue("Timed out waiting to allow getTrades to proceed",
                            allowTradesRead.await(30, TimeUnit.SECONDS));
                } catch (InterruptedException e) {
                    Thread.currentThread().interrupt();
                }
            }
            return delegate.getTrades();
        }

        @Override
        public void addTrade(Num tradeVolume, Num tradePrice) {
            delegate.addTrade(tradeVolume, tradePrice);
        }

        @Override
        public void addPrice(Num price) {
            delegate.addPrice(price);
        }
    }

<<<<<<< HEAD
=======
    private static final class NeverFinishingIndicator extends CachedIndicator<Num> {

        private final CountDownLatch computationStarted;
        private final CountDownLatch blockLatch;
        private final int targetIndex;
        private final AtomicBoolean firstCall = new AtomicBoolean(true);

        private NeverFinishingIndicator(BarSeries series, int targetIndex, CountDownLatch computationStarted,
                CountDownLatch blockLatch) {
            super(series);
            this.targetIndex = targetIndex;
            this.computationStarted = computationStarted;
            this.blockLatch = blockLatch;
        }

        @Override
        protected Num calculate(int index) {
            if (index == targetIndex && firstCall.compareAndSet(true, false)) {
                computationStarted.countDown();
                try {
                    // Block forever (or until interrupted)
                    blockLatch.await();
                } catch (InterruptedException e) {
                    Thread.currentThread().interrupt();
                }
            }
            return getBarSeries().numFactory().numOf(index);
        }

        @Override
        public int getCountOfUnstableBars() {
            return 0;
        }
    }

>>>>>>> 627bf077
}<|MERGE_RESOLUTION|>--- conflicted
+++ resolved
@@ -292,8 +292,6 @@
     }
 
     @Test
-<<<<<<< HEAD
-=======
     public void lastBarComputationDoesNotDeadlockWhenCacheWriteLockHeldAndAnotherLastBarComputationIsInFlight()
             throws Exception {
         BarSeries barSeries = new MockBarSeriesBuilder().withNumFactory(numFactory).withData(1d, 2d, 3d).build();
@@ -322,7 +320,6 @@
     }
 
     @Test
->>>>>>> 627bf077
     public void lastBarCacheInvalidatesWhenLastBarIsReplacedDuringRead() throws Exception {
         BarSeries barSeries = new MockBarSeriesBuilder().withNumFactory(numFactory).build();
 
@@ -780,9 +777,6 @@
         }
     }
 
-<<<<<<< HEAD
-    private final class CountingIndicator extends CachedIndicator<Num> {
-=======
     @Test
     public void highestResultIndexNotAdvancedWhenLastBarAccessedRecursivelyWhileHoldingWriteLock() throws Exception {
         BarSeries barSeries = new MockBarSeriesBuilder().withNumFactory(numFactory).withData(1d, 2d, 3d).build();
@@ -979,7 +973,6 @@
     }
 
     private final static class CountingIndicator extends CachedIndicator<Num> {
->>>>>>> 627bf077
 
         private final AtomicInteger calculations = new AtomicInteger();
 
@@ -1105,83 +1098,6 @@
             return calculations.get();
         }
 
-<<<<<<< HEAD
-        private void resetCalculationCount() {
-            calculations.set(0);
-        }
-    }
-
-    private final class ClosePriceCountingIndicator extends CachedIndicator<Num> {
-
-        private final AtomicInteger calculations = new AtomicInteger();
-
-        private ClosePriceCountingIndicator(BarSeries series) {
-            super(series);
-        }
-
-        @Override
-        protected Num calculate(int index) {
-            calculations.incrementAndGet();
-            return getBarSeries().getBar(index).getClosePrice();
-        }
-
-        @Override
-        public int getCountOfUnstableBars() {
-            return 0;
-        }
-
-        private int getCalculationCount() {
-            return calculations.get();
-        }
-    }
-
-    private final class FailingIndicator extends CachedIndicator<Num> {
-
-        private final AtomicInteger calculations = new AtomicInteger();
-        private final AtomicBoolean failFirst = new AtomicBoolean(true);
-        private final int failIndex;
-
-        private FailingIndicator(BarSeries series, int failIndex) {
-            super(series);
-            this.failIndex = failIndex;
-        }
-
-        @Override
-        protected Num calculate(int index) {
-            calculations.incrementAndGet();
-            if (index == failIndex && failFirst.compareAndSet(true, false)) {
-                throw new RuntimeException("boom");
-            }
-            return numFactory.numOf(index);
-        }
-
-        @Override
-        public int getCountOfUnstableBars() {
-            return 0;
-        }
-
-        private int getCalculationCount() {
-            return calculations.get();
-        }
-
-        private int getHighestResultIndex() {
-            return highestResultIndex;
-        }
-
-        private int getCacheHighestResultIndex() {
-            return getCache().getHighestResultIndex();
-        }
-    }
-
-    private final class BlockingLastBarIndicator extends CachedIndicator<Num> {
-
-        private final AtomicInteger calculations = new AtomicInteger();
-        private final CountDownLatch lastBarCalculationStarted = new CountDownLatch(1);
-        private final CountDownLatch allowLastBarCalculation = new CountDownLatch(1);
-        private final int endIndex;
-
-        private BlockingLastBarIndicator(BarSeries series, int endIndex) {
-=======
         private int getHighestResultIndex() {
             return highestResultIndex;
         }
@@ -1195,26 +1111,12 @@
         private final int endIndex;
 
         private WriteLockedLastBarIndicator(BarSeries series, int endIndex) {
->>>>>>> 627bf077
             super(series);
             this.endIndex = endIndex;
         }
 
         @Override
         protected Num calculate(int index) {
-<<<<<<< HEAD
-            int count = calculations.incrementAndGet();
-            if (index == endIndex) {
-                lastBarCalculationStarted.countDown();
-                try {
-                    assertTrue("Last-bar calculation was not allowed to proceed in time",
-                            allowLastBarCalculation.await(30, TimeUnit.SECONDS));
-                } catch (InterruptedException e) {
-                    Thread.currentThread().interrupt();
-                }
-            }
-            return numFactory.numOf(count);
-=======
             if (index == endIndex) {
                 lastBarCalculationStarted.countDown();
                 try {
@@ -1240,30 +1142,15 @@
             }
 
             return getBarSeries().numFactory().numOf(index);
->>>>>>> 627bf077
         }
 
         @Override
         public int getCountOfUnstableBars() {
             return 0;
         }
-<<<<<<< HEAD
-
-        private int getCalculationCount() {
-            return calculations.get();
-        }
-
-        private int getHighestResultIndex() {
-            return highestResultIndex;
-        }
-    }
-
-    private static final class CountingInvalidatableIndicator extends CachedIndicator<Num> {
-=======
     }
 
     private final static class CountingInvalidatableIndicator extends CachedIndicator<Num> {
->>>>>>> 627bf077
 
         private int calculationCount = 0;
 
@@ -1287,11 +1174,7 @@
         }
     }
 
-<<<<<<< HEAD
-    private final class SelfReferencingIndicator extends CachedIndicator<Num> {
-=======
     private final static class SelfReferencingIndicator extends CachedIndicator<Num> {
->>>>>>> 627bf077
 
         private final AtomicInteger calculationCount = new AtomicInteger();
 
@@ -1303,15 +1186,9 @@
         protected Num calculate(int index) {
             calculationCount.incrementAndGet();
             if (index == 0) {
-<<<<<<< HEAD
-                return numFactory.numOf(1);
-            }
-            return getValue(index - 1).plus(numFactory.numOf(1));
-=======
                 return getBarSeries().numFactory().one();
             }
             return getValue(index - 1).plus(getBarSeries().numFactory().one());
->>>>>>> 627bf077
         }
 
         @Override
@@ -1324,11 +1201,7 @@
         }
     }
 
-<<<<<<< HEAD
-    private final class TestIndicator extends CachedIndicator<Num> {
-=======
     private final static class TestIndicator extends CachedIndicator<Num> {
->>>>>>> 627bf077
 
         private TestIndicator(BarSeries series) {
             super(series);
@@ -1336,11 +1209,7 @@
 
         @Override
         protected Num calculate(int index) {
-<<<<<<< HEAD
-            return numFactory.numOf(index);
-=======
             return getBarSeries().numFactory().numOf(index);
->>>>>>> 627bf077
         }
 
         @Override
@@ -1353,9 +1222,6 @@
         }
     }
 
-<<<<<<< HEAD
-    private static final class BlockingTradesBar implements Bar {
-=======
     private final static class RecursiveLastBarAccessIndicator extends CachedIndicator<Num> {
 
         private final int endIndex;
@@ -1387,7 +1253,6 @@
     }
 
     private final static class BlockingTradesBar implements Bar {
->>>>>>> 627bf077
 
         private final AtomicBoolean blockingEnabled = new AtomicBoolean();
         private final AtomicBoolean blocked = new AtomicBoolean();
@@ -1475,8 +1340,6 @@
         }
     }
 
-<<<<<<< HEAD
-=======
     private static final class NeverFinishingIndicator extends CachedIndicator<Num> {
 
         private final CountDownLatch computationStarted;
@@ -1512,5 +1375,4 @@
         }
     }
 
->>>>>>> 627bf077
 }