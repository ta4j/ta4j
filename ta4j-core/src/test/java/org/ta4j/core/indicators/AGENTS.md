--- conflicted
+++ resolved
@@ -1,12 +1,8 @@
 # Indicator tests guidance
 
-<<<<<<< HEAD
-- Unit test classes for indicators must extend `AbstractIndicatorTest<BarSeries, Num>` when possible. This allows the unit test class to run each individual test twice - once for DoubleNum and once for DecimalNum values, ensuring compatibility with both numeric types.
-=======
 - Mirror the package structure of the production indicator.
 - Unit test classes for indicators must extend `AbstractIndicatorTest<BarSeries, Num>` when possible. This allows the unit test class to run each individual test twice - once for DoubleNum and once for DecimalNum values, ensuring compatibility with both numeric types.
 - When asserting exception scenarios, use JUnit 5's `Assertions.assertThrows` for consistency across test suites.
->>>>>>> 41c57a4f
 - Use `MockBarSeriesBuilder` together with explicit `barBuilder()` calls when high/low data matters; this keeps the intent of each bar obvious.
 - Use `MockIndicator` for mocking indicator values
 - Prefer AssertJ assertions for expressiveness and to check `Num` results via `isEqualByComparingTo`.
