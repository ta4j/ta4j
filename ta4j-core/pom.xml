--- conflicted
+++ resolved
@@ -1,15 +1,9 @@
 <project xmlns="http://maven.apache.org/POM/4.0.0" xmlns:xsi="http://www.w3.org/2001/XMLSchema-instance" xsi:schemaLocation="http://maven.apache.org/POM/4.0.0 http://maven.apache.org/xsd/maven-4.0.0.xsd">
 	<modelVersion>4.0.0</modelVersion>
 	<parent>
-<<<<<<< HEAD
 		<groupId>com.dheemantech.ta4j</groupId>
 		<artifactId>ta4j-parent</artifactId>
 		<version>0.17-SNAPSHOT</version>
-=======
-		<groupId>org.ta4j</groupId>
-		<artifactId>ta4j-parent</artifactId>
-		<version>0.15-SNAPSHOT</version>
->>>>>>> 8994ecbc
 	</parent>
 	<artifactId>ta4j-core</artifactId>
 
@@ -29,11 +23,7 @@
 		<dependency>
 			<groupId>junit</groupId>
 			<artifactId>junit</artifactId>
-<<<<<<< HEAD
-			<version>4.12</version>
-=======
 			<version>4.13.1</version>
->>>>>>> 8994ecbc
 			<scope>test</scope>
 		</dependency>
 		<dependency>
@@ -49,16 +39,15 @@
 			<scope>test</scope>
 		</dependency>
 		<dependency>
-<<<<<<< HEAD
+			<groupId>ch.qos.logback</groupId>
+			<artifactId>logback-classic</artifactId>
+			<scope>test</scope>
+		</dependency>
+		<dependency>
 			<groupId>org.projectlombok</groupId>
 			<artifactId>lombok</artifactId>
 			<version>1.18.12</version>
 			<scope>provided</scope>
-=======
-			<groupId>ch.qos.logback</groupId>
-			<artifactId>logback-classic</artifactId>
-			<scope>test</scope>
->>>>>>> 8994ecbc
 		</dependency>
 	</dependencies>
 	<build>
