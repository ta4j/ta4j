--- conflicted
+++ resolved
@@ -17,10 +17,6 @@
         <dependency>
             <groupId>org.slf4j</groupId>
             <artifactId>slf4j-api</artifactId>
-<<<<<<< HEAD
-            <version>2.0.13</version>
-=======
->>>>>>> 40b99cff
         </dependency>
 
         <dependency>
@@ -49,10 +45,6 @@
         <dependency>
             <groupId>org.apache.poi</groupId>
             <artifactId>poi</artifactId>
-<<<<<<< HEAD
-            <version>5.3.0</version>
-=======
->>>>>>> 40b99cff
             <scope>test</scope>
         </dependency>
         <dependency>
@@ -61,18 +53,10 @@
             <scope>test</scope>
         </dependency>
         <dependency>
-<<<<<<< HEAD
-	        <groupId>com.opencsv</groupId>
-	        <artifactId>opencsv</artifactId>
-	        <version>5.9</version>
-	        <scope>test</scope>
-    	</dependency>
-=======
             <groupId>com.opencsv</groupId>
             <artifactId>opencsv</artifactId>
             <scope>test</scope>
         </dependency>
->>>>>>> 40b99cff
     </dependencies>
     <build>
         <plugins>
@@ -89,11 +73,7 @@
             <plugin>
                 <groupId>biz.aQute.bnd</groupId>
                 <artifactId>bnd-maven-plugin</artifactId>
-<<<<<<< HEAD
-                <version>7.0.0</version>
-=======
                 <version>7.1.0</version>
->>>>>>> 40b99cff
                 <executions>
                     <execution>
                         <id>default-bnd-process</id>
