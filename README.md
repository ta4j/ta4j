--- conflicted
+++ resolved
@@ -1,197 +1,166 @@
-# ta4j  [![Build and Test](https://github.com/ta4j/ta4j/actions/workflows/test.yml/badge.svg)](https://github.com/ta4j/ta4j/actions/workflows/test.yml) [![Discord](https://img.shields.io/discord/745552125769023488.svg?label=&logo=discord&logoColor=ffffff&color=7389D8&labelColor=6A7EC2)](https://discord.gg/HX9MbWZ) [![License: MIT](https://img.shields.io/badge/License-MIT-brightgreen.svg)](https://opensource.org/licenses/MIT) ![Maven Central](https://img.shields.io/maven-central/v/org.ta4j/ta4j-parent?color=blue&label=Version) ![Sonatype Nexus (Snapshots)](https://img.shields.io/nexus/s/org.ta4j/ta4j-parent?label=Snapshot&server=https%3A%2F%2Foss.sonatype.org%2F)
-
-
-***Technical Analysis For Java***
-
-![Ta4j main chart](https://raw.githubusercontent.com/ta4j/ta4j-wiki/master/img/ta4j_main_chart.png)
-
-Ta4j is an open source Java library for [technical analysis](http://en.wikipedia.org/wiki/Technical_analysis). It provides the basic components for creation, evaluation and execution of trading strategies.
-
----
-
-<<<<<<< HEAD
-### Features
-
- * [x] 100% Pure Java - works on any Java Platform version 11 or later
- * [x] More than 130 technical indicators (Aroon, ATR, moving averages, parabolic SAR, RSI, etc.)
- * [x] A powerful engine for building custom trading strategies
- * [x] Utilities to run and compare strategies
- * [x] Minimal 3rd party dependencies
- * [x] Simple integration
- * [x] One more thing: it's MIT licensed
-
-### Serialization utilities
-
-The core module ships with component serializers that convert indicators and strategies into JSON payloads backed by
-`ComponentDescriptor`. Indicators can call `Indicator#toJson()` / `Indicator#fromJson(BarSeries, String)` to persist their
-configuration, while strategies can now rely on `Strategy#toJson()` / `Strategy#fromJson(BarSeries, String)` for
-round-tripping entry and exit rules alongside metadata. These helpers make it easier to store and exchange model parameters
-without hand-rolling JSON glue.
-
-### Return representation policy
-
-Return-based analysis criteria default to 1-based total returns (e.g., {@code 1.12} = +12%). Applications that prefer
-0-based rates of return can change the JVM-wide default with the system property
-`-Dta4j.returns.representation=RATE_OF_RETURN` or programmatically via
-`ReturnRepresentationPolicy.setDefaultRepresentation(...)`. Individual criteria also accept a
-`ReturnRepresentation` in their constructors for per-instance control. Accepted values are flexible (`total return`,
-`TOTAL_RETURN`, `total-return`, etc.) and parsed case-insensitively.
-
-### Maven configuration
-=======
-### Features
-
- * [x] 100% Pure Java - works on any Java Platform version 11 or later
- * [x] More than 130 technical indicators (Aroon, ATR, moving averages, parabolic SAR, RSI, etc.)
- * [x] A powerful engine for building custom trading strategies
- * [x] Utilities to run and compare strategies
- * [x] Minimal 3rd party dependencies
- * [x] Simple integration
- * [x] One more thing: it's MIT licensed
-
-### Serialization utilities
-
-The core module ships with component serializers that convert indicators and strategies into JSON payloads backed by
-`ComponentDescriptor`. Indicators can call `Indicator#toJson()` / `Indicator#fromJson(BarSeries, String)` to persist their
-configuration, while strategies can now rely on `Strategy#toJson()` / `Strategy#fromJson(BarSeries, String)` for
-round-tripping entry and exit rules alongside metadata. These helpers make it easier to store and exchange model parameters
-without hand-rolling JSON glue.
-
-### Maven configuration
->>>>>>> 88279d5a
-
-Ta4j is available on [Maven Central](http://search.maven.org/#search). You just have to add the following dependency in your `pom.xml` file.
-
-```xml
-<dependency>
-  <groupId>org.ta4j</groupId>
-  <artifactId>ta4j-core</artifactId>
-  <version>0.19</version>
-</dependency>
-```
-
-For ***snapshots***, add the following repository to your `pom.xml` file.
-```xml
-<repository>
-    <id>sonatype snapshots</id>
-    <url>https://oss.sonatype.org/content/repositories/snapshots</url>
-</repository>
-```
-The current ***snapshot version*** is `0.20-SNAPSHOT` from the [develop](https://github.com/ta4j/ta4j/tree/develop) branch.
-```xml
-<dependency>
-  <groupId>org.ta4j</groupId>
-  <artifactId>ta4j-core</artifactId>
-  <version>0.20-SNAPSHOT</version>
-</dependency>
-```
-
-You can also download ***example code*** from the maven central repository by adding the following dependency to your pom.xml:
-```xml
-<dependency>
-  <groupId>org.ta4j</groupId>
-  <artifactId>ta4j-examples</artifactId>
-  <version>0.19</version>
-</dependency>
-```
-
-or for the bleeding edge:
-
-```xml
-<dependency>
-  <groupId>org.ta4j</groupId>
-  <artifactId>ta4j-examples</artifactId>
-  <version>0.20-SNAPSHOT</version>
-</dependency>
-```
-
-
-### Getting Help
-The [wiki](https://ta4j.github.io/ta4j-wiki/) is the best place to start learning about ta4j. For more detailed questions, please use the [issues tracker](https://github.com/ta4j/ta4j/issues).
-
-### Contributing to ta4j
-
-Here are some ways for you to contribute to ta4j:
-  * Take a look at the [Roadmap items](https://ta4j.github.io/ta4j-wiki/Roadmap-and-Tasks.html)
-  * [Fork this repository](http://help.github.com/forking/) and submit pull requests.
-  * Take a look at [How to contribute](https://ta4j.github.io/ta4j-wiki/How-to-contribute)
-
-See also: the [contribution policy](.github/CONTRIBUTING.md) and [Code of Conduct](CODE_OF_CONDUCT.md)
-
-&nbsp;
-&nbsp;
-
-## Release & Snapshot Publishing
-
-Ta4j uses automated workflows for publishing both snapshot and stable releases.
-
-### Snapshots
-
-Every push to `master` triggers a snapshot deployment:
-
-```
-mvn deploy
-```
-
-Snapshots are available at:
-
-```
-https://central.sonatype.com/repository/maven-snapshots/
-```
-
-### Stable Releases
-
-Releases are performed in two phases:
-
-#### 1. Prepare the release notes
-
-```
-scripts/prepare-release.sh <version>
-```
-
-This script:
-
-- Moves the `Unreleased` changelog section into a new versioned section
-- Resets `Unreleased`
-- Updates README version references
-- Generates `release/<version>.md`
-
-#### 2. Trigger the GitHub release workflow
-
-From GitHub:
-
-**Actions → Publish Release to Maven Central → Run workflow**
-
-Provide:
-
-- `releaseVersion` (e.g. `0.20`)
-- `nextVersion` (e.g. `0.21-SNAPSHOT`)
-
-The workflow automatically:
-
-- Updates project version
-- Creates a tag
-- Deploys artifacts to Maven Central
-- Bumps next snapshot
-- Pushes changes
-- Creates a GitHub Release with the generated notes
-
-
-&nbsp;
-&nbsp;
-
-### Powered by
-
-[![JetBrains logo.](https://resources.jetbrains.com/storage/products/company/brand/logos/jetbrains.svg)](https://jb.gg/OpenSource)
-
-&nbsp;
-&nbsp;
-&nbsp;
-&nbsp;
-
-<a href = https://github.com/ta4j/ta4j/graphs/contributors>
-  <img src = https://contrib.rocks/image?repo=ta4j/ta4j>
-</a>
-
-
-
+# ta4j  [![Build and Test](https://github.com/ta4j/ta4j/actions/workflows/test.yml/badge.svg)](https://github.com/ta4j/ta4j/actions/workflows/test.yml) [![Discord](https://img.shields.io/discord/745552125769023488.svg?label=&logo=discord&logoColor=ffffff&color=7389D8&labelColor=6A7EC2)](https://discord.gg/HX9MbWZ) [![License: MIT](https://img.shields.io/badge/License-MIT-brightgreen.svg)](https://opensource.org/licenses/MIT) ![Maven Central](https://img.shields.io/maven-central/v/org.ta4j/ta4j-parent?color=blue&label=Version) ![Sonatype Nexus (Snapshots)](https://img.shields.io/nexus/s/org.ta4j/ta4j-parent?label=Snapshot&server=https%3A%2F%2Foss.sonatype.org%2F)
+
+
+***Technical Analysis For Java***
+
+![Ta4j main chart](https://raw.githubusercontent.com/ta4j/ta4j-wiki/master/img/ta4j_main_chart.png)
+
+Ta4j is an open source Java library for [technical analysis](http://en.wikipedia.org/wiki/Technical_analysis). It provides the basic components for creation, evaluation and execution of trading strategies.
+
+---
+
+### Features
+
+ * [x] 100% Pure Java - works on any Java Platform version 11 or later
+ * [x] More than 130 technical indicators (Aroon, ATR, moving averages, parabolic SAR, RSI, etc.)
+ * [x] A powerful engine for building custom trading strategies
+ * [x] Utilities to run and compare strategies
+ * [x] Minimal 3rd party dependencies
+ * [x] Simple integration
+ * [x] One more thing: it's MIT licensed
+
+### Serialization utilities
+
+The core module ships with component serializers that convert indicators and strategies into JSON payloads backed by
+`ComponentDescriptor`. Indicators can call `Indicator#toJson()` / `Indicator#fromJson(BarSeries, String)` to persist their
+configuration, while strategies can now rely on `Strategy#toJson()` / `Strategy#fromJson(BarSeries, String)` for
+round-tripping entry and exit rules alongside metadata. These helpers make it easier to store and exchange model parameters
+without hand-rolling JSON glue.
+
+### Maven configuration
+
+Ta4j is available on [Maven Central](http://search.maven.org/#search). You just have to add the following dependency in your `pom.xml` file.
+
+```xml
+<dependency>
+  <groupId>org.ta4j</groupId>
+  <artifactId>ta4j-core</artifactId>
+  <version>0.19</version>
+</dependency>
+```
+
+For ***snapshots***, add the following repository to your `pom.xml` file.
+```xml
+<repository>
+    <id>sonatype snapshots</id>
+    <url>https://oss.sonatype.org/content/repositories/snapshots</url>
+</repository>
+```
+The current ***snapshot version*** is `0.20-SNAPSHOT` from the [develop](https://github.com/ta4j/ta4j/tree/develop) branch.
+```xml
+<dependency>
+  <groupId>org.ta4j</groupId>
+  <artifactId>ta4j-core</artifactId>
+  <version>0.20-SNAPSHOT</version>
+</dependency>
+```
+
+You can also download ***example code*** from the maven central repository by adding the following dependency to your pom.xml:
+```xml
+<dependency>
+  <groupId>org.ta4j</groupId>
+  <artifactId>ta4j-examples</artifactId>
+  <version>0.19</version>
+</dependency>
+```
+
+or for the bleeding edge:
+
+```xml
+<dependency>
+  <groupId>org.ta4j</groupId>
+  <artifactId>ta4j-examples</artifactId>
+  <version>0.20-SNAPSHOT</version>
+</dependency>
+```
+
+
+### Getting Help
+The [wiki](https://ta4j.github.io/ta4j-wiki/) is the best place to start learning about ta4j. For more detailed questions, please use the [issues tracker](https://github.com/ta4j/ta4j/issues).
+
+### Contributing to ta4j
+
+Here are some ways for you to contribute to ta4j:
+  * Take a look at the [Roadmap items](https://ta4j.github.io/ta4j-wiki/Roadmap-and-Tasks.html)
+  * [Fork this repository](http://help.github.com/forking/) and submit pull requests.
+  * Take a look at [How to contribute](https://ta4j.github.io/ta4j-wiki/How-to-contribute)
+
+See also: the [contribution policy](.github/CONTRIBUTING.md) and [Code of Conduct](CODE_OF_CONDUCT.md)
+
+&nbsp;
+&nbsp;
+
+## Release & Snapshot Publishing
+
+Ta4j uses automated workflows for publishing both snapshot and stable releases.
+
+### Snapshots
+
+Every push to `master` triggers a snapshot deployment:
+
+```
+mvn deploy
+```
+
+Snapshots are available at:
+
+```
+https://central.sonatype.com/repository/maven-snapshots/
+```
+
+### Stable Releases
+
+Releases are performed in two phases:
+
+#### 1. Prepare the release notes
+
+```
+scripts/prepare-release.sh <version>
+```
+
+This script:
+
+- Moves the `Unreleased` changelog section into a new versioned section
+- Resets `Unreleased`
+- Updates README version references
+- Generates `release/<version>.md`
+
+#### 2. Trigger the GitHub release workflow
+
+From GitHub:
+
+**Actions → Publish Release to Maven Central → Run workflow**
+
+Provide:
+
+- `releaseVersion` (e.g. `0.20`)
+- `nextVersion` (e.g. `0.21-SNAPSHOT`)
+
+The workflow automatically:
+
+- Updates project version
+- Creates a tag
+- Deploys artifacts to Maven Central
+- Bumps next snapshot
+- Pushes changes
+- Creates a GitHub Release with the generated notes
+
+
+&nbsp;
+&nbsp;
+
+### Powered by
+
+[![JetBrains logo.](https://resources.jetbrains.com/storage/products/company/brand/logos/jetbrains.svg)](https://jb.gg/OpenSource)
+
+&nbsp;
+&nbsp;
+&nbsp;
+&nbsp;
+
+<a href = https://github.com/ta4j/ta4j/graphs/contributors>
+  <img src = https://contrib.rocks/image?repo=ta4j/ta4j>
+</a>
+
+
+