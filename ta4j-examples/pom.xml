<project xmlns="http://maven.apache.org/POM/4.0.0" xmlns:xsi="http://www.w3.org/2001/XMLSchema-instance" xsi:schemaLocation="http://maven.apache.org/POM/4.0.0 http://maven.apache.org/xsd/maven-4.0.0.xsd">
    <modelVersion>4.0.0</modelVersion>
    <parent>
        <groupId>org.ta4j</groupId>
        <artifactId>ta4j-parent</artifactId>
        <version>0.19-SNAPSHOT</version>
    </parent>
    <artifactId>ta4j-examples</artifactId>

    <name>Ta4j Examples</name>
    <description>Provides examples that demonstrate how to use ta4j</description>

    <dependencies>

        <!-- Test dependencies -->
        <dependency>
            <groupId>org.junit.jupiter</groupId>
            <artifactId>junit-jupiter</artifactId>
            <scope>test</scope>
        </dependency>
        <dependency>
            <groupId>org.junit.vintage</groupId>
            <artifactId>junit-vintage-engine</artifactId>
            <scope>test</scope>
        </dependency>

        <dependency>
            <groupId>org.ta4j</groupId>
            <artifactId>ta4j-core</artifactId>
            <version>${project.version}</version>
        </dependency>

        <dependency>
            <groupId>com.opencsv</groupId>
            <artifactId>opencsv</artifactId>
<<<<<<< HEAD
            <version>5.9</version>
=======
>>>>>>> 40b99cff
        </dependency>

        <dependency>
            <groupId>org.jfree</groupId>
            <artifactId>jfreechart</artifactId>
<<<<<<< HEAD
            <version>1.5.5</version>
=======
>>>>>>> 40b99cff
        </dependency>

        <dependency>
            <groupId>ch.qos.logback</groupId>
            <artifactId>logback-classic</artifactId>
        </dependency>

        <dependency>
            <groupId>com.google.code.gson</groupId>
            <artifactId>gson</artifactId>
<<<<<<< HEAD
            <version>2.10.1</version>
=======
>>>>>>> 40b99cff
        </dependency>
    </dependencies>

</project><|MERGE_RESOLUTION|>--- conflicted
+++ resolved
@@ -33,19 +33,11 @@
         <dependency>
             <groupId>com.opencsv</groupId>
             <artifactId>opencsv</artifactId>
-<<<<<<< HEAD
-            <version>5.9</version>
-=======
->>>>>>> 40b99cff
         </dependency>
 
         <dependency>
             <groupId>org.jfree</groupId>
             <artifactId>jfreechart</artifactId>
-<<<<<<< HEAD
-            <version>1.5.5</version>
-=======
->>>>>>> 40b99cff
         </dependency>
 
         <dependency>
@@ -56,10 +48,6 @@
         <dependency>
             <groupId>com.google.code.gson</groupId>
             <artifactId>gson</artifactId>
-<<<<<<< HEAD
-            <version>2.10.1</version>
-=======
->>>>>>> 40b99cff
         </dependency>
     </dependencies>
 
