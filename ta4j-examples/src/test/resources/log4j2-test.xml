<?xml version="1.0" encoding="UTF-8"?>
<Configuration status="WARN" monitorInterval="0">
    <Appenders>
        <Console name="Console" target="SYSTEM_OUT">
            <ThresholdFilter level="WARN" onMatch="ACCEPT" onMismatch="DENY"/>
            <PatternLayout pattern="%d{HH:mm:ss.SSS} [%t] %-5level %logger{36} - %msg%n"/>
        </Console>
    </Appenders>
    <Loggers>
<<<<<<< HEAD
        <Logger name="ta4jexamples.charting" level="off" additivity="false">
            <AppenderRef ref="Console"/>
        </Logger>
        <Logger name="ta4jexamples.datasources" level="off" additivity="false">
            <AppenderRef ref="Console"/>
        </Logger>
        <Logger name="ta4jexamples.analysis" level="error" additivity="false">
            <AppenderRef ref="Console"/>
        </Logger>
        <Logger name="ta4jexamples.rules" level="error" additivity="false">
            <AppenderRef ref="Console"/>
        </Logger>
        <Logger name="ta4jexamples.indicators" level="error" additivity="false">
            <AppenderRef ref="Console"/>
        </Logger>
        <Root level="info">
=======
        <Logger name="ta4jexamples.charting" level="off" additivity="false"/>
        <Logger name="ta4jexamples.datasources" level="off" additivity="false"/>
        <Logger name="ta4jexamples.analysis" level="off" additivity="false"/>
        <Logger name="ta4jexamples.rules" level="off" additivity="false"/>
        <Logger name="ta4jexamples.indicators" level="off" additivity="false"/>
        <Logger name="ta4jexamples.backtesting" level="off" additivity="false"/>
        <Root level="warn">
>>>>>>> 627bf077
            <AppenderRef ref="Console"/>
        </Root>
    </Loggers>
</Configuration><|MERGE_RESOLUTION|>--- conflicted
+++ resolved
@@ -7,24 +7,6 @@
         </Console>
     </Appenders>
     <Loggers>
-<<<<<<< HEAD
-        <Logger name="ta4jexamples.charting" level="off" additivity="false">
-            <AppenderRef ref="Console"/>
-        </Logger>
-        <Logger name="ta4jexamples.datasources" level="off" additivity="false">
-            <AppenderRef ref="Console"/>
-        </Logger>
-        <Logger name="ta4jexamples.analysis" level="error" additivity="false">
-            <AppenderRef ref="Console"/>
-        </Logger>
-        <Logger name="ta4jexamples.rules" level="error" additivity="false">
-            <AppenderRef ref="Console"/>
-        </Logger>
-        <Logger name="ta4jexamples.indicators" level="error" additivity="false">
-            <AppenderRef ref="Console"/>
-        </Logger>
-        <Root level="info">
-=======
         <Logger name="ta4jexamples.charting" level="off" additivity="false"/>
         <Logger name="ta4jexamples.datasources" level="off" additivity="false"/>
         <Logger name="ta4jexamples.analysis" level="off" additivity="false"/>
@@ -32,7 +14,6 @@
         <Logger name="ta4jexamples.indicators" level="off" additivity="false"/>
         <Logger name="ta4jexamples.backtesting" level="off" additivity="false"/>
         <Root level="warn">
->>>>>>> 627bf077
             <AppenderRef ref="Console"/>
         </Root>
     </Loggers>
