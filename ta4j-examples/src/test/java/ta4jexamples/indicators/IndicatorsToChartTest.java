--- conflicted
+++ resolved
@@ -32,12 +32,7 @@
 
     @Test
     public void test() {
-<<<<<<< HEAD
-        Assume.assumeFalse("Graphics environment required", GraphicsEnvironment.isHeadless());
-
-=======
         Assume.assumeFalse("Headless environment", GraphicsEnvironment.isHeadless());
->>>>>>> 40b99cff
         IndicatorsToChart.main(null);
     }
 }