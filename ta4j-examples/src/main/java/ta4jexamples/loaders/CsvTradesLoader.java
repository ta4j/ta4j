<<<<<<< HEAD
/*
  The MIT License (MIT)

  Copyright (c) 2014-2017 Marc de Verdelhan, Ta4j Organization & respective authors (see AUTHORS)

  Permission is hereby granted, free of charge, to any person obtaining a copy of
  this software and associated documentation files (the "Software"), to deal in
  the Software without restriction, including without limitation the rights to
  use, copy, modify, merge, publish, distribute, sublicense, and/or sell copies of
  the Software, and to permit persons to whom the Software is furnished to do so,
  subject to the following conditions:

  The above copyright notice and this permission notice shall be included in all
  copies or substantial portions of the Software.

  THE SOFTWARE IS PROVIDED "AS IS", WITHOUT WARRANTY OF ANY KIND, EXPRESS OR
  IMPLIED, INCLUDING BUT NOT LIMITED TO THE WARRANTIES OF MERCHANTABILITY, FITNESS
  FOR A PARTICULAR PURPOSE AND NONINFRINGEMENT. IN NO EVENT SHALL THE AUTHORS OR
  COPYRIGHT HOLDERS BE LIABLE FOR ANY CLAIM, DAMAGES OR OTHER LIABILITY, WHETHER
  IN AN ACTION OF CONTRACT, TORT OR OTHERWISE, ARISING FROM, OUT OF OR IN
  CONNECTION WITH THE SOFTWARE OR THE USE OR OTHER DEALINGS IN THE SOFTWARE.
 */
package ta4jexamples.loaders;

import com.opencsv.CSVReader;
import org.ta4j.core.Bar;
import org.ta4j.core.BaseBar;
import org.ta4j.core.BaseTimeSeries;
import org.ta4j.core.TimeSeries;

import java.io.IOException;
import java.io.InputStream;
import java.io.InputStreamReader;
import java.nio.charset.Charset;
import java.time.Duration;
import java.time.Instant;
import java.time.ZoneId;
import java.time.ZonedDateTime;
import java.util.Collections;
import java.util.List;
import java.util.logging.Level;
import java.util.logging.Logger;

/**
 * This class builds a Ta4j time series from a CSV file containing trades.
 */
public class CsvTradesLoader {

    /**
     * @return a time series from Bitstamp (bitcoin exchange) trades
     */
    public static TimeSeries loadBitstampSeries() {

        // Reading all lines of the CSV file
        InputStream stream = CsvTradesLoader.class.getClassLoader().getResourceAsStream("bitstamp_trades_from_20131125_usd.csv");
        CSVReader csvReader = null;
        List<String[]> lines = null;
        try {
            csvReader = new CSVReader(new InputStreamReader(stream, Charset.forName("UTF-8")), ',');
            lines = csvReader.readAll();
            lines.remove(0); // Removing header line
        } catch (IOException ioe) {
            Logger.getLogger(CsvTradesLoader.class.getName()).log(Level.SEVERE, "Unable to load trades from CSV", ioe);
        } finally {
            if (csvReader != null) {
                try {
                    csvReader.close();
                } catch (IOException ioe) {
                    ioe.printStackTrace();
                }
            }
        }

        TimeSeries series = new BaseTimeSeries();
        if ((lines != null) && !lines.isEmpty()) {

            // Getting the first and last trades timestamps
            ZonedDateTime beginTime = ZonedDateTime.ofInstant(Instant.ofEpochMilli(Long.parseLong(lines.get(0)[0]) * 1000), ZoneId.systemDefault());
            ZonedDateTime endTime = ZonedDateTime.ofInstant(Instant.ofEpochMilli(Long.parseLong(lines.get(lines.size() - 1)[0]) * 1000), ZoneId.systemDefault());
            if (beginTime.isAfter(endTime)) {
                Instant beginInstant = beginTime.toInstant();
                Instant endInstant = endTime.toInstant();
                beginTime = ZonedDateTime.ofInstant(endInstant, ZoneId.systemDefault());
                endTime = ZonedDateTime.ofInstant(beginInstant, ZoneId.systemDefault());
                // Since the CSV file has the most recent trades at the top of the file, we'll reverse the list to feed the List<Bar> correctly.
                Collections.reverse(lines);
            }
            // build the list of populated bars
           	buildSeries(series,beginTime, endTime, 300, lines);
        }

        return series;
    }

    /**
     * Builds a list of populated bars from csv data.
     * @param beginTime the begin time of the whole period
     * @param endTime the end time of the whole period
     * @param duration the bar duration (in seconds)
     * @param lines the csv data returned by CSVReader.readAll()
     * @return the list of populated bars
     */
    private static void buildSeries(TimeSeries series, ZonedDateTime beginTime, ZonedDateTime endTime, int duration, List<String[]> lines) {


    	Duration barDuration = Duration.ofSeconds(duration);
    	ZonedDateTime barEndTime = beginTime;
    	// line number of trade data
    	int i = 0;
    	do {
    		// build a bar
    		barEndTime = barEndTime.plus(barDuration);
    		Bar bar = new BaseBar(barDuration, barEndTime, series.function());
    		do {
    			// get a trade
    			String[] tradeLine = lines.get(i);
    			ZonedDateTime tradeTimeStamp = ZonedDateTime.ofInstant(Instant.ofEpochMilli(Long.parseLong(tradeLine[0]) * 1000), ZoneId.systemDefault());
    			// if the trade happened during the bar
    			if (bar.inPeriod(tradeTimeStamp)) {
    				// add the trade to the bar
    				double tradePrice = Double.parseDouble(tradeLine[1]);
    				double tradeAmount = Double.parseDouble(tradeLine[2]);
    				bar.addTrade(tradeAmount, tradePrice, series.function());
    			} else {
    				// the trade happened after the end of the bar
    				// go to the next bar but stay with the same trade (don't increment i)
    				// this break will drop us after the inner "while", skipping the increment
    				break;
    			}
    			i++;
    		} while (i < lines.size());
    		// if the bar has any trades add it to the bars list
    		// this is where the break drops to
    		if (bar.getTrades() > 0) {
    			series.addBar(bar);
    		}
    	} while (barEndTime.isBefore(endTime));
    }

    public static void main(String[] args) {
        TimeSeries series = CsvTradesLoader.loadBitstampSeries();

        System.out.println("Series: " + series.getName() + " (" + series.getSeriesPeriodDescription() + ")");
        System.out.println("Number of bars: " + series.getBarCount());
        System.out.println("First bar: \n"
                + "\tVolume: " + series.getBar(0).getVolume() + "\n"
                + "\tNumber of trades: " + series.getBar(0).getTrades() + "\n"
                + "\tClose price: " + series.getBar(0).getClosePrice());
    }
}
=======
/*******************************************************************************
 *   The MIT License (MIT)
 *
 *   Copyright (c) 2014-2017 Marc de Verdelhan, 2017-2018 Ta4j Organization 
 *   & respective authors (see AUTHORS)
 *
 *   Permission is hereby granted, free of charge, to any person obtaining a copy of
 *   this software and associated documentation files (the "Software"), to deal in
 *   the Software without restriction, including without limitation the rights to
 *   use, copy, modify, merge, publish, distribute, sublicense, and/or sell copies of
 *   the Software, and to permit persons to whom the Software is furnished to do so,
 *   subject to the following conditions:
 *
 *   The above copyright notice and this permission notice shall be included in all
 *   copies or substantial portions of the Software.
 *
 *   THE SOFTWARE IS PROVIDED "AS IS", WITHOUT WARRANTY OF ANY KIND, EXPRESS OR
 *   IMPLIED, INCLUDING BUT NOT LIMITED TO THE WARRANTIES OF MERCHANTABILITY, FITNESS
 *   FOR A PARTICULAR PURPOSE AND NONINFRINGEMENT. IN NO EVENT SHALL THE AUTHORS OR
 *   COPYRIGHT HOLDERS BE LIABLE FOR ANY CLAIM, DAMAGES OR OTHER LIABILITY, WHETHER
 *   IN AN ACTION OF CONTRACT, TORT OR OTHERWISE, ARISING FROM, OUT OF OR IN
 *   CONNECTION WITH THE SOFTWARE OR THE USE OR OTHER DEALINGS IN THE SOFTWARE.
 *******************************************************************************/
package ta4jexamples.loaders;

import com.opencsv.CSVReader;
import org.ta4j.core.Bar;
import org.ta4j.core.BaseBar;
import org.ta4j.core.BaseTimeSeries;
import org.ta4j.core.TimeSeries;

import java.io.IOException;
import java.io.InputStream;
import java.io.InputStreamReader;
import java.nio.charset.Charset;
import java.time.Duration;
import java.time.Instant;
import java.time.ZoneId;
import java.time.ZonedDateTime;
import java.util.Collections;
import java.util.List;
import java.util.logging.Level;
import java.util.logging.Logger;

/**
 * This class builds a Ta4j time series from a CSV file containing trades.
 */
public class CsvTradesLoader {

    /**
     * @return a time series from Bitstamp (bitcoin exchange) trades
     */
    public static TimeSeries loadBitstampSeries() {

        // Reading all lines of the CSV file
        InputStream stream = CsvTradesLoader.class.getClassLoader().getResourceAsStream("bitstamp_trades_from_20131125_usd.csv");
        CSVReader csvReader = null;
        List<String[]> lines = null;
        try {
            csvReader = new CSVReader(new InputStreamReader(stream, Charset.forName("UTF-8")), ',');
            lines = csvReader.readAll();
            lines.remove(0); // Removing header line
        } catch (IOException ioe) {
            Logger.getLogger(CsvTradesLoader.class.getName()).log(Level.SEVERE, "Unable to load trades from CSV", ioe);
        } finally {
            if (csvReader != null) {
                try {
                    csvReader.close();
                } catch (IOException ioe) {
                    ioe.printStackTrace();
                }
            }
        }

        TimeSeries series = new BaseTimeSeries();
        if ((lines != null) && !lines.isEmpty()) {

            // Getting the first and last trades timestamps
            ZonedDateTime beginTime = ZonedDateTime.ofInstant(Instant.ofEpochMilli(Long.parseLong(lines.get(0)[0]) * 1000), ZoneId.systemDefault());
            ZonedDateTime endTime = ZonedDateTime.ofInstant(Instant.ofEpochMilli(Long.parseLong(lines.get(lines.size() - 1)[0]) * 1000), ZoneId.systemDefault());
            if (beginTime.isAfter(endTime)) {
                Instant beginInstant = beginTime.toInstant();
                Instant endInstant = endTime.toInstant();
                beginTime = ZonedDateTime.ofInstant(endInstant, ZoneId.systemDefault());
                endTime = ZonedDateTime.ofInstant(beginInstant, ZoneId.systemDefault());
                // Since the CSV file has the most recent trades at the top of the file, we'll reverse the list to feed the List<Bar> correctly.
                Collections.reverse(lines);
            }
            // build the list of populated bars
           	buildSeries(series,beginTime, endTime, 300, lines);
        }

        return series;
    }

    /**
     * Builds a list of populated bars from csv data.
     * @param beginTime the begin time of the whole period
     * @param endTime the end time of the whole period
     * @param duration the bar duration (in seconds)
     * @param lines the csv data returned by CSVReader.readAll()
     * @return the list of populated bars
     */
    private static void buildSeries(TimeSeries series, ZonedDateTime beginTime, ZonedDateTime endTime, int duration, List<String[]> lines) {


    	Duration barDuration = Duration.ofSeconds(duration);
    	ZonedDateTime barEndTime = beginTime;
    	// line number of trade data
    	int i = 0;
    	do {
    		// build a bar
    		barEndTime = barEndTime.plus(barDuration);
    		Bar bar = new BaseBar(barDuration, barEndTime, series.function());
    		do {
    			// get a trade
    			String[] tradeLine = lines.get(i);
    			ZonedDateTime tradeTimeStamp = ZonedDateTime.ofInstant(Instant.ofEpochMilli(Long.parseLong(tradeLine[0]) * 1000), ZoneId.systemDefault());
    			// if the trade happened during the bar
    			if (bar.inPeriod(tradeTimeStamp)) {
    				// add the trade to the bar
    				double tradePrice = Double.parseDouble(tradeLine[1]);
    				double tradeVolume = Double.parseDouble(tradeLine[2]);
    				bar.addTrade(tradeVolume, tradePrice, series.function());
    			} else {
    				// the trade happened after the end of the bar
    				// go to the next bar but stay with the same trade (don't increment i)
    				// this break will drop us after the inner "while", skipping the increment
    				break;
    			}
    			i++;
    		} while (i < lines.size());
    		// if the bar has any trades add it to the bars list
    		// this is where the break drops to
    		if (bar.getTrades() > 0) {
    			series.addBar(bar);
    		}
    	} while (barEndTime.isBefore(endTime));
    }

    public static void main(String[] args) {
        TimeSeries series = CsvTradesLoader.loadBitstampSeries();

        System.out.println("Series: " + series.getName() + " (" + series.getSeriesPeriodDescription() + ")");
        System.out.println("Number of bars: " + series.getBarCount());
        System.out.println("First bar: \n"
                + "\tVolume: " + series.getBar(0).getVolume() + "\n"
                + "\tNumber of trades: " + series.getBar(0).getTrades() + "\n"
                + "\tClose price: " + series.getBar(0).getClosePrice());
    }
}
>>>>>>> 1d265dc8
<|MERGE_RESOLUTION|>--- conflicted
+++ resolved
@@ -1,304 +1,151 @@
-<<<<<<< HEAD
-/*
-  The MIT License (MIT)
-
-  Copyright (c) 2014-2017 Marc de Verdelhan, Ta4j Organization & respective authors (see AUTHORS)
-
-  Permission is hereby granted, free of charge, to any person obtaining a copy of
-  this software and associated documentation files (the "Software"), to deal in
-  the Software without restriction, including without limitation the rights to
-  use, copy, modify, merge, publish, distribute, sublicense, and/or sell copies of
-  the Software, and to permit persons to whom the Software is furnished to do so,
-  subject to the following conditions:
-
-  The above copyright notice and this permission notice shall be included in all
-  copies or substantial portions of the Software.
-
-  THE SOFTWARE IS PROVIDED "AS IS", WITHOUT WARRANTY OF ANY KIND, EXPRESS OR
-  IMPLIED, INCLUDING BUT NOT LIMITED TO THE WARRANTIES OF MERCHANTABILITY, FITNESS
-  FOR A PARTICULAR PURPOSE AND NONINFRINGEMENT. IN NO EVENT SHALL THE AUTHORS OR
-  COPYRIGHT HOLDERS BE LIABLE FOR ANY CLAIM, DAMAGES OR OTHER LIABILITY, WHETHER
-  IN AN ACTION OF CONTRACT, TORT OR OTHERWISE, ARISING FROM, OUT OF OR IN
-  CONNECTION WITH THE SOFTWARE OR THE USE OR OTHER DEALINGS IN THE SOFTWARE.
- */
-package ta4jexamples.loaders;
-
-import com.opencsv.CSVReader;
-import org.ta4j.core.Bar;
-import org.ta4j.core.BaseBar;
-import org.ta4j.core.BaseTimeSeries;
-import org.ta4j.core.TimeSeries;
-
-import java.io.IOException;
-import java.io.InputStream;
-import java.io.InputStreamReader;
-import java.nio.charset.Charset;
-import java.time.Duration;
-import java.time.Instant;
-import java.time.ZoneId;
-import java.time.ZonedDateTime;
-import java.util.Collections;
-import java.util.List;
-import java.util.logging.Level;
-import java.util.logging.Logger;
-
-/**
- * This class builds a Ta4j time series from a CSV file containing trades.
- */
-public class CsvTradesLoader {
-
-    /**
-     * @return a time series from Bitstamp (bitcoin exchange) trades
-     */
-    public static TimeSeries loadBitstampSeries() {
-
-        // Reading all lines of the CSV file
-        InputStream stream = CsvTradesLoader.class.getClassLoader().getResourceAsStream("bitstamp_trades_from_20131125_usd.csv");
-        CSVReader csvReader = null;
-        List<String[]> lines = null;
-        try {
-            csvReader = new CSVReader(new InputStreamReader(stream, Charset.forName("UTF-8")), ',');
-            lines = csvReader.readAll();
-            lines.remove(0); // Removing header line
-        } catch (IOException ioe) {
-            Logger.getLogger(CsvTradesLoader.class.getName()).log(Level.SEVERE, "Unable to load trades from CSV", ioe);
-        } finally {
-            if (csvReader != null) {
-                try {
-                    csvReader.close();
-                } catch (IOException ioe) {
-                    ioe.printStackTrace();
-                }
-            }
-        }
-
-        TimeSeries series = new BaseTimeSeries();
-        if ((lines != null) && !lines.isEmpty()) {
-
-            // Getting the first and last trades timestamps
-            ZonedDateTime beginTime = ZonedDateTime.ofInstant(Instant.ofEpochMilli(Long.parseLong(lines.get(0)[0]) * 1000), ZoneId.systemDefault());
-            ZonedDateTime endTime = ZonedDateTime.ofInstant(Instant.ofEpochMilli(Long.parseLong(lines.get(lines.size() - 1)[0]) * 1000), ZoneId.systemDefault());
-            if (beginTime.isAfter(endTime)) {
-                Instant beginInstant = beginTime.toInstant();
-                Instant endInstant = endTime.toInstant();
-                beginTime = ZonedDateTime.ofInstant(endInstant, ZoneId.systemDefault());
-                endTime = ZonedDateTime.ofInstant(beginInstant, ZoneId.systemDefault());
-                // Since the CSV file has the most recent trades at the top of the file, we'll reverse the list to feed the List<Bar> correctly.
-                Collections.reverse(lines);
-            }
-            // build the list of populated bars
-           	buildSeries(series,beginTime, endTime, 300, lines);
-        }
-
-        return series;
-    }
-
-    /**
-     * Builds a list of populated bars from csv data.
-     * @param beginTime the begin time of the whole period
-     * @param endTime the end time of the whole period
-     * @param duration the bar duration (in seconds)
-     * @param lines the csv data returned by CSVReader.readAll()
-     * @return the list of populated bars
-     */
-    private static void buildSeries(TimeSeries series, ZonedDateTime beginTime, ZonedDateTime endTime, int duration, List<String[]> lines) {
-
-
-    	Duration barDuration = Duration.ofSeconds(duration);
-    	ZonedDateTime barEndTime = beginTime;
-    	// line number of trade data
-    	int i = 0;
-    	do {
-    		// build a bar
-    		barEndTime = barEndTime.plus(barDuration);
-    		Bar bar = new BaseBar(barDuration, barEndTime, series.function());
-    		do {
-    			// get a trade
-    			String[] tradeLine = lines.get(i);
-    			ZonedDateTime tradeTimeStamp = ZonedDateTime.ofInstant(Instant.ofEpochMilli(Long.parseLong(tradeLine[0]) * 1000), ZoneId.systemDefault());
-    			// if the trade happened during the bar
-    			if (bar.inPeriod(tradeTimeStamp)) {
-    				// add the trade to the bar
-    				double tradePrice = Double.parseDouble(tradeLine[1]);
-    				double tradeAmount = Double.parseDouble(tradeLine[2]);
-    				bar.addTrade(tradeAmount, tradePrice, series.function());
-    			} else {
-    				// the trade happened after the end of the bar
-    				// go to the next bar but stay with the same trade (don't increment i)
-    				// this break will drop us after the inner "while", skipping the increment
-    				break;
-    			}
-    			i++;
-    		} while (i < lines.size());
-    		// if the bar has any trades add it to the bars list
-    		// this is where the break drops to
-    		if (bar.getTrades() > 0) {
-    			series.addBar(bar);
-    		}
-    	} while (barEndTime.isBefore(endTime));
-    }
-
-    public static void main(String[] args) {
-        TimeSeries series = CsvTradesLoader.loadBitstampSeries();
-
-        System.out.println("Series: " + series.getName() + " (" + series.getSeriesPeriodDescription() + ")");
-        System.out.println("Number of bars: " + series.getBarCount());
-        System.out.println("First bar: \n"
-                + "\tVolume: " + series.getBar(0).getVolume() + "\n"
-                + "\tNumber of trades: " + series.getBar(0).getTrades() + "\n"
-                + "\tClose price: " + series.getBar(0).getClosePrice());
-    }
-}
-=======
-/*******************************************************************************
- *   The MIT License (MIT)
- *
- *   Copyright (c) 2014-2017 Marc de Verdelhan, 2017-2018 Ta4j Organization 
- *   & respective authors (see AUTHORS)
- *
- *   Permission is hereby granted, free of charge, to any person obtaining a copy of
- *   this software and associated documentation files (the "Software"), to deal in
- *   the Software without restriction, including without limitation the rights to
- *   use, copy, modify, merge, publish, distribute, sublicense, and/or sell copies of
- *   the Software, and to permit persons to whom the Software is furnished to do so,
- *   subject to the following conditions:
- *
- *   The above copyright notice and this permission notice shall be included in all
- *   copies or substantial portions of the Software.
- *
- *   THE SOFTWARE IS PROVIDED "AS IS", WITHOUT WARRANTY OF ANY KIND, EXPRESS OR
- *   IMPLIED, INCLUDING BUT NOT LIMITED TO THE WARRANTIES OF MERCHANTABILITY, FITNESS
- *   FOR A PARTICULAR PURPOSE AND NONINFRINGEMENT. IN NO EVENT SHALL THE AUTHORS OR
- *   COPYRIGHT HOLDERS BE LIABLE FOR ANY CLAIM, DAMAGES OR OTHER LIABILITY, WHETHER
- *   IN AN ACTION OF CONTRACT, TORT OR OTHERWISE, ARISING FROM, OUT OF OR IN
- *   CONNECTION WITH THE SOFTWARE OR THE USE OR OTHER DEALINGS IN THE SOFTWARE.
- *******************************************************************************/
-package ta4jexamples.loaders;
-
-import com.opencsv.CSVReader;
-import org.ta4j.core.Bar;
-import org.ta4j.core.BaseBar;
-import org.ta4j.core.BaseTimeSeries;
-import org.ta4j.core.TimeSeries;
-
-import java.io.IOException;
-import java.io.InputStream;
-import java.io.InputStreamReader;
-import java.nio.charset.Charset;
-import java.time.Duration;
-import java.time.Instant;
-import java.time.ZoneId;
-import java.time.ZonedDateTime;
-import java.util.Collections;
-import java.util.List;
-import java.util.logging.Level;
-import java.util.logging.Logger;
-
-/**
- * This class builds a Ta4j time series from a CSV file containing trades.
- */
-public class CsvTradesLoader {
-
-    /**
-     * @return a time series from Bitstamp (bitcoin exchange) trades
-     */
-    public static TimeSeries loadBitstampSeries() {
-
-        // Reading all lines of the CSV file
-        InputStream stream = CsvTradesLoader.class.getClassLoader().getResourceAsStream("bitstamp_trades_from_20131125_usd.csv");
-        CSVReader csvReader = null;
-        List<String[]> lines = null;
-        try {
-            csvReader = new CSVReader(new InputStreamReader(stream, Charset.forName("UTF-8")), ',');
-            lines = csvReader.readAll();
-            lines.remove(0); // Removing header line
-        } catch (IOException ioe) {
-            Logger.getLogger(CsvTradesLoader.class.getName()).log(Level.SEVERE, "Unable to load trades from CSV", ioe);
-        } finally {
-            if (csvReader != null) {
-                try {
-                    csvReader.close();
-                } catch (IOException ioe) {
-                    ioe.printStackTrace();
-                }
-            }
-        }
-
-        TimeSeries series = new BaseTimeSeries();
-        if ((lines != null) && !lines.isEmpty()) {
-
-            // Getting the first and last trades timestamps
-            ZonedDateTime beginTime = ZonedDateTime.ofInstant(Instant.ofEpochMilli(Long.parseLong(lines.get(0)[0]) * 1000), ZoneId.systemDefault());
-            ZonedDateTime endTime = ZonedDateTime.ofInstant(Instant.ofEpochMilli(Long.parseLong(lines.get(lines.size() - 1)[0]) * 1000), ZoneId.systemDefault());
-            if (beginTime.isAfter(endTime)) {
-                Instant beginInstant = beginTime.toInstant();
-                Instant endInstant = endTime.toInstant();
-                beginTime = ZonedDateTime.ofInstant(endInstant, ZoneId.systemDefault());
-                endTime = ZonedDateTime.ofInstant(beginInstant, ZoneId.systemDefault());
-                // Since the CSV file has the most recent trades at the top of the file, we'll reverse the list to feed the List<Bar> correctly.
-                Collections.reverse(lines);
-            }
-            // build the list of populated bars
-           	buildSeries(series,beginTime, endTime, 300, lines);
-        }
-
-        return series;
-    }
-
-    /**
-     * Builds a list of populated bars from csv data.
-     * @param beginTime the begin time of the whole period
-     * @param endTime the end time of the whole period
-     * @param duration the bar duration (in seconds)
-     * @param lines the csv data returned by CSVReader.readAll()
-     * @return the list of populated bars
-     */
-    private static void buildSeries(TimeSeries series, ZonedDateTime beginTime, ZonedDateTime endTime, int duration, List<String[]> lines) {
-
-
-    	Duration barDuration = Duration.ofSeconds(duration);
-    	ZonedDateTime barEndTime = beginTime;
-    	// line number of trade data
-    	int i = 0;
-    	do {
-    		// build a bar
-    		barEndTime = barEndTime.plus(barDuration);
-    		Bar bar = new BaseBar(barDuration, barEndTime, series.function());
-    		do {
-    			// get a trade
-    			String[] tradeLine = lines.get(i);
-    			ZonedDateTime tradeTimeStamp = ZonedDateTime.ofInstant(Instant.ofEpochMilli(Long.parseLong(tradeLine[0]) * 1000), ZoneId.systemDefault());
-    			// if the trade happened during the bar
-    			if (bar.inPeriod(tradeTimeStamp)) {
-    				// add the trade to the bar
-    				double tradePrice = Double.parseDouble(tradeLine[1]);
-    				double tradeVolume = Double.parseDouble(tradeLine[2]);
-    				bar.addTrade(tradeVolume, tradePrice, series.function());
-    			} else {
-    				// the trade happened after the end of the bar
-    				// go to the next bar but stay with the same trade (don't increment i)
-    				// this break will drop us after the inner "while", skipping the increment
-    				break;
-    			}
-    			i++;
-    		} while (i < lines.size());
-    		// if the bar has any trades add it to the bars list
-    		// this is where the break drops to
-    		if (bar.getTrades() > 0) {
-    			series.addBar(bar);
-    		}
-    	} while (barEndTime.isBefore(endTime));
-    }
-
-    public static void main(String[] args) {
-        TimeSeries series = CsvTradesLoader.loadBitstampSeries();
-
-        System.out.println("Series: " + series.getName() + " (" + series.getSeriesPeriodDescription() + ")");
-        System.out.println("Number of bars: " + series.getBarCount());
-        System.out.println("First bar: \n"
-                + "\tVolume: " + series.getBar(0).getVolume() + "\n"
-                + "\tNumber of trades: " + series.getBar(0).getTrades() + "\n"
-                + "\tClose price: " + series.getBar(0).getClosePrice());
-    }
-}
->>>>>>> 1d265dc8
+/*******************************************************************************
+ *   The MIT License (MIT)
+ *
+ *   Copyright (c) 2014-2017 Marc de Verdelhan, 2017-2018 Ta4j Organization 
+ *   & respective authors (see AUTHORS)
+ *
+ *   Permission is hereby granted, free of charge, to any person obtaining a copy of
+ *   this software and associated documentation files (the "Software"), to deal in
+ *   the Software without restriction, including without limitation the rights to
+ *   use, copy, modify, merge, publish, distribute, sublicense, and/or sell copies of
+ *   the Software, and to permit persons to whom the Software is furnished to do so,
+ *   subject to the following conditions:
+ *
+ *   The above copyright notice and this permission notice shall be included in all
+ *   copies or substantial portions of the Software.
+ *
+ *   THE SOFTWARE IS PROVIDED "AS IS", WITHOUT WARRANTY OF ANY KIND, EXPRESS OR
+ *   IMPLIED, INCLUDING BUT NOT LIMITED TO THE WARRANTIES OF MERCHANTABILITY, FITNESS
+ *   FOR A PARTICULAR PURPOSE AND NONINFRINGEMENT. IN NO EVENT SHALL THE AUTHORS OR
+ *   COPYRIGHT HOLDERS BE LIABLE FOR ANY CLAIM, DAMAGES OR OTHER LIABILITY, WHETHER
+ *   IN AN ACTION OF CONTRACT, TORT OR OTHERWISE, ARISING FROM, OUT OF OR IN
+ *   CONNECTION WITH THE SOFTWARE OR THE USE OR OTHER DEALINGS IN THE SOFTWARE.
+ *******************************************************************************/
+package ta4jexamples.loaders;
+
+import com.opencsv.CSVReader;
+import org.ta4j.core.Bar;
+import org.ta4j.core.BaseBar;
+import org.ta4j.core.BaseTimeSeries;
+import org.ta4j.core.TimeSeries;
+
+import java.io.IOException;
+import java.io.InputStream;
+import java.io.InputStreamReader;
+import java.nio.charset.Charset;
+import java.time.Duration;
+import java.time.Instant;
+import java.time.ZoneId;
+import java.time.ZonedDateTime;
+import java.util.Collections;
+import java.util.List;
+import java.util.logging.Level;
+import java.util.logging.Logger;
+
+/**
+ * This class builds a Ta4j time series from a CSV file containing trades.
+ */
+public class CsvTradesLoader {
+
+    /**
+     * @return a time series from Bitstamp (bitcoin exchange) trades
+     */
+    public static TimeSeries loadBitstampSeries() {
+
+        // Reading all lines of the CSV file
+        InputStream stream = CsvTradesLoader.class.getClassLoader().getResourceAsStream("bitstamp_trades_from_20131125_usd.csv");
+        CSVReader csvReader = null;
+        List<String[]> lines = null;
+        try {
+            csvReader = new CSVReader(new InputStreamReader(stream, Charset.forName("UTF-8")), ',');
+            lines = csvReader.readAll();
+            lines.remove(0); // Removing header line
+        } catch (IOException ioe) {
+            Logger.getLogger(CsvTradesLoader.class.getName()).log(Level.SEVERE, "Unable to load trades from CSV", ioe);
+        } finally {
+            if (csvReader != null) {
+                try {
+                    csvReader.close();
+                } catch (IOException ioe) {
+                    ioe.printStackTrace();
+                }
+            }
+        }
+
+        TimeSeries series = new BaseTimeSeries();
+        if ((lines != null) && !lines.isEmpty()) {
+
+            // Getting the first and last trades timestamps
+            ZonedDateTime beginTime = ZonedDateTime.ofInstant(Instant.ofEpochMilli(Long.parseLong(lines.get(0)[0]) * 1000), ZoneId.systemDefault());
+            ZonedDateTime endTime = ZonedDateTime.ofInstant(Instant.ofEpochMilli(Long.parseLong(lines.get(lines.size() - 1)[0]) * 1000), ZoneId.systemDefault());
+            if (beginTime.isAfter(endTime)) {
+                Instant beginInstant = beginTime.toInstant();
+                Instant endInstant = endTime.toInstant();
+                beginTime = ZonedDateTime.ofInstant(endInstant, ZoneId.systemDefault());
+                endTime = ZonedDateTime.ofInstant(beginInstant, ZoneId.systemDefault());
+                // Since the CSV file has the most recent trades at the top of the file, we'll reverse the list to feed the List<Bar> correctly.
+                Collections.reverse(lines);
+            }
+            // build the list of populated bars
+           	buildSeries(series,beginTime, endTime, 300, lines);
+        }
+
+        return series;
+    }
+
+    /**
+     * Builds a list of populated bars from csv data.
+     * @param beginTime the begin time of the whole period
+     * @param endTime the end time of the whole period
+     * @param duration the bar duration (in seconds)
+     * @param lines the csv data returned by CSVReader.readAll()
+     * @return the list of populated bars
+     */
+    private static void buildSeries(TimeSeries series, ZonedDateTime beginTime, ZonedDateTime endTime, int duration, List<String[]> lines) {
+
+
+    	Duration barDuration = Duration.ofSeconds(duration);
+    	ZonedDateTime barEndTime = beginTime;
+    	// line number of trade data
+    	int i = 0;
+    	do {
+    		// build a bar
+    		barEndTime = barEndTime.plus(barDuration);
+    		Bar bar = new BaseBar(barDuration, barEndTime, series.function());
+    		do {
+    			// get a trade
+    			String[] tradeLine = lines.get(i);
+    			ZonedDateTime tradeTimeStamp = ZonedDateTime.ofInstant(Instant.ofEpochMilli(Long.parseLong(tradeLine[0]) * 1000), ZoneId.systemDefault());
+    			// if the trade happened during the bar
+    			if (bar.inPeriod(tradeTimeStamp)) {
+    				// add the trade to the bar
+    				double tradePrice = Double.parseDouble(tradeLine[1]);
+    				double tradeVolume = Double.parseDouble(tradeLine[2]);
+    				bar.addTrade(tradeVolume, tradePrice, series.function());
+    			} else {
+    				// the trade happened after the end of the bar
+    				// go to the next bar but stay with the same trade (don't increment i)
+    				// this break will drop us after the inner "while", skipping the increment
+    				break;
+    			}
+    			i++;
+    		} while (i < lines.size());
+    		// if the bar has any trades add it to the bars list
+    		// this is where the break drops to
+    		if (bar.getTrades() > 0) {
+    			series.addBar(bar);
+    		}
+    	} while (barEndTime.isBefore(endTime));
+    }
+
+    public static void main(String[] args) {
+        TimeSeries series = CsvTradesLoader.loadBitstampSeries();
+
+        System.out.println("Series: " + series.getName() + " (" + series.getSeriesPeriodDescription() + ")");
+        System.out.println("Number of bars: " + series.getBarCount());
+        System.out.println("First bar: \n"
+                + "\tVolume: " + series.getBar(0).getVolume() + "\n"
+                + "\tNumber of trades: " + series.getBar(0).getTrades() + "\n"
+                + "\tClose price: " + series.getBar(0).getClosePrice());
+    }
+}